--- conflicted
+++ resolved
@@ -41,16 +41,15 @@
 #include "utils.h"
 #include "parser.h"
 
-<<<<<<< HEAD
 /* Default user/group for script execution */
 uid_t default_script_uid;
 gid_t default_script_gid;
 
 /* Script security enabled */
 bool script_security = false;
-=======
-size_t getpwnam_buf_len;				/* Buffer length needed for getpwnam_r/getgrname_r */
->>>>>>> 7f5ab708
+
+/* Buffer length needed for getpwnam_r/getgrname_r */
+size_t getpwnam_buf_len;
 
 static char *path;
 static bool path_is_malloced;
