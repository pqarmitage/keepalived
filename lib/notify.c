--- conflicted
+++ resolved
@@ -233,7 +233,9 @@
 }
 
 /* perform a system call */
-static int
+static void system_call(const notify_script_t *) __attribute__ ((noreturn));
+
+static void
 system_call(const notify_script_t* script)
 {
 	size_t num;
@@ -243,7 +245,7 @@
 	int retval;
 
 	if (set_privileges(script->uid, script->gid))
-		return -1;
+		exit(0);
 
 	if (script->flags & SC_EXECABLE) {
 		execve(script->args[0], script->args, environ);
@@ -275,25 +277,33 @@
 
 		retval = system(cmd_str);
 
-<<<<<<< HEAD
-		if (retval == 127) {
-			/* couldn't exec command */
-			log_message(LOG_ALERT, "Couldn't exec command: %s", cmd_str);
-		}
-		else if (retval == -1)
+		if (retval == -1)
 			log_message(LOG_ALERT, "Error exec-ing command: %s", cmd_str);
-=======
-	if (log_file_name)
-		flush_log_file();
-
-	pid = fork();
->>>>>>> 9e26d94e
+		else if (WIFEXITED(retval)) {
+			if (WEXITSTATUS(retval) == 127) {
+				/* couldn't find command */
+				log_message(LOG_ALERT, "Couldn't find command: %s", cmd_str);
+			}
+			else if (WEXITSTATUS(retval) == 126) {
+				/* couldn't find command */
+				log_message(LOG_ALERT, "Couldn't execute command: %s", cmd_str);
+			}
+		}
 
 		if (command_line)
 			FREE(command_line);
-	}
-
-	return -1;
+
+		if (retval == -1 ||
+		    (WIFEXITED(retval) && (WEXITSTATUS(retval) == 126 || WEXITSTATUS(retval) == 127)))
+			exit(0);
+		if (WIFEXITED(retval))
+			exit(WEXITSTATUS(retval));
+		if (WIFSIGNALED(retval))
+			kill(getpid(), WTERMSIG(retval));
+		exit(0);
+	}
+
+	exit(0);
 }
 
 /* Execute external script/program */
@@ -360,19 +370,7 @@
 	 * all its child processes will also be killed. */
 	setpgid(0, 0);
 
-<<<<<<< HEAD
 	system_call(script);
-=======
-	script_setup();
-
-	status = system_call(script, uid, gid);
-
-	if (WIFSIGNALED(status))
-		kill(getpid(), WTERMSIG(status));
-
-	if (status < 0 || !WIFEXITED(status) || WEXITSTATUS(status) >= 126)
-		exit(0); /* Script errors aren't server errors */
->>>>>>> 9e26d94e
 
 	exit(0); /* Script errors aren't server errors */
 }
