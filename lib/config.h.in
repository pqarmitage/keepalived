/* lib/config.h.in.  Generated from configure.ac by autoheader.  */


#ifndef _CONFIG_H
#define _CONFIG_H
  

/* The configuration options from which the package is built */
#undef CONFIGURATION_OPTIONS

/* Define to 1 if need to call g_type_init() */
#undef DBUS_NEED_G_TYPE_INIT

/* Defined here if not found in <net/ethernet.h>. */
#undef ETHERTYPE_IPV6

/* set to enforce GNU standard paths, for .pid files etc */
#undef GNU_STD_PATHS

/* Define to 1 if you have the <arpa/inet.h> header file. */
#undef HAVE_ARPA_INET_H

/* Define to 1 if you have the <asm/types.h> header file. */
#undef HAVE_ASM_TYPES_H

/* Define to 1 if you have the declaration of `CLONE_NEWNET', and to 0 if you
   don't. */
#undef HAVE_DECL_CLONE_NEWNET

/* Define to 1 if you have the declaration of `ETHERTYPE_IPV6', and to 0 if
   you don't. */
#undef HAVE_DECL_ETHERTYPE_IPV6

/* Define to 1 if you have the declaration of `FRA_OIFNAME', and to 0 if you
   don't. */
#undef HAVE_DECL_FRA_OIFNAME

/* Define to 1 if you have the declaration of `FRA_SUPPRESS_IFGROUP', and to 0
   if you don't. */
#undef HAVE_DECL_FRA_SUPPRESS_IFGROUP

/* Define to 1 if you have the declaration of `FRA_SUPPRESS_PREFIXLEN', and to
   0 if you don't. */
#undef HAVE_DECL_FRA_SUPPRESS_PREFIXLEN

/* Define to 1 if you have the declaration of `FRA_TUN_ID', and to 0 if you
   don't. */
#undef HAVE_DECL_FRA_TUN_ID

/* Define to 1 if you have the declaration of `FRA_UID_RANGE', and to 0 if you
   don't. */
#undef HAVE_DECL_FRA_UID_RANGE

/* Define to 1 if you have the declaration of `IFA_FLAGS', and to 0 if you
   don't. */
#undef HAVE_DECL_IFA_FLAGS

/* Define to 1 if you have the declaration of `IFLA_INET6_ADDR_GEN_MODE', and
   to 0 if you don't. */
#undef HAVE_DECL_IFLA_INET6_ADDR_GEN_MODE

/* Define to 1 if you have the declaration of `IFLA_MACVLAN_MODE', and to 0 if
   you don't. */
#undef HAVE_DECL_IFLA_MACVLAN_MODE

/* Define to 1 if you have the declaration of `IPV4_DEVCONF_ACCEPT_LOCAL', and
   to 0 if you don't. */
#undef HAVE_DECL_IPV4_DEVCONF_ACCEPT_LOCAL

/* Define to 1 if you have the declaration of `IPV4_DEVCONF_ARPFILTER', and to
   0 if you don't. */
#undef HAVE_DECL_IPV4_DEVCONF_ARPFILTER

/* Define to 1 if you have the declaration of `IPV4_DEVCONF_ARP_IGNORE', and
   to 0 if you don't. */
#undef HAVE_DECL_IPV4_DEVCONF_ARP_IGNORE

/* Define to 1 if you have the declaration of `IPV4_DEVCONF_RP_FILTER', and to
   0 if you don't. */
#undef HAVE_DECL_IPV4_DEVCONF_RP_FILTER

/* Define to 1 if you have the declaration of `IPVS_DAEMON_ATTR_MCAST_GROUP',
   and to 0 if you don't. */
#undef HAVE_DECL_IPVS_DAEMON_ATTR_MCAST_GROUP

/* Define to 1 if you have the declaration of `IPVS_DAEMON_ATTR_MCAST_GROUP6',
   and to 0 if you don't. */
#undef HAVE_DECL_IPVS_DAEMON_ATTR_MCAST_GROUP6

/* Define to 1 if you have the declaration of `IPVS_DAEMON_ATTR_MCAST_PORT',
   and to 0 if you don't. */
#undef HAVE_DECL_IPVS_DAEMON_ATTR_MCAST_PORT

/* Define to 1 if you have the declaration of `IPVS_DAEMON_ATTR_MCAST_TTL',
   and to 0 if you don't. */
#undef HAVE_DECL_IPVS_DAEMON_ATTR_MCAST_TTL

/* Define to 1 if you have the declaration of `IPVS_DAEMON_ATTR_SYNC_MAXLEN',
   and to 0 if you don't. */
#undef HAVE_DECL_IPVS_DAEMON_ATTR_SYNC_MAXLEN

/* Define to 1 if you have the declaration of `IPVS_DEST_ATTR_ADDR_FAMILY',
   and to 0 if you don't. */
#undef HAVE_DECL_IPVS_DEST_ATTR_ADDR_FAMILY

/* Define to 1 if you have the declaration of `IPVS_DEST_ATTR_STATS64', and to
   0 if you don't. */
#undef HAVE_DECL_IPVS_DEST_ATTR_STATS64

/* Define to 1 if you have the declaration of `IPVS_SVC_ATTR_STATS64', and to
   0 if you don't. */
#undef HAVE_DECL_IPVS_SVC_ATTR_STATS64

/* Define to 1 if you have the declaration of `IP_VS_SVC_F_ONEPACKET', and to
   0 if you don't. */
#undef HAVE_DECL_IP_VS_SVC_F_ONEPACKET

/* Define to 1 if you have the declaration of `LWTUNNEL_ENCAP_ILA', and to 0
   if you don't. */
#undef HAVE_DECL_LWTUNNEL_ENCAP_ILA

/* Define to 1 if you have the declaration of `LWTUNNEL_ENCAP_MPLS', and to 0
   if you don't. */
#undef HAVE_DECL_LWTUNNEL_ENCAP_MPLS

/* Define to 1 if you have the declaration of `MACVLAN_MODE_PRIVATE', and to 0
   if you don't. */
#undef HAVE_DECL_MACVLAN_MODE_PRIVATE

/* Define to 1 if you have the declaration of `RTAX_CC_ALGO', and to 0 if you
   don't. */
#undef HAVE_DECL_RTAX_CC_ALGO

/* Define to 1 if you have the declaration of `RTAX_QUICKACK', and to 0 if you
   don't. */
#undef HAVE_DECL_RTAX_QUICKACK

/* Define to 1 if you have the declaration of `RTA_ENCAP', and to 0 if you
   don't. */
#undef HAVE_DECL_RTA_ENCAP

/* Define to 1 if you have the declaration of `RTA_EXPIRES', and to 0 if you
   don't. */
#undef HAVE_DECL_RTA_EXPIRES

/* Define to 1 if you have the declaration of `RTA_NEWDST', and to 0 if you
   don't. */
#undef HAVE_DECL_RTA_NEWDST

/* Define to 1 if you have the declaration of `RTA_PREF', and to 0 if you
   don't. */
#undef HAVE_DECL_RTA_PREF

/* Define to 1 if you have the declaration of `RTA_VIA', and to 0 if you
   don't. */
#undef HAVE_DECL_RTA_VIA

/* Define to 1 if you have the declaration of `SOCK_CLOEXEC', and to 0 if you
   don't. */
#undef HAVE_DECL_SOCK_CLOEXEC

/* Define to 1 if you have the declaration of `SOCK_NONBLOCK', and to 0 if you
   don't. */
#undef HAVE_DECL_SOCK_NONBLOCK

/* Define to 1 if you have the declaration of `SO_MARK', and to 0 if you
   don't. */
#undef HAVE_DECL_SO_MARK

/* Define to 1 if you have the `dup2' function. */
#undef HAVE_DUP2

/* Define to 1 if you have the <fcntl.h> header file. */
#undef HAVE_FCNTL_H

/* Define to 1 if you have the `fork' function. */
#undef HAVE_FORK

/* Define to 1 if you have the `getcwd' function. */
#undef HAVE_GETCWD

/* Define to 1 if you have the `gettimeofday' function. */
#undef HAVE_GETTIMEOFDAY

/* Define to 1 if you have the `inotify_init1' function. */
#undef HAVE_INOTIFY_INIT1

/* Define to 1 if you have the <inttypes.h> header file. */
#undef HAVE_INTTYPES_H

/* Define to 1 if ipset supports iface type */
#undef HAVE_IPSET_ATTR_IFACE

/* Define to 1 if you have the <json-c/json.h> header file. */
#undef HAVE_JSON_C_JSON_H

/* Define to 1 if you have the `crypto' library (-lcrypto). */
#undef HAVE_LIBCRYPTO

/* Define to 1 if you have the <libipset/data.h> header file. */
#undef HAVE_LIBIPSET_DATA_H

/* Define to 1 if you have the <libipset/linux_ip_set.h> header file. */
#undef HAVE_LIBIPSET_LINUX_IP_SET_H

/* Define to 1 if you have the <libipset/session.h> header file. */
#undef HAVE_LIBIPSET_SESSION_H

/* Define to 1 if you have the <libipset/types.h> header file. */
#undef HAVE_LIBIPSET_TYPES_H

/* Define to 1 if you have the <libiptc/libip6tc.h> header file. */
#undef HAVE_LIBIPTC_LIBIP6TC_H

/* Define to 1 if you have the <libiptc/libiptc.h> header file. */
#undef HAVE_LIBIPTC_LIBIPTC_H

/* Define to 1 if you have the <libiptc/libxtc.h> header file. */
#undef HAVE_LIBIPTC_LIBXTC_H

/* Define to 1 if you have the <libnfnetlink/libnfnetlink.h> header file. */
#undef HAVE_LIBNFNETLINK_LIBNFNETLINK_H

/* Define to 1 if you have the `ssl' library (-lssl). */
#undef HAVE_LIBSSL

/* Define to 1 if you have the `xtables' library (-lxtables). */
#undef HAVE_LIBXTABLES

/* Define to 1 if you have the <limits.h> header file. */
#undef HAVE_LIMITS_H

/* Define to 1 if you have the <linux/ethtool.h> header file. */
#undef HAVE_LINUX_ETHTOOL_H

/* Define to 1 if you have the <linux/fib_rules.h> header file. */
#undef HAVE_LINUX_FIB_RULES_H

/* Define to 1 if you have the <linux/icmpv6.h> header file. */
#undef HAVE_LINUX_ICMPV6_H

/* Define to 1 if you have the <linux/if_addr.h> header file. */
#undef HAVE_LINUX_IF_ADDR_H

/* Define to 1 if you have the <linux/if_arp.h> header file. */
#undef HAVE_LINUX_IF_ARP_H

/* Define to 1 if you have the <linux/if_ether.h> header file. */
#undef HAVE_LINUX_IF_ETHER_H

/* Define to 1 if you have the <linux/if_link.h> header file. */
#undef HAVE_LINUX_IF_LINK_H

/* Define to 1 if you have the <linux/if_packet.h> header file. */
#undef HAVE_LINUX_IF_PACKET_H

/* Define to 1 if you have the <linux/ip.h> header file. */
#undef HAVE_LINUX_IP_H

/* Define to 1 if you have the <linux/ip_vs.h> header file. */
#undef HAVE_LINUX_IP_VS_H

/* Define to 1 if you have the <linux/netfilter/xt_set.h> header file. */
#undef HAVE_LINUX_NETFILTER_XT_SET_H

/* Define to 1 if you have the <linux/netfilter/x_tables.h> header file. */
#undef HAVE_LINUX_NETFILTER_X_TABLES_H

/* Define to 1 if you have the <linux/rtnetlink.h> header file. */
#undef HAVE_LINUX_RTNETLINK_H

/* Define to 1 if you have the <linux/sockios.h> header file. */
#undef HAVE_LINUX_SOCKIOS_H

/* Define to 1 if you have the <linux/types.h> header file. */
#undef HAVE_LINUX_TYPES_H

/* Define to 1 if your system has a GNU libc compatible `malloc' function, and
   to 0 otherwise. */
#undef HAVE_MALLOC

/* Define to 1 if you have the `memmove' function. */
#undef HAVE_MEMMOVE

/* Define to 1 if you have the <memory.h> header file. */
#undef HAVE_MEMORY_H

/* Define to 1 if you have the `memset' function. */
#undef HAVE_MEMSET

/* Define to 1 if you have the <netdb.h> header file. */
#undef HAVE_NETDB_H

/* Define to 1 if you have the <netinet/in.h> header file. */
#undef HAVE_NETINET_IN_H

/* Define to 1 if you have the <netlink/genl/ctrl.h> header file. */
#undef HAVE_NETLINK_GENL_CTRL_H

/* Define to 1 if you have the <netlink/genl/genl.h> header file. */
#undef HAVE_NETLINK_GENL_GENL_H

/* Define to 1 if you have the <netlink/netlink.h> header file. */
#undef HAVE_NETLINK_NETLINK_H

/* Define to 1 if you have the <netlink/route/link.h> header file. */
#undef HAVE_NETLINK_ROUTE_LINK_H

/* Define to 1 if you have the <netlink/route/link/inet.h> header file. */
#undef HAVE_NETLINK_ROUTE_LINK_INET_H

/* Define to 1 if you have the `netsnmp_enable_subagent' function. */
#undef HAVE_NETSNMP_ENABLE_SUBAGENT

/* Define to 1 if you have the <net-snmp/agent/agent_sysORTable.h> header
   file. */
#undef HAVE_NET_SNMP_AGENT_AGENT_SYSORTABLE_H

/* Define to 1 if you have the <net-snmp/agent/snmp_vars.h> header file. */
#undef HAVE_NET_SNMP_AGENT_SNMP_VARS_H

/* Define to 1 if you have the <net-snmp/agent/util_funcs.h> header file. */
#undef HAVE_NET_SNMP_AGENT_UTIL_FUNCS_H

/* Define to 1 if you have the <openssl/err.h> header file. */
#undef HAVE_OPENSSL_ERR_H

/* Define to 1 if you have the <openssl/md5.h> header file. */
#undef HAVE_OPENSSL_MD5_H

/* Define to 1 if you have the <openssl/sha.h> header file. */
#undef HAVE_OPENSSL_SHA_H

/* Define to 1 if you have the <openssl/ssl.h> header file. */
#undef HAVE_OPENSSL_SSL_H

/* Define to 1 if you have the `pipe2' function. */
#undef HAVE_PIPE2

/* Define to 1 if your system has a GNU libc compatible `realloc' function,
   and to 0 otherwise. */
#undef HAVE_REALLOC

/* Define to 1 if you have the `select' function. */
#undef HAVE_SELECT

/* Define to 1 if you have the `setenv' function. */
#undef HAVE_SETENV

/* Define to 1 if you have the `setns' function. */
#undef HAVE_SETNS

/* Define to 1 if you have the `signalfd' function. */
#undef HAVE_SIGNALFD

/* Define to 1 if you have the `socket' function. */
#undef HAVE_SOCKET

/* Define to 1 if stdbool.h conforms to C99. */
#undef HAVE_STDBOOL_H

/* Define to 1 if you have the <stdint.h> header file. */
#undef HAVE_STDINT_H

/* Define to 1 if you have the <stdlib.h> header file. */
#undef HAVE_STDLIB_H

/* Define to 1 if you have the `strcasecmp' function. */
#undef HAVE_STRCASECMP

/* Define to 1 if you have the `strchr' function. */
#undef HAVE_STRCHR

/* Define to 1 if you have the `strdup' function. */
#undef HAVE_STRDUP

/* Define to 1 if you have the `strerror' function. */
#undef HAVE_STRERROR

/* Define to 1 if you have the <strings.h> header file. */
#undef HAVE_STRINGS_H

/* Define to 1 if you have the <string.h> header file. */
#undef HAVE_STRING_H

/* Define to 1 if you have the `strpbrk' function. */
#undef HAVE_STRPBRK

/* Define to 1 if you have the `strstr' function. */
#undef HAVE_STRSTR

/* Define to 1 if you have the `strtol' function. */
#undef HAVE_STRTOL

/* Define to 1 if you have the `strtoul' function. */
#undef HAVE_STRTOUL

/* Define to 1 if you have the <syslog.h> header file. */
#undef HAVE_SYSLOG_H

/* Define to 1 if you have the <sys/ioctl.h> header file. */
#undef HAVE_SYS_IOCTL_H

/* Define to 1 if you have the <sys/param.h> header file. */
#undef HAVE_SYS_PARAM_H

/* Define to 1 if you have the <sys/prctl.h> header file. */
#undef HAVE_SYS_PRCTL_H

/* Define to 1 if you have the <sys/socket.h> header file. */
#undef HAVE_SYS_SOCKET_H

/* Define to 1 if you have the <sys/stat.h> header file. */
#undef HAVE_SYS_STAT_H

/* Define to 1 if you have the <sys/time.h> header file. */
#undef HAVE_SYS_TIME_H

/* Define to 1 if you have the <sys/types.h> header file. */
#undef HAVE_SYS_TYPES_H

/* Define to 1 if you have the `uname' function. */
#undef HAVE_UNAME

/* Define to 1 if you have the <unistd.h> header file. */
#undef HAVE_UNISTD_H

/* Define to 1 if you have the `vfork' function. */
#undef HAVE_VFORK

/* Define to 1 if you have the <vfork.h> header file. */
#undef HAVE_VFORK_H

/* Define to 1 if `fork' works. */
#undef HAVE_WORKING_FORK

/* Define to 1 if `vfork' works. */
#undef HAVE_WORKING_VFORK

/* Define to 1 if you have the <xtables.h> header file. */
#undef HAVE_XTABLES_H

/* Define to 1 if have struct xt_set_info_match_v1 */
#undef HAVE_XT_SET_INFO_MATCH_V1

/* Define to 1 if have struct xt_set_info_match_v3 */
#undef HAVE_XT_SET_INFO_MATCH_V3

/* Define to 1 if have struct xt_set_info_match_v4 */
#undef HAVE_XT_SET_INFO_MATCH_V4

/* Define to 1 if the system has the type `_Bool'. */
#undef HAVE__BOOL

/* Define the ip4tc library name */
#undef IP4TC_LIB_NAME

/* Define the ip6tc library name */
#undef IP6TC_LIB_NAME

/* Define the ipset library name */
#undef IPSET_LIB_NAME

/* Define to add guard _IP_SET_H before including <libipset/linux_ip_set.h> */
#undef LIBIPSET_H_ADD_IP_SET_H_GUARD

/* Define to add guard _UAPI_IP_SET_H before including
   <libipset/linux_ip_set.h> */
#undef LIBIPSET_H_ADD_UAPI_IP_SET_H_GUARD

/* Define to 1 if libipvs can use netlink */
#undef LIBIPVS_USE_NL

/* Define to 1 if <linux/netlink.h> needs <sys/socket.h> */
#undef NETLINK_H_NEEDS_SYS_SOCKET_H

/* Define the nl-genl-3.0 library name */
#undef NL3_GENL_LIB_NAME

/* Define the nl-3 library name */
#undef NL3_LIB_NAME

/* Define the nl-route-3.0 library name */
#undef NL3_ROUTE_LIB_NAME

/* Define the nl library name */
#undef NL_LIB_NAME

/* Name of package */
#undef PACKAGE

/* Define to the address where bug reports for this package should be sent. */
#undef PACKAGE_BUGREPORT

/* Define to the full name of this package. */
#undef PACKAGE_NAME

/* Define to the full name and version of this package. */
#undef PACKAGE_STRING

/* Define to the one symbol short name of this package. */
#undef PACKAGE_TARNAME

/* Define to the home page for this package. */
#undef PACKAGE_URL

/* Define to the version of this package. */
#undef PACKAGE_VERSION

/* Define to 1 if you have the ANSI C header files. */
#undef STDC_HEADERS

/* The system options from which the package is built */
#undef SYSTEM_OPTIONS

/* Version number of package */
#undef VERSION

/* Define the xtables library name */
#undef XTABLES_LIB_NAME

/* Define if <linux/netfilter/x_tables.h> doesnt define it */
#undef XT_EXTENSION_MAXNAMELEN

/* Define to 1 if <linux/netfilter/xt_set.h> needs <libipset/linux_ip_set.h>
   */
#undef XT_SET_H_NEEDS_LINUX_IP_SET_H

/* Define to 1 to build with debugging support */
#undef _DEBUG_

/* Define to 1 if have FIB routing support */
#undef _HAVE_FIB_ROUTING_

/* Define to 1 if <net/if.h> and <netlink/route/link.h> namespace collision */
#undef _HAVE_IF_H_LINK_H_COLLISION_

/* Define to 1 if have IPv4 netlink device configuration */
#undef _HAVE_IPV4_DEVCONF_

/* Define to 1 if have IPVS syncd attributes */
#undef _HAVE_IPVS_SYNCD_ATTRIBUTES_

/* Define to 1 if have ipset library */
#undef _HAVE_LIBIPSET_

/* Define to 1 if have iptables libraries */
#undef _HAVE_LIBIPTC_

/* Define to 1 if have libiptc/libiptc.h linux/if.h and net/if.h namespace
   collision */
#undef _HAVE_LIBIPTC_LINUX_NET_IF_H_COLLISION_

/* Define to 1 if have magic library */
#undef _HAVE_LIBMAGIC_

/* Define to 1 if using libnl-1 */
#undef _HAVE_LIBNL1_

/* Define to 1 if using libnl-3 */
#undef _HAVE_LIBNL3_

/* Define to 1 if have linux/if.h followed by net/if.h namespace collision */
#undef _HAVE_NET_LINUX_IF_H_COLLISION_

/* Define to 1 if have pe selection support */
#undef _HAVE_PE_NAME_

/* Define to 1 if have MAC VLAN support */
#undef _HAVE_VRRP_VMAC_

/* Define to 1 if building with libipset dynamic linking */
#undef _LIBIPSET_DYNAMIC_

/* Define to 1 if building with libiptc dynamic linking */
#undef _LIBIPTC_DYNAMIC_

/* Define to 1 if building with libnl dynamic linking */
#undef _LIBNL_DYNAMIC_

/* Define to 1 if building with libxtables dynamic linking */
#undef _LIBXTABLES_DYNAMIC_

/* Define to 1 to build with malloc/free checks */
#undef _MEM_CHECK_

/* Define to 1 to log malloc/free checks to syslog */
#undef _MEM_CHECK_LOG_

/* Define to 1 to have keepalived send RFC6257 SNMP responses for VRRPv2
   instances */
#undef _SNMP_REPLY_V3_FOR_V2_

/* Define for Solaris 2.5.1 so the uint32_t typedef from <sys/synch.h>,
   <pthread.h>, or <semaphore.h> is not used. If the typedef were allowed, the
   #define below would cause a syntax error. */
#undef _UINT32_T

/* Define for Solaris 2.5.1 so the uint64_t typedef from <sys/synch.h>,
   <pthread.h>, or <semaphore.h> is not used. If the typedef were allowed, the
   #define below would cause a syntax error. */
#undef _UINT64_T

/* Define for Solaris 2.5.1 so the uint8_t typedef from <sys/synch.h>,
   <pthread.h>, or <semaphore.h> is not used. If the typedef were allowed, the
   #define below would cause a syntax error. */
#undef _UINT8_T

/* Define to 1 to have DBUS support */
#undef _WITH_DBUS_

/* Define to 1 to have DBus create instance support */
#undef _WITH_DBUS_CREATE_INSTANCE_

<<<<<<< HEAD
/* Define to 1 to build with thread dumping support */
#undef _WITH_DUMP_THREADS_
=======
/* Define to 1 to build with json output support */
#undef _WITH_JSON_
>>>>>>> 4413b83a

/* Define to 1 if have IPVS support */
#undef _WITH_LVS_

/* Define to 1 if have IPVS 64 bit stats */
#undef _WITH_LVS_64BIT_STATS_

/* Define to 1 if using pthreads */
#undef _WITH_PTHREADS_

/* Define to 1 to have SHA1 support */
#undef _WITH_SHA1_

/* Define to 1 to have keepalived SNMP support */
#undef _WITH_SNMP_

/* Define to 1 to have keepalived SNMP checker support */
#undef _WITH_SNMP_CHECKER_

/* Define to 1 to have keepalived SNMP VRRP support */
#undef _WITH_SNMP_KEEPALIVED_

/* Define to 1 to have RFCv2 SNMP support */
#undef _WITH_SNMP_RFCV2_

/* Define to 1 to have RFCv3 SNMP support */
#undef _WITH_SNMP_RFCV3_

/* Define to 1 to have RFC SNMP support */
#undef _WITH_SNMP_RFC_

/* Define to 1 if have SO_MARK */
#undef _WITH_SO_MARK_

/* Define to 1 to build with stacktrace support */
#undef _WITH_STACKTRACE_

/* Define to 1 to enable v1.3.7 and earlier VRRPv3 unicast checksum
   compatibility */
#undef _WITH_UNICAST_CHKSUM_COMPAT_

/* Define to 1 if have VRRP support */
#undef _WITH_VRRP_

/* Define to 1 if want ARRP authentication support */
#undef _WITH_VRRP_AUTH_

/* Define to empty if `const' does not conform to ANSI C. */
#undef const

/* Define to `__inline__' or `__inline' if that's what the C compiler
   calls it, or to nothing if 'inline' is not supported under any name.  */
#ifndef __cplusplus
#undef inline
#endif

/* Define to the type of a signed integer type of width exactly 64 bits if
   such a type exists and the standard includes do not define it. */
#undef int64_t

/* Define to rpl_malloc if the replacement function should be used. */
#undef malloc

/* Define to `int' if <sys/types.h> does not define. */
#undef pid_t

/* Define to rpl_realloc if the replacement function should be used. */
#undef realloc

/* Define to `unsigned int' if <sys/types.h> does not define. */
#undef size_t

/* Define to the type of an unsigned integer type of width exactly 16 bits if
   such a type exists and the standard includes do not define it. */
#undef uint16_t

/* Define to the type of an unsigned integer type of width exactly 32 bits if
   such a type exists and the standard includes do not define it. */
#undef uint32_t

/* Define to the type of an unsigned integer type of width exactly 64 bits if
   such a type exists and the standard includes do not define it. */
#undef uint64_t

/* Define to the type of an unsigned integer type of width exactly 8 bits if
   such a type exists and the standard includes do not define it. */
#undef uint8_t

/* Define as `fork' if `vfork' does not work. */
#undef vfork


#ifndef _GNU_SOURCE
#define _GNU_SOURCE
#endif

#endif<|MERGE_RESOLUTION|>--- conflicted
+++ resolved
@@ -612,13 +612,11 @@
 /* Define to 1 to have DBus create instance support */
 #undef _WITH_DBUS_CREATE_INSTANCE_
 
-<<<<<<< HEAD
 /* Define to 1 to build with thread dumping support */
 #undef _WITH_DUMP_THREADS_
-=======
+
 /* Define to 1 to build with json output support */
 #undef _WITH_JSON_
->>>>>>> 4413b83a
 
 /* Define to 1 if have IPVS support */
 #undef _WITH_LVS_
