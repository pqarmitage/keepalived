--- conflicted
+++ resolved
@@ -22,32 +22,18 @@
         FROM SNMPv2-TC;
 
 keepalived MODULE-IDENTITY
-<<<<<<< HEAD
-<<<<<<< HEAD
-     LAST-UPDATED "201610230000Z"
-=======
-     LAST-UPDATED "201611260000Z"
->>>>>>> fixes
-=======
      LAST-UPDATED "201702190000Z"
->>>>>>> 113e14c0
      ORGANIZATION "Keepalived"
      CONTACT-INFO "http://www.keepalived.org"
      DESCRIPTION
         "This MIB describes objects used by keepalived, both
          for VRRP and health checker."
-<<<<<<< HEAD
-<<<<<<< HEAD
+     REVISION "201702190000Z"
+     DESCRIPTION "add ip rule/route uid support"
+     REVISION "201611260000Z"
+     DESCRIPTION "add initfailed state for scripts"
      REVISION "201610230000Z"
      DESCRIPTION "add per interface linkbeat option"
-=======
-=======
-     REVISION "201702190000Z"
-     DESCRIPTION "add ip rule/route uid support"
->>>>>>> 113e14c0
-     REVISION "201611260000Z"
-     DESCRIPTION "add initfailed state for scripts"
->>>>>>> fixes
      REVISION "201610180000Z"
      DESCRIPTION "add promote_secondaries"
      REVISION "201609120000Z"
