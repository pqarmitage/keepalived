.TH KEEPALIVED.CONF 5 "Apr 2016" V1.0
.UC 4
.SH NAME
keepalived.conf - configuration file for Keepalived
.br
.SH DESCRIPTION
.B keepalived.conf
is the configuration file which describes all the Keepalived keywords.
Keywords are placed in hierarchies of blocks and subblocks,
each layer being delimited by '{' and '}' pairs.
.PP
Comments start with '#' or '!' to the end of the line and can start
anywhere in a line.
.PP
The keyword 'include' allows inclusion of other configuration files from within
the main configuration file, or from subsequently included files.
.PP
The format of the include directive is:

include FILENAME
.PP
FILENAME can be a fully qualified or relative pathname, and can include wildcards,
including csh style brace expressions such as "{foo/{,cat,dog},bar}" if glob()
supports them.
.PP
After opening an included file, the current directory is set to the directory of
the file itself, so any relative paths included from a file are relative to the
directory of the including file itself.
.SH PARAMETER SYNTAX
.B <BOOL>
is one of on|off|true|false|yes|no
.PP
.SH Conditional configuration and configuration id
The config-id defaults to the first part of the node name as returned by
uname, and can be overridden with the -i or --config-id command line option.
.PP
Any configuration line starting with '@' is a conditional configuration line.
The word immediately following (i.e. without any space) the '@' character
is compared against the config-id, and if they don't match, the configuration
line is ignored.
.PP
Alternatively, '@^' is a negative comparison, so if the word immediately
following does NOT match the config-id, the configuration line IS included.
.PP
The purpose of this is to allow a single configuration file to be used for
multiple systems, where the only differences are likely to be the router_id,
vrrp instance priorities, and possibly interface names and unicast addresses.
.PP
For example:
.PP
 global_defs
 {
 @main   router_id main_router
 @backup router_id backup_router
 }
 ...
 vrrp_instance VRRP1 {
 ...
 @main    unicast_src_ip 1.2.3.4
 @backup  unicast_src_ip 1.2.3.5
 @backup2 unicast_src_ip 1.2.3.6
          unicast_peer {
 @^main         1.2.3.4
 @^backup       1.2.3.5
 @^backup2      1.2.3.6
          }
 }
.PP
If keepalived is invoked with -i main, then the router_id will be set to main_router,
if invoked with -i backup, then backup_router, if not invoked with -i, or with
-i anything else, then the router_id will not be set. The unicast peers for main will
be 1.2.3.5 and 1.2.3.6.
.SH Parameter substitution
Substitutable parameters can be specified. The format for defining a parameter is:
.PP
$PARAMETER=VALUE
.PP
where there must be no space before the '=' and only whitespace may preceed to '$'.
Empty values are allowed.

Parameter names can be made up of any combination of A-Za-z0-9 and _, but cannot start
with a digit.

After a parameter is defined, any occurrence of $PARAMETER followed by
whitespace, or any occurrence of ${PARAMETER} (which need not be followed by
whitespace) will be replaced by VALUE.

Replacement is recursive, so that if a parameter value itself includes a
replaceable parameter, then after the first substitution, the parameter
in the value will then be replaced; the substitution is done at replacement
time and not at definition time, so for example:
.PP
$ADDRESS_BASE=10.2.${ADDRESS_BASE_SUB}
$ADDRESS_BASE_SUB=0
    ${ADDRESS_BASE}.100/32
$ADDRESS_BASE_SUB=10
    ${ADDRESS_BASE}.100/32
.PP
will produce:
    10.2.0.100/32
    10.2.10.100/32
.PP
Note in the above examples the use of both ADDRESS_BASE and ADDRESS_BASE_SUB
required braces ({}) since the parameters were not followed by whitespace
(after the first substitution which produced 10.2.${ADDRESS_BASE_SUB}.100/32
the parameter is still not followed by whitespace).

If a parameter is not defined, it will not be replaced at all, so for
example ${UNDEF_PARAMETER} will remain in the configuration if it is
undefined; this means that existing configuration that contains a '$'
character (for example in a script definition) will not be changed so
long as no new parameter definitions are added to the configuration.

Parameter substitution works in conjunction with conditional configuration.
For example:
.PP
    @main $PRIORITY=240
    @backup $PRIORITY=200
    ...
    vrrp_instance VI_0 {
        priority $PRIORITY
    }
.PP
will produce:
    ...
    vrrp_instance VI_0 }
        priority 240
    }
.PP
if the config_id is main.
.PP
    $IF_MAIN=@main
    $IF_MAIN priority 240
.PP
will produce:
.PP
    priority 240
.PP
if the config_id is main and nothing if the config_id is not main, although
why anyone would want to use this rather than simply
.PP
    @main priority 240
.PP
is not known.
<<<<<<< HEAD
.SH SCRIPTS
There are three classes of scripts can be configured to be executed.

a. Notify scripts that are run when a vrrp instance or vrrp group changes state,
   or a virtual server quorum changes between up and down.

b. vrrp tracking scripts that will cause vrrp instances to go down it they exit
   a non-zero exist status, or if a weight is specified will add or subtract the
   weight to/from the priority of that vrrp instance.

c. LVS checker misc scripts that will cause a real server to be configured down
   if they exit with a non-zero status.

By default the scripts will be executed by user keepalived_script if that user
exists, or if not by root, but for each script the user/group under which it is
to be executed can be specified.

There are significant security implications if scripts are executed with root
privileges, especially if the scripts themselves are modifiable or replaceable
by a non root user. Consequently, security checks are made at startup to ensure
that if a script is executed by root, then it cannot be modified or replaced by
a non root user.

All scripts should be written so that they will terminate on receipt of a SIGTERM
signal. Scripts will be sent SIGTERM if their parent terminates, or it is a script
the keepalived is awaiting its exit status and it has run for too long.
.PP
.SH CONFIGURATION PARSER
Traditionally the configuration file parser has not been one of the strengths of
keepalived. yukki maintains a project on github that is a keepalived syntax
checker that may be of use. It can be downloaded from https://github.com/yuuki/gokc

=======
.PP
Multiline definitions are also supported, but when used there must be nothing on
the line after the parameter name. A multiline definition is specified by ending
each line except the last with a '\' character.
.PP
Example:
.PP
$INSTANCE= \e
vrrp_instance VI_${NUM} { \e
    interface eth0.${NUM} \e
    use_vmac vrrp${NUM}.1 \e
    virtual_router_id 1 \e
 @high priority 130 \e
 @low priority 120 \e
    advert_int 1 \e
    virtual_ipaddress { \e
        10.0.${NUM}.254/24 \e
    } \e
    track_script { \e
        offset_instance_${NUM} \e
    } \e
}
.PP
 $NUM=0
 $INSTANCE
.PP
 $NUM=1
 $INSTANCE
>>>>>>> fe0e5d47
.SH TOP HIERACHY
.PP
.B GLOBAL CONFIGURATION
.PP
.B VRRPD CONFIGURATION
.PP
.B LVS CONFIGURATION
.PP
.SH GLOBAL CONFIGURATION
contains subblocks of
.B Global definitions,
.B Static routes,
and
.B Static rules
.PP
.SH Global definitions
.PP
 global_defs           # Block id
 {
 notification_email    # To:
        {
        admin@example1.com
        ...
        }
 # From: from address that will be in the header (default keepalived@<local host name>)
 notification_email_from admin@example.com
 smtp_server 127.0.0.1 [<PORT>]
                              # IP address or domain name
                              #  with optional port number (default 25)
 smtp_helo_name <HOST_NAME>   # name to use in HELO messages
                              #  defaults to local host name
 smtp_connect_timeout 30      # integer, seconds
 email_faults                 # Send smtp alerts for fault conditions
 router_id my_hostname        # string identifying the machine,
                              # (doesn't have to be hostname).
                              # default: local host name
 vrrp_mcast_group4 224.0.0.18 # optional, default 224.0.0.18
 vrrp_mcast_group6 ff02::12   # optional, default ff02::12
 default_interface p33p1.3    # sets the default interface for static addresses, default eth0

 lvs_sync_daemon <INTERFACE> <VRRP_INSTANCE> [id <SYNC_ID>] [maxlen <LEN>] [port <PORT>] [ttl <TTL>] [group <IP ADDR>]
                              # Binding interface, vrrp instance and optional
                              #  syncid for lvs syncd
                              #  syncid (0 to 255) for lvs syncd
                              #  maxlen (1..65507) maximum packet length
                              #  port (1..65535) UDP port number to use
                              #  ttl (1..255)
                              #  group - multicast group address (IPv4 or IPv6)
                              # NOTE: maxlen, port, ttl and group are only available on Linux 4.3 or later.
 lvs_flush                    # flush any existing LVS configuration at startup

 # delay for second set of gratuitous ARPs after transition to MASTER
 vrrp_garp_master_delay 10    # seconds, default 5, 0 for no second set

 # number of gratuitous ARP messages to send at a time after transition to MASTER
 vrrp_garp_master_repeat 1    # default 5

 # delay for second set of gratuitous ARPs after lower priority advert received when MASTER
 vrrp_garp_lower_prio_delay 10

 # number of gratuitous ARP messages to send at a time after lower priority advert received when MASTER
 vrrp_garp_lower_prio_repeat 1

 # minimum time interval for refreshing gratuitous ARPs while MASTER
 vrrp_garp_master_refresh 60  # secs, default 0 (no refreshing)

 # number of gratuitous ARP messages to send at a time while MASTER
 vrrp_garp_master_refresh_repeat 2 # default 1

 # Delay in ms between gratuitous ARP messages sent on an interface
 vrrp_garp_interval 0.001          # decimal, seconds (resolution usecs). Default 0.

 # Delay in ms between unsolicited NA messages sent on an interface
 vrrp_gna_interval 0.000001        # decimal, seconds (resolution usecs). Default 0.

 # If a lower priority advert is received, don't send another advert. This causes
 # adherence to the RFCs. Defaults to false, unless strict_mode is set.
 vrrp_lower_prio_no_advert [<BOOL>]

 # If we are master and receive a higher priority advert, send an advert (which will be
 # lower priority than the other master), before we transition to backup. This means
 # that if the other master has garp_lower_priority_repeat set, it will resend garp messages.
 # This is to get around the problem of their having been two simultaneous masters, and the
 # last GARP messages seen were from us.
 vrrp_higher_prio_send_advert [<BOOL>]

 # Set the default VRRP version to use
 vrrp_version <2 or 3>        # default version 2

 # Specify the iptables chain for ensuring a version 3 instance
 # doesn't respond on addresses that it doesn't own.
 # Note: it is necessary for the specified chain to exist in
 # the iptables and/or ip6tables configuration, and for the chain
 # to be called from an appropriate point in the iptables configuration.
 # It will probably be necessary to have this filtering after accepting
 # any ESTABLISHED,RELATED packets, because IPv4 might select the VIP as
 # the source address for outgoing connections.
 vrrp_iptables keepalived     # default INPUT

 # or for outbound filtering as well
 # Note, outbound filtering won't work with IPv4, since the VIP can be selected as the source address
 # for an outgoing connection. With IPv6 this is unlikely since the addresses are deprecated.
 vrrp_iptables keepalived_in keepalived_out

 # or to not add any iptables rules:
 vrrp_iptables

 # Keepalived may have the option to use ipsets in conjunction with iptables.
 # If so, then the ipset names can be specified, defaults as below.
 # If no names are specified, ipsets will not be used, otherwise any omitted
 # names will be constructed by adding "_if" and/or "6" to previously specified
 # names.
 vrrp_ipsets [keepalived [keepalived6 [keepalived_if6]]]

 # The following enables checking that when in unicast mode, the source
 # address of a VRRP packet is one of our unicast peers.
 vrrp_check_unicast_src

 # Checking all the addresses in a received VRRP advert can be time consuming.
 # Setting this flag means the check won't be carried out if the advert is
 # from the same master router as the previous advert received.
 vrrp_skip_check_adv_addr     # Default - don't skip

 # Enforce strict VRRP protocol compliance. This will prohibit:
 #   0 VIPs
 #   unicast peers
 #   IPv6 addresses in VRRP version 2
 vrrp_strict

 # The following 4 options can be used if vrrp or checker processes
 #   are timing out. This can be seen by a backup vrrp instance becoming
 #   master even when the master is still running because the master or
 #   backup system is too busy to process vrrp packets.
 vrrp_priority <-20 to 19>    # Set the vrrp child process priority
                              #   Negative values increase priority.
 checker_priority <-20 to 19> # Set the checker child process priority
 vrrp_no_swap                 # Set the vrrp child process non swappable
 checker_no_swap              # Set the checker child process non swappable

 # If Keepalived has been build with SNMP support, the following keywords are available
 # Note: Keepalived, checker and RFC support can be individually enabled/disabled
 snmp_socket udp:1.2.3.4:705  # specify socket to use for connecting to SNMP master agent (default unix:/var/agentx/master)
                              # unless using a network namespace, when the default is udp:localhost:705
 enable_snmp_keepalived       # enable SNMP handling of vrrp element of KEEPALIVED MIB
 enable_snmp_checker          # enable SNMP handling of checker element of KEEPALIVED MIB
 enable_snmp_rfc              # enable SNMP handling of RFC2787 and RFC6527 VRRP MIBs
 enable_snmp_rfcv2            # enable SNMP handling of RFC2787 VRRP MIB
 enable_snmp_rfcv3            # enable SNMP handling of RFC6527 VRRP MIB
 enable_traps                 # enable SNMP traps

 # If Keepalived has been build with DBus support, the following keywords are available
 enable_dbus                       # enable the DBus interface
 dbus_service_name SERVICE_NAME    # Name of DBus service (default org.keepalived.Vrrp1)
                                   # Useful if you want to run multiple keepalived processes with DBus enabled

 # Specify the default username/groupname to run scripts under.
 # If this option is not specified, the user defaults to keepalived_script
 #   if that user exists, otherwise root.
 script_user username [groupname] # If groupname is not specified, it defaults to the user's group
 enable_script_security       # Don't run scripts configured to be run as root if any part of the path
                              #   is writable by a non-root user.

 # Rather than using notify scripts, specifying a fifo allows more efficient processing of notify events, and guarantees that they will be delivered in the correct sequence.
 # NOTE: the FIFO names must all be different
 notify_fifo FIFO_NAME        # FIFO to write notify events to
                              # See vrrp_notify_fifo and lvs_notify_fifo for format of output
                              # For further details, see the description under vrrp_sync_group see 
                              # doc/samples/sample_notify_fifo.sh for sample usage.
 notify_fifo_script STRING [username [groupname]]
                              # script to be run by keepalived to process notify events
                              # The FIFO name will be passed to the script as the last parameter
 vrrp_notify_fifo FIFO_NAME   # FIFO to write vrrp notify events to
                              # The string written will be a line of the form: INSTANCE "VI_1" MASTER 100
                              # and will be terminated with a new line character.
                              # For further details of the output, see the description under vrrp_sync_group
                              # and doc/samples/sample_notify_fifo.sh for sample usage.
 vrrp_notify_fifo_script STRING [username [groupname]]
                              # script to be run by keepalived to process vrrp notify events
                              # The FIFO name will be passed to the script as the last parameter
 lvs_notify_fifo FIFO_NAME    # FIFO to write notify healthchecker events to
                              # The string written will be a line of the form:
                              #   VS [192.168.201.15]:tcp:80 {UP|DOWN}
                              #   RS [1.2.3.4]:tcp:80 [192.168.201.15]:tcp:80 {UP|DOWN}
                              # and will be terminated with a new line character.
 lvs_notify_fifo_script STRING [username [groupname]]
                              # script to be run by keepalived to process healthchecher notify events
                              # The FIFO name will be passed to the script as the last parameter
 dynamic_interfaces           # Allow configuration to include interfaces that don't exist at startup.
                              #   This allows keepalived to work with interfaces that may be deleted and restored.
 }

 # For running keepalived in a separate network namespace
 net_namespace NAME           # Set the network namespace to run in
                              # The directory /var/run/keepalived will be created as an unshared mount point,
                              #   for example for pid files.
                              # syslog entries will have _NAME appended to the ident.
                              # Note: the namespace cannot be changed on a configuration reload
 namespace_with_ipsets        # ipsets wasn't network namespace aware until Linux 3.13, and so if running with
                              # an earlier version of the kernel, by default use of ipsets is disabled if using
                              # a namespace and vrrp_ipsets has not been specified. This options overrides the
                              # default and allows ipsets to be used with a namespace on kernels prior to 3.13.

 instance NAME                # If multiple instances of keepalived are run in the same namespace, this will
                              #   create pid files with NAME as part of the file names, in /var/run/keepalived.
                              # Note: the instance name cannot be changed on a configuration reload

 use_pid_dir                  # Create pid files in /var/run/keepalived

 linkbeat_use_polling         # Poll to detect media link failure otherwise attempt to use ETHTOOL or MII interface

.SH Static routes/addresses/rules
.PP
Keepalived can configure static addresses, routes, and rules. These addresses are
.B NOT
moved by vrrpd, they stay on the machine.
If you already have IPs and routes on your machines and
your machines can ping each other, you don't need this section.
The syntax for rules and routes is that same as for ip rule add/ip route add.
.PP
The syntax is the same for virtual addresses and virtual routes. If no dev element
is specified, it defaults to default_interface (default eth0).
Note: the broadcast address may be specified as '-' or '+' to clear or set the host
bits of the address.

.PP
 static_ipaddress
 {
 <IPADDR>[/<MASK>] [brd <IPADDR>] [dev <STRING>] [scope <SCOPE>] [label <LABEL>] [home] [-nodad] [mngtmpaddr] [noprefixroute] [autojoin]
 192.168.1.1/24 dev eth0 scope global
 ...
 }
.PP
 static_routes
 {
 192.168.2.0/24 via 192.168.1.100 dev eth0
 192.168.100.0/24 table 6909 nexthop via 192.168.101.1 dev wlan0 onlink weight 1 nexthop via 192.168.101.2 dev wlan0 onlink weight 2
 192.168.200.0/24 dev p33p1.2 table 6909 tos 0x04 protocol bird scope link priority 12 mtu 1000 hoplimit 100 advmss 101 rtt 102 rttvar 103 reordering 104 window 105 cwnd 106 ssthresh lock 107 realms PQA/0x14 rto_min 108 initcwnd 109 initrwnd 110 features ecn
 2001:470:69e9:1:2::4 dev p33p1.2 table 6909 tos 0x04 protocol bird scope link priority 12 mtu 1000 hoplimit 100 advmss 101 rtt 102 rttvar 103 reordering 104 window 105 cwnd 106 ssthresh lock 107 rto_min 108 initcwnd 109 initrwnd 110 features ecn
 ...
 }
.PP
 static_rules
 {
 from 192.168.2.0/24 table 1
 to 192.168.2.0/24 table 1
 from 192.168.28.0/24 to 192.168.29.0/26 table small iif p33p1 oif wlan0 tos 22 fwmark 24/12 preference 39 realms 30/20 goto 40
 to 1:2:3:4:5:6:7:0/112 from 7:6:5:4:3:2::/96 table 6908 uidrange 10000-19999
 ...
 }
.PP
.SH VRRPD CONFIGURATION
contains subblocks of
.B VRRP script(s),
.B VRRP synchronization group(s),
.B VRRP gratuitous ARP and unsolicited neighbour advert delay group(s)
and
.B VRRP instance(s)
.PP
.SH VRRP script(s)
.PP
 # Adds a script to be executed periodically. Its exit code will be
 # recorded for all VRRP instances and sync groups which are monitoring it.
 vrrp_script <SCRIPT_NAME> {
    script <STRING>|<QUOTED-STRING> # path of the script to execute
    interval <INTEGER>  # seconds between script invocations, default 1 second
    timeout <INTEGER>   # seconds after which script is considered to have failed
    weight <INTEGER:-253..253>  # adjust priority by this weight, default 0
    rise <INTEGER>              # required number of successes for OK transition
    fall <INTEGER>              # required number of successes for KO transition
    user USERNAME [GROUPNAME]   # user/group names to run script under
                                #   group default to group of user
    init_fail                   # assume script initially is in failed state
 }
.PP
.SH VRRP track files
.PP
 # Adds a file to be monitored. The script will be read whenever it is
 # modified. The value in the file will be recorded for all VRRP instances
 # and sync groups which monitor it.
 # Note that the file will only be read if at least one VRRP instance
 # or sync group monitors it.
 # 
 # A value will be read as a number in text from the file.  If the weight
 # configured against the track_file is 0, a non-zero value in the file will 
 # be treated as a failure status, and a zero value will be treaded as
 # an OK status, otherwise the value will be  multiplied by the weight configured
 # in the track_file statement. If the result is less than -253 any VRRP
 # instance or sync group monitoring the script will transition to the fault state
 # (the weight can be 254 to allow for a negative value being read from the file).

 # If the vrrp instance or sync group is not the address owner and the result is between
 # -253 and 253, the result will be added to the initial priority of the VRRP instance
 # (a negative value will reduce the priority), although the effective priority will
 # be limited to the range [1,254].

 # If a vrrp instance using a track_file is a member of a sync group, unless
 # sync_group_tracking_weight is set on the group weight 0 must be set.
 # Likewise, if the vrrp instance is the address owner, weight 0 must also be set.
 vrrp_track_file <STRING> {    # VRRP track file declaration
    file <QUOTED_STRING>       # file to track (weight defaults to 1)
    weight <-254..254>         # optional default weight
    init_file [VALUE] [overwrite] # create the file and/or initialise the value
                               # This causes VALUE (default 0) to be written to
                               # the specified file at startup if the file doesn't
                               # exist, unless overwrite is specified in which case
                               # any existing file contents will be overwritten with
                               # the specified value.
 }
.PP
.SH VRRP synchronization group(s)
.PP
 #string, name of group of IPs that failover together
 vrrp_sync_group VG_1 {
    group {
      inside_network   # name of the vrrp_instance (see below)
      outside_network  # One for each movable IP
      ...
    }

    # Synchronization group tracking scripts and files will update
    # the status/priority of all VRRP instances which are members of
    # the sync group.

    # add a tracking script to the sync group (<SCRIPT_NAME> is the name of the vrrp_script entry)
    # go to FAULT state if any of these go down if unweighted.
            track_interface {
              eth0
              eth1
              eth2 weight <-253..253>
              ...
            }
	    track_script {
		<SCRIPT_NAME>
		<SCRIPT_NAME> weight <-253..253>
	    }

	    # Files whose state we monitor, value is added to effective priority. <STRING> is the name of a vrrp_status_file
	    track_file {
		<STRING>		# weight defaults to weight configured in vrrp_track_file
		<STRING> weight <-254..254>
		...
	    }

	    # notify scripts and alerts are optional
	    #
	    # filenames of scripts to run on transitions
	    # can be unquoted (if just filename)
	    # or quoted (if it has parameters)
	    # The username and groupname specify the user and group
	    # under which the scripts should be run. If username is
	    # specified, the group defaults to the group of the user.
	    # If username is not specified, they default to the
	    # global script_user and script_group
	    # to MASTER transition
	    notify_master /path/to_master.sh [username [groupname]]
	    # to BACKUP transition
	    notify_backup /path/to_backup.sh [username [groupname]]
	    # FAULT transition
	    notify_fault "/path/fault.sh VG_1" [username [groupname]]

	    # for ANY state transition.
	    # "notify" script is called AFTER the
	    # notify_* script(s) and is executed
	    # with 4 arguments provided by Keepalived
	    # (so don't include parameters in the notify line).
	    # arguments
	    # $1 = "GROUP"|"INSTANCE"
	    # $2 = name of the group or instance
	    # $3 = target state of transition (stop only applies to instances)
	    #     ("MASTER"|"BACKUP"|"FAULT"|"STOP")
	    # $4 = priority value
	    notify /path/notify.sh [username [groupname]]

	    # Send email notification during state transition,
	    # using addresses in global_defs above.
	    smtp_alert

            global_tracking     # DEPRECATED. Use track_interface, track_script and
                                # track_file on vrrp_sync_groups instead.
            sync_group_tracking_weight  # allow sync groups to use differing weights.
                                # This probably WON'T WORK, but is a replacement for
                                # global_tracking in case different weights were used
                                # across different vrrp instances in the same sync
                                # group.
	 }

	.SH VRRP gratuitous ARP and unsolicited neighbour advert delay group(s)
	.PP
	specifies the setting of delays between sending gratuitous ARPs
	and unsolicited neighbour advertisements. This is intended for when an
	upstream switch is unable to handle being flooded with ARPs/NAs.

	Use interface when the limits apply on the single physical interface.
	Use interfaces when a group of interfaces are linked to the same switch
	and the limits apply to the switch as a whole.

	.BNote.B: Only one of interface or interfaces should be used per block.

	If the global vrrp_garp_interval and/or vrrp_gna_interval are set, any
	interfaces that aren't specified in a garp_group will inherit the global
	settings.
	.PP
	garp_group {
	    # Sets the interval between Gratuitous ARP (in seconds, resolution microseconds)
	    garp_interval <DECIMAL>
	    # Sets the default interval between unsolicited NA (in seconds, resolution microseconds)
	    gna_interval <DECIMAL>
	    # The physical interface to which the intervals apply
	    interface <STRING>
	    # A list of interfaces accross which the delays are aggregated.
	    interfaces {
		<STRING>
		<STRING>
		...
		}
	    }
	.SH VRRP instance(s)
	.PP
	describes the movable IP for each instance of a group in vrrp_sync_group.
	Here are described two IPs (on inside_network and on outside_network),
	on machine "my_hostname", which belong to the group VG_1 and
	which will transition together on any state change.
	.PP
	 #You will need to write another block for outside_network.
	 vrrp_instance inside_network {
	    # Initial state, MASTER|BACKUP
	    # As soon as the other machine(s) come up,
	    # an election will be held and the machine
	    # with the highest priority will become MASTER.
	    # So the entry here doesn't matter a whole lot.
	    state MASTER

	    # interface for inside_network, bound by vrrp
	    interface eth0

	    # Use VRRP Virtual MAC.
	    # \fBNOTE\fR: If sysctl net.ipv4.conf.all.rp_filter is set,
	    # and this vrrp_instance is an IPv4 instance, using
	    # this option will cause the individual interfaces to be
	    # updated to the greater of their current setting, and
	    # all.rp_filter, as will default.rp_filter, and all.rp_filter
	    # will be set to 0.
	    # The original settings are restored on termination.
	    use_vmac [<VMAC_INTERFACE>]

	    # Send/Recv VRRP messages from base interface instead of
	    # VMAC interface
	    vmac_xmit_base

	    native_ipv6         # force instance to use IPv6 (this option is deprecated since the virtual ip addresses determine whether IPv4 or IPv6 is used).

	    # Ignore VRRP interface faults (default unset)
	    dont_track_primary

	    # optional, monitor these as well.
	    # go to FAULT state if any of these go down if unweighted.
    track_interface {
      eth0
      eth1
      eth2 weight <-253..253>
      ...
    }

    # add a tracking script to the interface (<SCRIPT_NAME> is the name of the vrrp_track_script entry)
    track_script {
        <SCRIPT_NAME>
        <SCRIPT_NAME> weight <-253..253>
    }

    # Files whose state we monitor, value is added to effective priority. <STRING> is the name of a vrrp_track_file
    track_file {
	<STRING>
	<STRING>
        <STRING> weight <-254..254>
	...
    }

    # default IP for binding vrrpd is the primary IP
    # on interface. If you want to hide the location of vrrpd,
    # use this IP as src_addr for multicast or unicast vrrp
    # packets. (since it's multicast, vrrpd will get the reply
    # packet no matter what src_addr is used).
    # optional
    mcast_src_ip <IPADDR>
    unicast_src_ip <IPADDR>
    track_src_ip                # if the configured src_ip doesn't exist or is removed put the instance into fault state

    version <2 or 3>            # VRRP version to run on interface
                                #  default is global parameter vrrp_version.

    # Do not send VRRP adverts over a VRRP multicast group.
    # Instead it sends adverts to the following list of
    # ip addresses using unicast. It can be cool to use
    # the VRRP FSM and features in a networking
    # environment where multicast is not supported!
    # IP addresses specified can be IPv4 as well as IPv6.
    unicast_peer {
      <IPADDR>
      ...
    }
    # The checksum calculation when using VRRPv3 changed after v1.3.6.
    #  Setting this flag forces the old checksum algorithm to be used
    #  to maintain backward compatibility, although keepalived will
    #  attempt to maintain compatibility anyway if it sees an old
    #  version checksum. Sepcifying never will turn off auto detection
    #  of old checksums. [This option may not be enabled - check output
    #  of `keepalived -v` for OLD_CHKSUM_COMPAT.]
    old_unicast_checksum [never]

    # interface specific settings, same as global parameters; default to global parameters
    garp_master_delay 10
    garp_master_repeat 1
    garp_lower_prio_delay 10
    garp_lower_prio_repeat 1
    garp_master_refresh 60
    garp_master_refresh_repeat 2
    garp_interval 100
    gna_interval 100

    lower_prio_no_advert [<BOOL>]
    higher_prio_send_advert [<BOOL>]

    # arbitrary unique number from 0 to 255
    # used to differentiate multiple instances of vrrpd
    # running on the same NIC (and hence same socket).
    virtual_router_id 51

    # for electing MASTER, highest priority wins.
    # to be MASTER, make this 50 more than on other machines.
    priority 100

    # VRRP Advert interval in seconds (e.g. 0.92) (use default)
    advert_int 1

    # Note: authentication was removed from the VRRPv2 specification by RFC3768 in 2004.
    #   Use of this option is non-compliant and can cause problems; avoid using if possible,
    #   except when using unicast, where it can be helpful.
    authentication {     # Authentication block
        # PASS||AH
        # PASS - Simple password (suggested)
        # AH - IPSEC (not recommended))
        auth_type PASS
        # Password for accessing vrrpd.
        # should be the same on all machines.
        # Only the first eight (8) characters are used.
        auth_pass 1234
    }

    #addresses add|del on change to MASTER, to BACKUP.
    #With the same entries on other machines,
    #the opposite transition will be occurring.
    virtual_ipaddress {
        <IPADDR>[/<MASK>] [brd <IPADDR>] [dev <STRING>] [scope <SCOPE>] [label <LABEL>] [home] [-nodad] [mngtmpaddr] [noprefixroute] [autojoin]
        192.168.200.17/24 dev eth1
        192.168.200.18/24 dev eth2 label eth2:1
    }

    #VRRP IP excluded from VRRP
    #optional.
    #For cases with large numbers (eg 200) of IPs
    #on the same interface. To decrease the number
    #of packets sent in adverts, you can exclude
    #most IPs from adverts.
    #The IPs are add|del as for virtual_ipaddress.
    # Can also be used if you want to be able to add
    # a mixture of IPv4 and IPv6 addresses, since all
    # addresses in virtual_ipaddress must be of the
    # same family.
    virtual_ipaddress_excluded {
        <IPADDR>[/<MASK>] [brd <IPADDR>] [dev <STRING>] [scope <SCOPE>] [label <LABEL>] [home] [-nodad] [mngtmpaddr] [noprefixroute] [autojoin]
        <IPADDR>[/<MASK>] ...
        ...
    }

    # Set the promote_secondaries flag on the interface to stop other
    # addresses in the same CIDR being removed when 1 of them is removed
    # For example if 10.1.1.2/24 and 10.1.1.3/24 are both configured on an
    # interface, and one is removed, unless promote_secondaries is set on
    # the interface the other address will also be removed.
    prompte_secondaries

    # routes add|del when changing to MASTER, to BACKUP.
    # See static_routes for more details
    virtual_routes {
        # src <IPADDR> [to] <IPADDR>/<MASK> via|gw <IPADDR> [or <IPADDR>] dev <STRING> scope <SCOPE> table <TABLE>
        src 192.168.100.1 to 192.168.109.0/24 via 192.168.200.254 dev eth1
        192.168.110.0/24 via 192.168.200.254 dev eth1
        192.168.111.0/24 dev eth2
        192.168.112.0/24 via 192.168.100.254
        192.168.113.0/24 via 192.168.200.254 or 192.168.100.254 dev eth1
        blackhole 192.168.114.0/24
        0.0.0.0/0 gw 192.168.0.1 table 100  # To set a default gateway into table 100.
    }

    # rules add|del when changing to MASTER, to BACKUP
    # See static_rules for more details
    virtual_rules {
        from 192.168.2.0/24 table 1
        to 192.168.2.0/24 table 1
    }

    # VRRPv3 has an Accept Mode to allow the virtual router when not the address owner to
    # receive packets addressed to a VIP. This is the default setting unless strict mode is set.
    # As an extension, this also works for VRRPv2 (RFC 3768 doesn't define an accept mode).
    accept              # Accept packets to non address-owner
    no_accept           # Drop packets to non address-owner.

    # VRRP will normally preempt a lower priority
    # machine when a higher priority machine comes
    # online.  "nopreempt" allows the lower priority
    # machine to maintain the master role, even when
    # a higher priority machine comes back online.
    # NOTE: For this to work, the initial state of this
    # entry must be BACKUP.
    nopreempt
    preempt             # for backwards compatibility

    # See description of global vrrp_skip_check_adv_addr, which
    # sets the default value. Defaults to vrrp_skip_check_adv_addr
    skip_check_adv_addr [on|off|true|false|yes|no]

    # See description of global vrrp_strict
    # If vrrp_strict is not specified, it takes the value of vrrp_strict
    # If strict_mode without a parameter is specified, it defaults to on
    strict_mode [on|off|true|false|yes|no]

    # Seconds after startup or seeing a lower priority master until preemption
    # (if not disabled by "nopreempt").
    # Range: 0 (default) to 1000 (e.g. 4.12)
    # NOTE: For this to work, the initial state of this
    # entry must be BACKUP.
    preempt_delay 300    # waits 5 minutes

    # Debug level, not implemented yet.
    debug <LEVEL>        # LEVEL is a number in the range 0 to 4

    # notify scripts, alert as above
    notify_master <STRING>|<QUOTED-STRING> [username [groupname]]
    notify_backup <STRING>|<QUOTED-STRING> [username [groupname]]
    notify_fault <STRING>|<QUOTED-STRING> [username [groupname]]
    notify_stop <STRING>|<QUOTED-STRING> [username [groupname]]      # executed when stopping vrrp
    notify <STRING>|<QUOTED-STRING> [username [groupname]]
    smtp_alert
 }

 # Parameters used for SSL_GET check.
 # If none of the parameters are specified, the SSL context will be auto generated.
 SSL {
    password <STRING>   # password
    ca <STRING>         # ca file
    certificate <STRING>  # certificate file
    key <STRING>        # key file
 }

.SH LVS CONFIGURATION
contains subblocks of
.B Virtual server group(s)
and
.B Virtual server(s)
.PP
The subblocks contain arguments for
.I ipvsadm(8).
Knowledge of
.I ipvsadm(8)
will be helpful here.
.PP
.B Note:
Where an option can be configured for a virtual server, real server,
and possibly checker, the virtual server setting is the default for real servers,
and the real server setting is the default for checkers.
.PP
.B Note:
Tunnelled real/sorry servers can differ from the address family of
the virtual server and non tunnelled real/sorry servers, which all have to be the
same. If a virtual server uses a fwmark, and all the real/sorry servers are
tunnelled, the address family of the virtual server will be the same as the
address family of the real/sorry servers if they are all the same, otherwise
it will default to IPv4 (use ip_family inet6 to override this).
.PP
.SH Virtual server group(s)
.PP
 # optional
 # this groups allows a service on a real_server
 # to belong to multiple virtual services
 # and to only be health checked once.
 # Only for very large LVSs.
 virtual_server_group <STRING> {
        #VIP port
        <IPADDR> <PORT>
        <IPADDR> <PORT>
        ...
        #
        # <IPADDR RANGE> has the form
        # XXX.YYY.ZZZ.WWW-VVV eg 192.168.200.1-10
        # range includes both .1 and .10 address
        <IPADDR RANGE> <PORT># VIP range VPORT
        <IPADDR RANGE> <PORT>
        ...
        fwmark <INT>  # fwmark
        fwmark <INT>
        ...
}

.SH Virtual server(s)
.PP
A virtual_server can be a declaration of one of
.TP
.B vip vport (IPADDR PORT pair)
.TP
.B fwmark <INT>
.TP
.B (virtual server) group <STRING>

    #setup service
    virtual_server IP port |
    virtual_server fwmark int |
    virtual_server group string
    {
    # delay timer for checker polling
    delay_loop <INT>

    # LVS scheduler
    lvs_sched rr|wrr|lc|wlc|lblc|sh|dh|fo|ovf|lblcr|sed|nq

    # Enable hashed entry
    hashed
    # Enable flag-1 for scheduler (-b flag-1 in ipvsadm)
    flag-1
    # Enable flag-2 for scheduler (-b flag-2 in ipvsadm)
    flag-2
    # Enable flag-3 for scheduler (-b flag-3 in ipvsadm)
    flag-3
    # Enable sh-port for sh scheduler (-b sh-port in ipvsadm)
    sh-port
    # Enable sh-fallback for sh scheduler  (-b sh-fallback in ipvsadm)
    sh-fallback
    # Enable One-Packet-Scheduling for UDP (-O in ipvsadm)
    ops
    # Default LVS forwarding method
    lvs_method NAT|DR|TUN
    # LVS persistence engine name
    persistence_engine <STRING>
    # LVS persistence timeout in seconds, default 6 minutes
    persistence_timeout [<INT>]
    # LVS granularity mask (-M in ipvsadm)
    persistence_granularity <NETMASK>
    # L4 protocol
    protocol TCP|UDP|SCTP
    # If VS IP address is not set,
    # suspend healthchecker's activity
    ha_suspend

    lb_algo     # deprecated synonym for lvs_sched
    lb_kind     # deprecated synonym for lvs_method

    # Default VirtualHost string for HTTP_GET or SSL_GET
    # eg virtualhost www.firewall.loc
    # Overridden by virtualhost config of real server or checker
    virtualhost <STRING>

    # On daemon startup assume that all RSs are down
    # and healthchecks failed. This helps to prevent
    # false positives on startup. Alpha mode is
    # disabled by default.
    alpha

    # On daemon shutdown consider quorum and RS
    # down notifiers for execution, where appropriate.
    # Omega mode is disabled by default.
    omega

    # Minimum total weight of all live servers in
    # the pool necessary to operate VS with no
    # quality regression. Defaults to 1.
    quorum <INT>

    # Tolerate this much weight units compared to the
    # nominal quorum, when considering quorum gain
    # or loss. A flap dampener. Defaults to 0.
    hysteresis <INT>

    # Script to execute when quorum is gained.
    quorum_up <STRING>|<QUOTED-STRING> [username [groupname]]

    # Script to execute when quorum is lost.
    quorum_down <STRING>|<QUOTED-STRING> [username [groupname]]

    # IP family for a fwmark service (optional)
    ip_family inet|inet6

    # setup realserver(s)

    # RS to add to LVS topology when the quorum isn't achieved.
    #  If a sorry server is configured, all real servers will
    #  be brought down when the quorum is not achieved.
    sorry_server <IPADDR> <PORT>
    # applies inhibit_on_failure behaviour to the sorry_server
    sorry_server_inhibit
    # Sorry server LVS forwarding method
    sorry_server_lvs_method NAT|DR|TUN

    # Retry count to make additional checks if check
    # of an alive server fails. Default: 1 unless specified below
    retry <INT>

    # delay before retry
    delay_before_retry <INT>

    # Optional random delay to start the initial check
    # for maximum N seconds.
    # Useful to scatter multiple simultaneous
    # checks to the same RS. Enabled by default, with
    # the maximum at delay_loop. Specify 0 to disable
    warmup <INT>

    # delay timer for checker polling
    delay_loop <INT>

    # Set weight to 0 when healthchecker detects failure
    inhibit_on_failure

    # one entry for each realserver
    real_server <IPADDR> <PORT>
       {
           # relative weight to use, default: 1
           weight <INT>
           # LVS forwarding method
           lvs_method NAT|DR|TUN

           # Script to execute when healthchecker
           # considers service as up.
           notify_up <STRING>|<QUOTED-STRING> [username [groupname]]
           # Script to execute when healthchecker
           # considers service as down.
           notify_down <STRING>|<QUOTED-STRING> [username [groupname]]

           uthreshold <INTEGER> # maximum number of connections to server
           lthreshold <INTEGER> # minimum number of connections to server

           # Default VirtualHost string for HTTP_GET or SSL_GET
           # eg virtualhost www.firewall.loc
           # Overridden by virtualhost config of a checker
           virtualhost <STRING>

           alpha <BOOL>                    # see above
           retry <INTEGER>                 # see above
           delay_before_retry <INTEGER>    # see above
           warmup <INTEGER>                # see above
           delay_loop <INTEGER>            # see above
           inhibit_on_failure <BOOL>       # see above

           # healthcheckers. Can be multiple of each type
           # HTTP_GET|SSL_GET|TCP_CHECK|SMTP_CHECK|DNS_CHECK|MISC_CHECK

           # All checkers have the following options, except MISC_CHECK
           # which only has options alpha onwards:
           CHECKER_TYPE {
               # ======== generic connection options
               # Optional IP address to connect to.
               # The default is the realserver IP
               connect_ip <IP ADDRESS>

               # Optional port to connect to
               # The default is the realserver port
               connect_port <PORT>

               # Optional address to use to
               # originate the connection
               bindto <IP ADDRESS>

               # Optional interface to use; needed if
               # the bindto address is IPv6 link local
               bind_if <IFNAME>

               # Optional source port to
               # originate the connection from
               bind_port <PORT>

               # Optional connection timeout in seconds.
               # The default is 5 seconds
               connect_timeout <INTEGER>

               # Optional fwmark to mark all outgoing
               # checker packets with
               fwmark <INTEGER>

               alpha <BOOL>                    # see above
               retry <INTEGER>                 # see above
               delay_before_retry <INTEGER>    # see above
               warmup <INTEGER>                # see above
               delay_loop <INTEGER>            # see above
               inhibit_on_failure <BOOL>       # see above
           }

           # The following options are additional checker specific

           # HTTP and SSL healthcheckers
           HTTP_GET|SSL_GET
           {
               # An url to test
               # can have multiple entries here
               url {
                 #eg path / , or path /mrtg2/
                 path <STRING>
                 # healthcheck needs status_code
                 # or status_code and digest
                 # Digest computed with genhash
                 # eg digest 9b3a0c85a887a256d6939da88aabd8cd
                 digest <STRING>
                 # status code returned in the HTTP header
                 # eg status_code 200. Default is any 2xx value
                 status_code <INT>
                 # VirtualHost string. eg virtualhost www.firewall.loc
                 # If not set, uses virtualhost from real or virtual server
                 virtualhost <STRING>
               }
           }

           # TCP healthchecker
           TCP_CHECK
           {
               # No additional options
           }

           # SMTP healthchecker
           SMTP_CHECK
           {
               # Optional string to use for the SMTP HELO request
               helo_name <STRING>|<QUOTED-STRING>
           }

           # DNS healthchecker
           DNS_CHECK
           {
               # The retry default is 3.

               # DNS query type
               #   A|NS|CNAME|SOA|MX|TXT|AAAA
               # The default is SOA
               type <STRING>

               # Domain name to use for the DNS query
               # The default is . (dot)
               name <STRING>
           }

           # MISC healthchecker, run a program
           MISC_CHECK
           {
               # The retry default is 0.

               # External script or program
               misc_path <STRING>|<QUOTED-STRING>
               # Script execution timeout
               misc_timeout <INT>

               # If set, the exit code from healthchecker is used
               # to dynamically adjust the weight as follows:
               #   exit status 0: svc check success, weight
               #     unchanged.
               #   exit status 1: svc check failed.
               #   exit status 2-255: svc check success, weight
               #     changed to 2 less than exit status.
               #   (for example: exit status of 255 would set
               #     weight to 253)
               # NOTE: do not have more than one dynamic MISC_CHECK per real_server.
               misc_dynamic

               # Specify the username/groupname that the script should
               #   be run under.
               # If GROUPNAME is not specified, the group of the user
               #   is used
               user USERNAME [GROUPNAME]
           }
       } # realserver defn
    } # virtual service

.SH AUTHOR
.br
Joseph Mack.
.br
Information derived from doc/keepalived.conf.SYNOPSIS,
doc/samples/keepalived.conf.* and Changelog by Alexandre Cassen
for keepalived-1.1.4,
and from HOWTOs by Adam Fletcher and Vince Worthington.
.SH "SEE ALSO"
ipvsadm(8), ip --help.
.\" Local Variables:
.\"  mode: nroff
.\" End:<|MERGE_RESOLUTION|>--- conflicted
+++ resolved
@@ -142,40 +142,6 @@
     @main priority 240
 .PP
 is not known.
-<<<<<<< HEAD
-.SH SCRIPTS
-There are three classes of scripts can be configured to be executed.
-
-a. Notify scripts that are run when a vrrp instance or vrrp group changes state,
-   or a virtual server quorum changes between up and down.
-
-b. vrrp tracking scripts that will cause vrrp instances to go down it they exit
-   a non-zero exist status, or if a weight is specified will add or subtract the
-   weight to/from the priority of that vrrp instance.
-
-c. LVS checker misc scripts that will cause a real server to be configured down
-   if they exit with a non-zero status.
-
-By default the scripts will be executed by user keepalived_script if that user
-exists, or if not by root, but for each script the user/group under which it is
-to be executed can be specified.
-
-There are significant security implications if scripts are executed with root
-privileges, especially if the scripts themselves are modifiable or replaceable
-by a non root user. Consequently, security checks are made at startup to ensure
-that if a script is executed by root, then it cannot be modified or replaced by
-a non root user.
-
-All scripts should be written so that they will terminate on receipt of a SIGTERM
-signal. Scripts will be sent SIGTERM if their parent terminates, or it is a script
-the keepalived is awaiting its exit status and it has run for too long.
-.PP
-.SH CONFIGURATION PARSER
-Traditionally the configuration file parser has not been one of the strengths of
-keepalived. yukki maintains a project on github that is a keepalived syntax
-checker that may be of use. It can be downloaded from https://github.com/yuuki/gokc
-
-=======
 .PP
 Multiline definitions are also supported, but when used there must be nothing on
 the line after the parameter name. A multiline definition is specified by ending
@@ -204,7 +170,37 @@
 .PP
  $NUM=1
  $INSTANCE
->>>>>>> fe0e5d47
+.SH SCRIPTS
+There are three classes of scripts can be configured to be executed.
+
+a. Notify scripts that are run when a vrrp instance or vrrp group changes state,
+   or a virtual server quorum changes between up and down.
+
+b. vrrp tracking scripts that will cause vrrp instances to go down it they exit
+   a non-zero exist status, or if a weight is specified will add or subtract the
+   weight to/from the priority of that vrrp instance.
+
+c. LVS checker misc scripts that will cause a real server to be configured down
+   if they exit with a non-zero status.
+
+By default the scripts will be executed by user keepalived_script if that user
+exists, or if not by root, but for each script the user/group under which it is
+to be executed can be specified.
+
+There are significant security implications if scripts are executed with root
+privileges, especially if the scripts themselves are modifiable or replaceable
+by a non root user. Consequently, security checks are made at startup to ensure
+that if a script is executed by root, then it cannot be modified or replaced by
+a non root user.
+
+All scripts should be written so that they will terminate on receipt of a SIGTERM
+signal. Scripts will be sent SIGTERM if their parent terminates, or it is a script
+the keepalived is awaiting its exit status and it has run for too long.
+.PP
+.SH CONFIGURATION PARSER
+Traditionally the configuration file parser has not been one of the strengths of
+keepalived. yukki maintains a project on github that is a keepalived syntax
+checker that may be of use. It can be downloaded from https://github.com/yuuki/gokc
 .SH TOP HIERACHY
 .PP
 .B GLOBAL CONFIGURATION
