/*
 * Soft:        Perform a GET query to a remote HTTP/HTTPS server.
 *              Set a timer to compute global remote server response
 *              time.
 *
 * Part:        SSL engine. 'Semi' asyncrhonous stream handling.
 *
 * Version:     $Id: ssl.c,v 1.1.16 2009/02/14 03:25:07 acassen Exp $
 *
 * Authors:     Alexandre Cassen, <acassen@linux-vs.org>
 *
 *              This program is distributed in the hope that it will be useful,
 *              but WITHOUT ANY WARRANTY; without even the implied warranty of
 *              MERCHANTABILITY or FITNESS FOR A PARTICULAR PURPOSE.
 *              See the GNU General Public License for more details.
 *
 *              This program is free software; you can redistribute it and/or
 *              modify it under the terms of the GNU General Public License
 *              as published by the Free Software Foundation; either version
 *              2 of the License, or (at your option) any later version.
 *
 * Copyright (C) 2001-2012 Alexandre Cassen, <acassen@gmail.com>
 */

#include "config.h"

/* system includes */
#include <openssl/err.h>

/* keepalived includes */
#include "utils.h"

/* genhash includes */
#include "include/ssl.h"
#include "include/main.h"

/* extern variables */
extern REQ *req;

/*
 * Initialize the SSL context, with or without specific
 * configuration files.
 */
void
init_ssl(void)
{
	/* Library initialization */
<<<<<<< HEAD
#if (OPENSSL_VERSION_NUMBER < 0x10100000L)
=======
#if (OPENSSL_VERSION_NUMBER < 0x10100000L) || defined LIBRESSL_VERSION_NUMBER
>>>>>>> d2c559ca
	SSL_library_init();
	SSL_load_error_strings();
#else
	if (!OPENSSL_init_crypto(OPENSSL_INIT_NO_LOAD_CONFIG, NULL))
		fprintf(stderr, "OPENSSL_init_crypto failed\n");
#endif

	/* Initialize SSL context for SSL v2/3 */
	req->meth = SSLv23_method();
	req->ctx = SSL_CTX_new(req->meth);

#if (OPENSSL_VERSION_NUMBER < 0x00905100L) || defined LIBRESSL_VERSION_NUMBER
	SSL_CTX_set_verify_depth(req->ctx, 1);
#endif
}

/* Display SSL error to readable string */
int
ssl_printerr(int err)
{
	switch (err) {
	case SSL_ERROR_ZERO_RETURN:
		fprintf(stderr, "  SSL error: (zero return)\n");
		break;
	case SSL_ERROR_WANT_READ:
		fprintf(stderr, "  SSL error: (read error)\n");
		break;
	case SSL_ERROR_WANT_WRITE:
		fprintf(stderr, "  SSL error: (write error)\n");
		break;
	case SSL_ERROR_WANT_CONNECT:
		fprintf(stderr, "  SSL error: (connect error)\n");
		break;
	case SSL_ERROR_WANT_X509_LOOKUP:
		fprintf(stderr, "  SSL error: (X509 lookup error)\n");
		break;
	case SSL_ERROR_SYSCALL:
		fprintf(stderr, "  SSL error: (syscall error)\n");
		break;
	case SSL_ERROR_SSL:
		fprintf(stderr, "  SSL error: (%s)\n", ERR_error_string(ERR_get_error(), NULL));
		break;
	}
	return 0;
}

int
ssl_connect(thread_t * thread)
{
	SOCK *sock_obj = THREAD_ARG(thread);
	int ret;

	sock_obj->ssl = SSL_new(req->ctx);
	sock_obj->bio = BIO_new_socket(sock_obj->fd, BIO_NOCLOSE);
	BIO_set_nbio(sock_obj->bio, 1);	/* Set the Non-Blocking flag */
<<<<<<< HEAD
#if (OPENSSL_VERSION_NUMBER < 0x10100000L)
=======
#if (OPENSSL_VERSION_NUMBER < 0x10100000L) || defined LIBRESSL_VERSION_NUMBER
>>>>>>> d2c559ca
	SSL_set_bio(sock_obj->ssl, sock_obj->bio, sock_obj->bio);
#else
	BIO_up_ref(sock_obj->bio);
	SSL_set0_rbio(sock_obj->ssl, sock_obj->bio);
	SSL_set0_wbio(sock_obj->ssl, sock_obj->bio);
#endif

	ret = SSL_connect(sock_obj->ssl);

	DBG("  SSL_connect return code = %d on fd:%d\n", ret, thread->u.fd);
	ssl_printerr(SSL_get_error(sock_obj->ssl, ret));

	return (ret > 0) ? 1 : 0;
}

int
ssl_send_request(SSL * ssl, char *str_request, int request_len)
{
	int err, r = 0;

	while (1) {
		err = 1;
		r = SSL_write(ssl, str_request, request_len);
		if (SSL_ERROR_NONE != SSL_get_error(ssl, r))
			break;
		err++;
		if (request_len != r)
			break;
		err++;
		break;
	}

	return (err == 3) ? 1 : 0;
}

/* Asynchronous SSL stream reader */
int
ssl_read_thread(thread_t * thread)
{
	SOCK *sock_obj = THREAD_ARG(thread);
	int r = 0;
	int error;

	/* Handle read timeout */
	if (thread->type == THREAD_READ_TIMEOUT)
		return epilog(thread);

	/*
	 * The design implemented here is a workaround for use
	 * with OpenSSL. This goto loop is a 'read until not
	 * end of stream'. But this break a little our global
	 * I/O multiplexer thread framework because it enter
	 * a synchronous read process for each GET reply.
	 * Sound a little nasty !.
	 *
	 * Why OpenSSL doesn t handle underlying fd. This
	 * break the I/O (select()) approach !...
	 * If you read this and know the answer, please reply
	 * I am probably missing something... :)
	 * My test show that sometime it return from select,
	 * and sometime not...
	 */

      read_stream:

	/* read the SSL stream */
	r = MAX_BUFFER_LENGTH - sock_obj->size;
	if (r <= 0) {
		/* defensive check, should not occur */
		fprintf(stderr, "SSL socket buffer overflow (not consumed)\n");
		r = MAX_BUFFER_LENGTH;
	}
	memset(sock_obj->buffer + sock_obj->size, 0, (size_t)r);
	r = SSL_read(sock_obj->ssl, sock_obj->buffer + sock_obj->size, r);
	error = SSL_get_error(sock_obj->ssl, r);

	DBG(" [l:%d,fd:%d]\n", r, sock_obj->fd);

	if (error) {
		/* All the SSL streal has been parsed */
		/* Handle response stream */
		if (error != SSL_ERROR_NONE)
			return finalize(thread);
	} else if (r > 0 && error == 0) {

		/* Handle the response stream */
		http_process_stream(sock_obj, r);

		/*
		 * Register next ssl stream reader.
		 * Register itself to not perturbe global I/O multiplexer.
		 */
		goto read_stream;
	}

	return 0;
}<|MERGE_RESOLUTION|>--- conflicted
+++ resolved
@@ -45,11 +45,7 @@
 init_ssl(void)
 {
 	/* Library initialization */
-<<<<<<< HEAD
-#if (OPENSSL_VERSION_NUMBER < 0x10100000L)
-=======
 #if (OPENSSL_VERSION_NUMBER < 0x10100000L) || defined LIBRESSL_VERSION_NUMBER
->>>>>>> d2c559ca
 	SSL_library_init();
 	SSL_load_error_strings();
 #else
@@ -105,11 +101,7 @@
 	sock_obj->ssl = SSL_new(req->ctx);
 	sock_obj->bio = BIO_new_socket(sock_obj->fd, BIO_NOCLOSE);
 	BIO_set_nbio(sock_obj->bio, 1);	/* Set the Non-Blocking flag */
-<<<<<<< HEAD
-#if (OPENSSL_VERSION_NUMBER < 0x10100000L)
-=======
 #if (OPENSSL_VERSION_NUMBER < 0x10100000L) || defined LIBRESSL_VERSION_NUMBER
->>>>>>> d2c559ca
 	SSL_set_bio(sock_obj->ssl, sock_obj->bio, sock_obj->bio);
 #else
 	BIO_up_ref(sock_obj->bio);
