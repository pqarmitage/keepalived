<<<<<<< HEAD
Beta branch 2017-10-29 Quentin Armitage <quentin@armitage.org.uk>

	* Transition to master as soon as decision is made to do so
	    Previously keepalived waited one further advert interval before
	    transitioning.
	    This meant that previously if a master went down and sent priority
	    0 message, there was one extra advert interval before the highest
	    priority backup configured the VIP addresses.
	    Now if vrrp instances have high priorities (i.e. close to 255),
	    then the transition to master and configuration of addresses will
	    now occur in a small multiple of advert_interval/256.
	* Process interface state changes immediately.
	    Previously keepalived waited for advert timer expiry. The problem
	    was that if an interface went down and came back up before the
	    next timer expiry, and addresses, routes and VMACs that we had
	    configured on that interface would be removed, but we wouldn't
	    know about it.
	* Add support for hot-swappable NICs
	    This also handles interfaces being deleted and restored.
	* Add vrrp_track_file option.
	    This allows track_scripts, which are run on a frequent scheduled
	    basis, to be replaced with a vrrp_track_file, which contains a
	    number as a text string which is used in the same way as the exit
	    status from a track script. The track_files are only read if they
	    are changed, so external events can update a track file, rather
	    than their status needing to be detected by polling by track
	    scripts.
	* Add notify fifos.
	    Rather than sending notifications via notify scripts it is now
	    possible to send notify messages via fifos. Not only does this
	    mean that the overhead of executing script for each notification
	    is removed, but it also guarantees the delivery of notifications
	    in the correct order, whereas if the notification is via scripts,
	    there is no guarantee that the scripts will execute in the desired
	    order if two or more notifications are sent in quick succession.
	    There can be a global fifo to process all notifies, and also
	    separate fifos for vrrp and checkers. It is possible to specify a
	    script for keepalived to execute to process the messages on the
	    fifo(s).
	* Stop logging address addition/deletions if addresses not ours
	    The -a option can be used to override this behaviour and log all
	    address changes.
	* Transition to fault state if source address for adverts is deleted
	   from interface
	* Transition to backup state if a VIP or eVIP is removed
	    When we next transition to master the addresses will be restored.
	    If nopreempt is not set, that will be almost immediately.
	* Make address owner (priority 255) transition to master immediately
	* Don't process a received advert if the authentication fails
	* Ignore invalid received adverts totally
	    Previously the master down timer was being updated, which meant
	    that a backup could be stuck in backup state even if the only
	    received adverts were invalid.
	* Don't reset timer before sending next advert if receive a lower
	  priority advert.
	    This was stopping a higher priority backup instance to stay in
	    backup state.
	* Log if receive invalid authentication header
	* Ignore lower priority adverts when backup (to comply with RFCs)
	    This also means that the master down timer wasn't reset, which
	    was causing a delay to becoming master
	* Fix first advert interval of vrrp instances in a sync group.
	* Stop two vrrp instances with preempt delay and equal priorities
	  flip-flopping between master and backup state
	* Make sync group members transition state at same time
	    When first instance makes transition (i.e. when the trigger event
	    occurs) rather than wait for next timer expiry
	* Process vrrp track script returning a new status code immediately
	    For all instances (and their sync group members), rather than
	    waiting for the next timer expiry on each instance, the instance
	    will transition update it's state immediately.
	* On reload, make track scripts inherit the state from before reload
	    This stops vrrp instances transitioning to down and coming back up
	    once the script has run.
	* Correct the use of adver_int and master_adver_int
	* Ensure when leaving fault state that a vrrp instance transitions
	  to backup unless it has priority 255
	* Remove quick_sync functionality since no longer needed.
	* Improved code efficiency:
	  * Finding vrrp instance after read timeout
	  * When getting interface information for a new vmac, only request
	     information for that i/f.
	  * Directly update effective priority of vrrp instances when scripts
	     return new status rather than scheduling a thread to do it
	  * Don't run a read timeout on vrrp instance in fault state
	  * Don't run a track script if no vrrp instance is tracking it
	  * Stop checking interface status after every timer expiry since
	     processing interface state changes is now done synchronously
	  * The timeout for the select call had a maximum timeout of 1 second,
	     it now times out only when something needs to happen
	  * The timeout on netlink reads was 500 seconds and this has been
	     extended to 1 day.
	  * Streamline signal handling between main process and child process
	     by using signalfd if available, rather than using a pipe
	  * Minimise searching for an interface struct based on its index by
	     using pointers to the interface structures
	  * Stop opening and closing vrrp scripts before running them. We can
	     detect they are missing from the return of the exec call.
	  * Allow threads that don't need a timeout to never timeout
	  * Calculate the maximum fd number when calling select() rather than
	     specifying the maximum of 1024.
	  * Ignore netlink NEWLINK messages that are only wireless state
	     changes.
	  * Don't check whether timers have expired after select() returns if
	     its timeout didn't expire.
	  * Termination of child processes (scripts) were being handled twice
	  * Don't generate the IP header checksum since the kernel will always
	     generate it.
	  * Maintain pointers to tracking scripts to save seaching a list to
	     find the relevant script.
	  * Vrrp instances to have pointer to interface structure to avoid
	      having to search based in index
	* Fix the checksum calculation for VRRPv3 unicast peers.
	* Don't regenerate the full advert packet each time an advert is sent
	    Keepalived now simply updates the necessary fields and calculates
	    the change needed to the checksum.
	* Detect a vmac interface going down, and make the vrrp instance
	  transition to fault state.
	    Previously the instance would only go down if the underlying
	    interface went down.
	* Stop weighted track scripts updating priority of sync group members
	* Make vrrp instances go straight to fault state at startup if a
	  relevant interface is down
	    Previously an instance would start in up state and transition to
	    fault at next timer expiry
	* Ensure that a sync group starts in backup state unless all members
	  are address owners
	* Restore master down timer after leaving fault state
	* Use execve() to execute scripts rather than system().
	    This saves a fork and an extra process, and also allows the
	    parameters to be parsed once only at startup, rather than each
	    time the script is invoked.
	* Don't treat a failure to execute a script as a failure of the script
	* Ensure all scripts receive TERM signal when keepalived terminates
	* If keepalived is running with an elevated priority, stop running
	  scripts with that elevated priority.
	* Enable an unweighted tracking script make a vrrp instance which is
	  an address owner transition to fault state
	* Delay bringing vrrp instances up at startup until after the first
	  completion of the tracking scripts
	    This stops an instance coming up an then being brought back down
	    again after the script completes with a failure.
	* Reduce number of error messages if a script is not executable
	* Add linkbeat option per vrrp instance
	* Fix timer addition on 32-bit systems
	* Ignore netlink messages for interfaces using linkbeat polling
	* If priority of vrrp instance changes when in backup due to a vrrp
	  script, reschedule the read timeout
	* If re-using a VMAC after a reload, ensure it is correctly configured
	* Don't send priority 0 adverts when transition to fault state unless
	  were in master mode
	* Identify routes added by keepalived as belonging to keepalived
	* Enable vrrp instances to be put into fault state if their routes are
	  removed
	* Add track scripts, track files and track_if to sync groups and
	  deprecate global_tracking
	    (use sync_group_tracking_weight instead, but only if necessary).
	* Improve AH authentication sequence number handling, and (re)enable
	  sequence number checking for VMACs and sync groups
	* Remove autoconf/automake generated files from git repo.
	    Script build_setup will create the necessary build environment.
	* Improve and standardise notifications
	* Fix not sending RS and VS notifies if omega set
	* Add no_checker_emails to not send emails every time a checker
	    changes state, but only if a real server changes state
	* Monitor VIP/eVIP deletion and transition to backup if a VIP/eVIP
	    is removed unloes it is configured with the no-track option.
=======
2018-05-26 Alexandre Cassen  <acassen@linux-vs.org>
	* keepalived-1.4.5 released.
	* Update snapcraft.yaml for 1.4.x+git
	* Fix generation of git-commit.h with git commit number.
	* Set virtual server address family correctly.
	* Set virtual server address family correctly when using tunnelled
	  real servers.
	* Fix handling of virtual servers with no real servers at config time.
	* Add warning if virtual and real servers are different address families.
	  Although normally the virtual server and real servers must have the
	  same address family, if a real server is tunnelled, the address families
	  can be different. However, the kernel didn't support that until 3.18,
	  so add a check that the address families are the same if different
	  address families are not supported by the kernel.
	* Send correct status in Dbus VrrpStatusChange notification.
	  When an instance transitioned from BACKUP to FAULT, the Dbus
	  status change message reported the old status (BACKUP) rather than
	  the new status (FAULT). This commit attempts to resolved that.
>>>>>>> d979808a

2018-05-08 Alexandre Cassen  <acassen@linux-vs.org>
	* keepalived-1.4.4 released.
	* doc: ipvs schedulers update
	* Fix a couple of typos in configure.ac.
	* Fix namespace collision with musl if_ether.h.
	* Check if return value from read_value_block() is null before using.
	* Fix reporting real server stats via SNMP.
	* Make checker process handle RTM_NEWLINK messages with -a option
	  Even though the checker process doesn't subscribe to RTNLGRP_LINK
	  messages, it appears that older kernels (certainly 2.6.32) can
	  send RTM_NEWLINK (but not RTM_DELLINK) messages. This occurs
	  when the link is set to up state.
	  Only the VRRP process is interested in link messages, and so the
	  checker process doesn't do the necessary initialisation to be able
	  to handle RTM_NEWLINK messages.
	  This commit makes the checker process simply discard RTM_NEWLINK
	  and RTM_DELLINK messages, rather than assuming that if it receives
	  an RTM_NEWLINK message it must be the VRRP process.
	  This problem was reported in issue #848 since the checker process
	  was segfaulting when a new interface was added when the -a command
	  line option was specified.
	* Fix handling RTM_NEWLINK when building without VRRP code.
	* Fix building on Fedora 28.
	  net-snmp-config output can include compiler and linker flags that
	  refer to spec files that were used to build net-snmp but may not
	  exist on the system building keepalived. That would cause the build
	  done by configure to test for net-snmp support to fail; in particular
	  on a Fedora 28 system that doesn't have the redhat-rpm-config package
	  installed.
	  This commit checks that any spec files in the compiler and linker
	  flags returned by net-snmp-config exist on the system building
	  keepalived, and if not it removes the reference(s) to the spec file(s).

2018-04-09 Alexandre Cassen  <acassen@linux-vs.org>
	* keepalived-1.4.3 released.
	* vrrp: setting '0' as default value for ifa_flags to make gcc happy.
	* Add additional libraries when testing for presence of SSL_CTX_new().
	  It appears that some systems need -lcrypto when linking with -lssl.
	* Sanitise checking of libnl3 in configure.ac.
	* Report and handle missing '}'s in config files.
	* Add missing '\n' in keepalived.data output.
	* Stop backup taking over as master while master reloads.
	  If a reload was initiated just before an advert, and since it took
	  one advert interval after a reload before an advert was sent, if the
	  reload itself took more than one advert interval, the backup could
	  time out and take over as master.
	  This commit makes keepalived send adverts for all instances that are
	  master immediately before a reload, and also sends adverts immediately
	  after a reload, thereby trippling the time available for the reload
	  to complete.
	* Add route option fastopen_no_cookie and rule option l3mdev.
	* Fix errors in KEEPALIVED-MIB.txt.
	* Simplify setting on IN6_ADDR_GEN_MODE.
	* Cosmetic changes to keepalived(8) man page.
	* Don't set ipvs sync daemon to master state before becoming master
	  If a vrrp instance which was the one specified for the ipvs sync
	  daemon was configured with initial state master, the sync daemon
	  was being set to master mode before the vrrp instance transitioned
	  to master mode. This caused an error message when the vrrp instance
	  transitioned to master and attempted to make the sync daemon go from
	  backup to master mode.
	  This commit stops setting the sync daemon to master mode at initialisation
	  time, and it is set to master mode when the vrrp instance transitions
	  to master.
	* Fix freeing vector which has not had any entries allocated.
	* Add additional mem-check disgnostics
	  vector_alloc, vectot_alloc_slot, vector_free and alloc_strvec all
	  call MALLOC/FREE but the functions written in the mem_check log
	  are vector_alloc etc, not the functions that call them.
	  This commit adds logging of the originating calling function.
	* Fix memory leak in parser.c.
	* Improve alignment of new mem-check logging.
	* Disable all checkers on a virtual server when ha_suspend set.
	  Only the first checker was being disabled; this commit now disables
	  all of them.
	  Also, make the decision to disable a checker when starting/reloading
	  when scheduling the checker, so that the existance of the required
	  address can be checked.
	* Stop genhash segfaulting when built with --enable-mem-check.
	* Fix memory allocation problems in genhash.
	* Properly fix memory allocation problems in genhash.
	* Fix persistence_granularity IPv4 netmask validation.
	  The logic test from inet_aton() appears to be inverted.
	* Fix segfault when checker configuration is missing expected parameter
	  Issue #806 mentioned as an aside that "nb_get_retry" without a parameter
	  was sigfaulting. Commit be7ae80 - "Stop segfaulting when configuration
	  keyword is missing its parameter" missed the "hidden" uses of vector_slot()
	  (i.e. those used via definitions in header files).
	  This commit now updates those uses of vector_slot() to use strvec_slot()
	  instead.
	* Fix compiling on Linux 2.x kernels.
	  There were missing checks for HAVE_DECL_CLONE_NEWNET causing
	  references to an undeclared variable if CLONE_NEWNET wasn't defined.
	* Improve parsing of kernel release.
	  The kernel EXTRAVERSION can start with any character (although
	  starting with a digit would be daft), so relax the check for it
	  starting with a '-'. Kernels using both '+' and '.' being the
	  first character of EXTRAVERSION have been reported.
	* Improve grammer.
	* add support for SNI in SSL_GET check.
	  this adds a `enable_sni` parameter to SSL_GET, making sure the check
	  passes the virtualhost in the SNI extension during SSL handshake.
	* Optimise setting host name for SSL_GET requests with SNI.
	* Allow SNI to be used with SSL_GET with OpenSSL v1.0.0 and LibreSSL.
	* Use configure to check for SSL_set_tlsext_host_name()
	  Rather than checking for a specific version of the OpenSSL library
	  (and it would also need checking the version of the LibreSSL library)
	  let configure check for the presence of SSL_set_tlsext_host_name().
	  Also omit all code related to SNI of SSL_set_tlsext_host_name() is
	  not available.
	* Use configure to determine available OpenSSL functionality
	  Rather than using version numbers of the OpenSSL library to determine
	  what functions are available, let configure determine whether the
	  functions are supported.
	  The also means that the same tests work for LibreSSL.
	* Add support for gratuitous ARPs for IP over Infiniband.
	* Use system header definition instead of local definition IF_HWADDR_MAX
	  linux/netdevice.h has definition MAX_ADDR_LEN, which is 32, whereas
	  IF_HWADDR_MAX was locally defined to be 20.
	  Unfortunately we end up with more system header file juggling to ensure
	  we don't have duplicate definitions.
	* Fix vrrp_script and check_misc scripts of type </dev/tcp/127.0.0.1/80.
	* Add the first pre-defined config definition (${_PWD})
	  ${_PWD} in a configuration file will be replaced with the full
	  path name of the directory that keepalived is reading the current
	  configuration file from.
	* Open and run the notify fifo and script if no other fifo
	  Due to the way the code was structured the notify_fifo for both
	  checker and vrrp messages wasn't run if neither the vrrp or checker
	  fifo wasn't configured.
	  Also, if all three fifos were configured, the general fifo script
	  was executed by both the vrrp and checker process, causing problems.
	* Add support for Infiniband interfaces when dumping configuration.
	* Tidy up layout in vrrp_arp.c.
	* Add configure check for support of position independant executables (PIE).
	* Add check for -pie support, and fix writing to keepalived.data.

2018-02-25 Alexandre Cassen  <acassen@linux-vs.org>
	* keepalived-1.4.2 released.
	* Make genhash exit with exit code 1 on error.
	  Issue #766 identified that genhash always exits with exit code 1
	  even if an error has occurred.
	* Rationalise printing of http header in genhash.
	* Use http header Content-Length field in HTTP_CHECK/SSL_CHECK.
	  If a Content-Length is supplied in the http header, use that as a
	  limit to the data length (as wget does). If the length of data
	  received does not match the Content-Length log a warning.
	* Optimise parameter passing to fprintf in genhash.
	* Don't declare mark variable if don't have MARK socket option.
	* Fix sync groups with only one member.
	  Commit c88744a0 allowed sync groups with only 1 member again, but
	  didn't stop removing the sync group if there was only 1 member.
	  This commit now doesn't remove sync groups with only one member.
	* Make track scripts work with --enable-debug config option.
	* Add warning if --enable-debug configure option is used.
	* Allow more flexibility of layout of { and } in config files.
	  keepalived was a bit fussy about where '{'s and '}'s (braces) could
	  be placed in terms of after the keyword, or on a line on their own.
	  It certainly was not possible to have multiple braces on one line.
	  This commit now provides complete flexibility of where braces are, so
	  long as they occur in the correct order.
	* Make alloc_value_block() report block type if there is an error.
	* Simplify alloc_value_block() by using libc string functions.
	* Add dumping of garp delay config when using -d option.
	* Fix fractions of seconds for garp group garp_interval.
	* Make read_value_block() use alloc_value_block().
	  This removes quite a bit of duplication of functionality, and
	  ensures the configuration parsing will be more consistent.
	* Fix build with Linux kernel headers v4.15.
	  Linux kernel version 4.15 changed the libc/kernel headers suppression
	  logic in a way that introduces collisions.
	* Add missing command line options to keepalived(8) man page.
	* Fix --dont-release-vrrp.
	  On github, ushuz reported that commit 62e8455 - "Don't delete vmac
	  interfaces before dropping multicast membership" broke --dont-release-vrrp.
	  This commit restores the correct functionality.
	* Define _GNU_SOURCE for all compilation units.
	  Rather than defining _GNU_SOURCE when needed, let configure add
	  it to the flags passed to the C compiler, so that it is defined
	  for all compilation units. This ensures consistence.
	* Fix new warnings procuded by gcc 8.
	* Fix dumping empty lists.
	  Add a check in dump_list() for an empty list, and don't attempt
	  to dump it if it is empty.
	* Resolve conversion-check compiler warnings.
	* Add missing content to installing_keepalived.rst documentation.
	  Issue #778 identified that there was text missing at the end of
	  the document, and that is now added.
	* Fix systemd service to start after network-online.target.
	  This fix was merged downstream by RedHat in response to
	  RHBZ #1413320.
	* Update INSTALL file to describe packages needed for building
	  documentation.
	* INSTALL: note linux distro package that provides 'sphinx_rtd_theme'
	* Clear /proc/sys/net/ipv6/conf/IF/disable_ipv6 when create VMACs.
	  An issue was identified where keepalived was reporting permission
	  denied when attempting to add an IPv6 address to a VMAC interface.
	  It turned out that this was because
	  /proc/sys/net/ipv6/conf/default/disable_ipv6
	  was set to 1, causing IPv6 to be disables on all interfaces that
	  keepalived created.
	  This commit clears disable_ipv6 on any VMAC interfaces that
	  keepalived creates if the vrrp instance is using IPv6.
	
2018-01-27 Alexandre Cassen  <acassen@linux-vs.org>
	* keepalived-1.4.1 released.
	* Improve and fix use of getopt_long().
	  We musn't use a long option val of 1, since getopt_long() can return
	  that value.
	  getopt_long() also returns longindex == 0 when there is no matching
	  long option, and there needs to be careful checking if there is an
	  error to work out whether a long or short option was used, which is
	  needed for meaningful error messages.
	* Write assert() messages to syslog.
	  assert()s are nasty things, but at least let's get the benefit of
	  them, and write the messages to syslog, rather than losing them down
	  stderr.
	* Enable sorry server at startup if quorum down due to alpha mode
	  If alpha mode is configured on sufficient checkers so that a
	  virtual server doesn't have a quorum, we need to add the sorry
	  server at startup, otherwise it won't be added until a quorum has
	  been achieved and subsequently lost again. In the case where some
	  of the checkers remain in the down state at startup, this would have
	  meant that the sorry server never got added.
	* For virtual servers, ensure quorum <= number of real servers
	  If the quorum were gigher than the number of real servers, the
	  quorum for the real server to come up could never be achieved, so
	  if the quorum is greater than the number of real servers, reduce it
	  to the number of real servers.
	* Fix some SNMP keepalived checker integer types and default values.
	  Some virtual server and real server values were being sent to SNMP
	  with a signed type whereas the value is unsigned, so set the type
	  field correctly.
	  Some virtual server and real server values that apply to checkers
	  are set to nonsense default values in order to determine if a
	  value has been specified. Handle these values when reporting them
	  to SNMP replying with 0 rather than a nonsense value.
	* Fix some MALLOC/FREE issues with notify FIFOs.
	*  Add instance_name/config_id to alert emails' subjects if configured.
	  If multiple instances of keepalived are running, either different
	  instance_names and/or config_ids, it is useful to know which
	  keepalived instance the email relates to.
	* Ensure that email body string isn't unterminated.
	  Using strncpy() needs to ensure that there is a nul termination byte,
	  so this commits adds always writing a nul byte to the end of the buffer.
	* Remove duplicate fault notification.
	* Fix problem with scripts found via PATH with a '/' in parameters.
	  Recent discussions on issue #101 led to discovering that if an
	  executable without a fully qualified name was specified as a script
	  and there was a '/' character in the parameters, then the path
	  resolution would not work.
	* Send SNMP traps when go from backup to fault due to sync group.
	  Commit 020a9ab added executing notify_fault for vrrp instances
	  transitioning from backup to fault state due to another instance
	  in the sync group going to fault state. This commit adds sending
	  SNMP traps in the same circumstance.
	* Revert "Add instance_name/config_id to alert emails' subjects if
	  configured". This should be handled by setting router_id
	* Add config option to send smtp-alerts to file rather than send emails
	  This is useful for debugging purposes.
	* Add additional entry to Travis-CI build matrix.
	* Fix segfault if no sorry server configured for a virtual server.
	  Issue #751 identified a segfault in vs_end_handler(), and it
	  transpires that the forwarding method of the sorry server was being
	  checked without first testing that a sorry server had been configured.
	* Improve the log message when a master receives higher priority advert.
	  The log message reported in issue #754
	  "VRRP_Instance(VI_1) Received advert with higher priority 253, ours 253"
	  is somewhat misleading since 253 == 253.
	  This commit improves the log message in this case be reporting that
	  the sender's IP address is higher and the priority is equal. It also
	  states the it was a master receiving the advert.
	* First stage of making --enable-debug work
	  Issue #582 identified that compiling with --enable-debug produced
	  an executable that didn't work.
	  This commit largely makes that option work, but there needs to be
	  more work to make signals work.
	* Generalise handling of signals.
	* Don't assume json header files are in /usr/include/json-c
	  Use pkg-config to find the location of the json header files
	  when testing for the presence of the header files in configure.
	* Add file updated by configure.ac change.
	* Log more helpful message when healthchecker activated or suspended
	  Include the realserver in the log message
	* Fix building with musl libc.
	* fix spelling mistakes about keyword promote_secondaries in man page.

2017-12-29 Alexandre Cassen  <acassen@linux-vs.org>
	* keepalived-1.4.0 released.
	* Add Linux build and runtime versions to -v output.
	* Log kernel version and build kernel version to log at startup.
	* Fix compiling with --enable-debug.
	* Don't sleep for 1 send when exiting vrrp process if no vrrp instances.
	* Streamline and rationalise use of child_finder function.
	  The child_finder function is simplified, and also stop using the
	  parent process' child_finder function in the checker process.
	* Don't request bug report if script terminates due to seg fault.
	  The report_child_status() function would log a message requesting a
	  bug report if a check_misc script or a vrrp_track script exited due
	  to a seg fault.
	*  Handle vrrp track and check_misc scripts being killed by signal.
	*  Rationalise reporting of child process exit status.
	  report_child_status() is now only called in the main keepalived
	  program. The reporting of the exit status of vrrp track scripts
	  and MISC_CHECK scripts is now handled in the specific code for
	  those scripts. This means that non 0 exit statuses aren't
	  repeatedly reported for vrrp track scripts.
	* eally fix reporting of child process exit status.
	* Log a helpful message i using mem-check and too many allocs.
	  keepalived simply being terminated by SIGABRT with no diagnostic
	  message was unhelpful.
	* Rename child_finder() to child_finder_name() etc
	  The function only finds the name of the child process, and not
	  the thread for the child process, so rename the function accordingly.
	* Add log to file and no syslog options.
	  With large configurations the syslog can get flooded and drop output.
	  This commit adds options to not log to syslog, and also to log all
	  output to files.
	* Add option to only flush log files before forking.
	* Don't poll netlink for all interfaces each time add a VMAC.
	  We can poll for the individual interface details which significantly
	  reduces what we have to process.
	* Print interface details in keepalived.data output.
	* Be consistent with type of size parameter for mlists.
	* Fix sign conversion warnings.
	* Add high performace child finder code.
	  The code to find the relevant thread to execute afer a child process
	  (either a vrrp track script or a misc_check healthchecker) was doing
	  a linear search for the matching pid, which if there are a large number
	  of child processes running could become time consuming.
	  The code now will enable high performance child finding, based on using
	  mlists hashed by the pid, if there are 32 or more vrrp track scripts or
	  misc check healthcheckers. The size of the mlist is based on the number
	  of scripts, with a limit of 256.
	* Improve high performance child termination timeout code.
	* Fix high performance child finder cleanup code.
	* Preserve filename in script path name resolution.
	  Some executables change their behaviour depending on the name by
	  which they are invoked (e.g. /usr/sbin/pidof when it is a link to
	  /usr/sbin/killall5). Using realpath() changes the file name part
	  if it is a symbolic link. This commit resolves all symbolic links
	  to directories, but leaves the file name part unaltered. It then
	  checks the security of both the path to the link and the path to
	  the real file.
	* Handle scripts names that are symbolic links properly.
	* Use fstatat() rather than stat() for checking script security.
	  If we use fstatat() we can discover if a file is a symbolic
	  link and treat it accordingly.
	* Fix building with kernels older than v4.4.
	* Fix building with --disable-lipiptc and --enable-dynamic-linking.
	* Fix building with --without-vrrp configure option.
	* Resolve unused return value warning.
	* Fix some RFC SNMP issues.
	* Attempt to fix mock builds.
	* Fix parsing of broadcast + and broadcast -
	* check_http.c: http_get_check_compare crash fixed in case of absense
	  of digest.
	* Add -pie linker option.
	  Since -fPIE is specified for the compiler, -pie should be specified
	  for the linker.
	* check_http.c: http_get_check_compare crash fixed in case of absense o.
	* Fix use S_PATH and fchdir().
	  S_PATH wasn't defined until Linux 2.6.39 and fchdir() doesn't work
	  with S_PATH until Linux 3.5 (according to open(2) man page).
	* Fix building with Linux versions between 2.6.39 and 3.3
	  Linux 2.6.39 introduced ipsets, but the kernel had some omissions
	  from linux/netfilter/ipset/ip_set.h header file, so the libipset
	  provided version needed to be used.
	  Note: RedHat backported ipsets to at least 2.6.32, so the problem
	  applied to earlier versions of RedHat Linux and Centos.
	* Fix segfault when parsing invalid real server.
	  If the first real server ip address doesn't match the address
	  family of the virtual server, then we need to skip parsing the
	  rest of the real_server block.
	* Make when vs_end_handler is executed
	  Commit 1ba7180b ('ipvs: new service option "ip_family"') added a
	  sublevel_end_handler vs_end_handler, but this was being executed
	  at the end of each real_server rather than after the virtual_server.
	  This commit adds a new parser function install_root_end_handler(),
	  and vs_end_handler is now installed using that function so that it
	  is executed at the end of the virtual_server rather than after each
	  real_server.
	* Allow tunnelled rs address family not to match vs family.
	  The address family of a tunnelled real server does not have to
	  match the address family of its virtual server, so we need to
	  delay any setting of the vs address family from an rs address
	  until the end of the real_server block, so that we know whether
	  the forwarding method is tunnelling or not. Likewise the check
	  of the sorry server has to be delayed until the end of the
	  virtual server configuration (the tunnelling method may be
	  specified after the address of the real/sorry server).
	  The address family of a virtual server is only not determined
	  by the virtual server configuration itself if the virtual server
	  is defined by a fwmark and all of the real/sorry servers are
	  tunnelled. In this case the address family cannot properly be
	  determined from the address family of any tunnelled real servers.
	  However, to maintain backward compatibility with configurations
	  used prior to this commit, the address family of the virtual
	  server will be taken from the address family of the (tunnelled)
	  real/sorry servers if they are all the same; if they are not all
	  the same it will default to IPv4 (this is not incompatible since
	  previously mixed IPv4 and IPv6 real/sorry servers were not allowed,
	  even if tunnelled).
	* Remove bogus warning for fwmark virtual servers.
	  "Warning: Virtual server FWM 83: protocol specified for fwmark
	  - protocol will be ignored" should not be given if no protocol has
	  been specified.
	* Fix removing left-over addresses if keepalived aborts.
	* Fix use of init_state after a reload.
	  Issue #627 identified that vrrp->init_state was being incorrectly
	  used in vrrp_fault(), since it is modified at a reload.
	  Instead of using init_state, we now use the configured priority
	  of the vrrp instance, so if the vrrp instance is the address owner
	  (priority 255) it will transition to master after leaving to fault
	  state, otherwise it transitions to backup.
	* Remove init_state from vrrp structure
	  init_state is no longer used, so remove it from the vrrp structure.
	  Since it has been included in keepalived SNMP, it is preserved
	  solely for reporting in SNMP requests.
	* Change conditional compilation _WITH_SNMP_KEEPALIVED_ to
	  _WITH_SNMP_VRRP_
	  The functionality that the conditional compilation enabled was snmp
	  vrrp functionality, so make the name more relevant.
	* Update error message in configure.ac.
	* Add more configure options to Travis build matrix.
	* Install additional libraries in Travis environment for new options.
	* Fix some problem found by Travis-ci.
	* Fix configure --disable-checksum-compat option.
	* Remove DOS file formatting from .travis.yml.
	* Add more configuration option to Travis builds and some build fixes.
	* Tidy up some code alignment.
	* Update openssl use to stop using deprecated functions
	  openssl from version 1.1 deprecated certain functions that keepalived
	  was using. This commit ceases using those functions if the version
	  of openssl is >= 1.1.
	* Fix some issues identified by valgrind.
	  Some file descriptors weren't being closed at exit, and also one
	  or two mallocs weren't being freed.
	* Set pointer to NULL after FREE_PTR() unless exiting.
	* Allow sync groups with only 1 member, but issue a warning.
	* Fix building with LibreSSL version of OpenSSL.
	  Unfortunately LibreSSL updates OPENSSL_VERSION_NUMBER, and its value
	  is higher that OpenSSL's latest version. When checking the version
	  number we need to check that we are not using LibreSSL (by checking
	  whether LIBRESSL_VERSION_NUMBER is defined).
	  LibreSSL also hasn't implemented the new functions that OpenSSL has
	  provided to replace functions that are deprecated or it is recommended
	  should not be used, and so if using LibreSSL the old functions need
	  to be used.
	* Update genhash to stop using deprecated functions openssl functions.
	* Remove last few Subversion source file version Id strings.
	  Some of the genhash source code still had Subversion Id strings,
	  and these are now removed.
	* Add copyright update script.
	* Copyright update.
	* Remove outdated Version comment.
	* Fix update copyright script.
	* Include Makefile.in files in copyright update.
	* Add replaceable parameters in configuration files.
	* Fix some MALLOC/FREE issues with config parameters.
	* Add multiline configuration definitions.
	* Remove debugging messages left in lib/parser.c.
	* Fix a FREE error.
	* Fix keepalived.conf(5) man page.
	* Fix type in keepalived.conf(5) man page.
	* Suppress error message when removing leftover addresses at startup.

2017-10-21 Alexandre Cassen  <acassen@linux-vs.org>
	* keepalived-1.3.9 released.
	* Stop segfault if SSL context cannot be initialised.
	* Don't leave point to SSL data after freeing it.
	* Fix memory leak if duplicate SSL context values specified.
	* Don't initialise an SSL context if it isn't being used.
	* Checksum compatibility should refer to v1.3.6.
	* Update keepalived.spec.in for differences between Fedora and CentOS.
	* change hash to something more even and hash size accordingly.
	* also update size of hash in free_list.

2017-10-15 Alexandre Cassen  <acassen@linux-vs.org>
	* keepalived-1.3.8 released.
	* parser: do not exit when glob() doesn't match any files.
	* Use nodename as default id for conditional configuration.
	  If the node name returned by uname() is host123.abc.de, then
	  lines in the configuration file matching @host123 will match the
	  conditional configuration test. This means that it is no longer
	  necessary to specify the -i command line option if the conditional
	  configuration string used in the configuration is the node name.
	* Option --i/--config-id parameter is not optional.
	  Since the config-id defaults to the hostname, there is no point
	  in allowing --config-id to be used without a parameter, just to mean
	  use the hostname.
	* Use NULL instead of 0 for pointers in get_longopts struct.
	* Some minor tidying up of the new JSON output code.
	  1. Use SIGRTMIN+2 rather than (_SIGRTMIN + 4)
	  2. Don't include JSON code if not building with VRRP
	  3. Some code alignment fixes
	  4. Some conditional compilation additions
	* Add --signum command line option to report signal numbers.
	  Since keepalived is starting to use real time signals, and those
	  signal numbers are not fixes, this commit introduces a way to
	  ask keepalived to report those signal numbers.
	* Stop command line option -i segfaulting.
	* Fix config include files when file has no directory par.
	  When an include file name has no directory part, there is no
	  directory to change to, so don't try to do so.
	* Use getcwd() malloc functionality if available.
	* Add support for csh brace globs in config file names.
	* Update documentation for config file include directive.
	* Use fchdir() when changing direcories while reading include files.
	  The getcwd(3) man page recommends using open()/fchdir() rather than
	  getcwd()/chdir() since fchdir() is guarantee to return to the previous
	  directory even if directories have been renamed in between the first
	  chdir and the second. It also suggests that it is faster, and saves
	  mallocs or allocation of arrays on the stack of size PATH_MAX.
	* Use alloc_value_block() for vrrp_vip_handler().
	* Fix whitespace error introduced in commit 9458c9b9.
	* Reinforce that '@' conditional config character must be 1st on line.
	  The '@' conditional configuration character must be the very first
	  on a configuration, meaning that there cannot even by whitespace
	  before the '@' character.
	* Check whether GLOB_BRACE is supported (it is not part of POSIX.2).
	* When building a docker image, it appears that autoheader is required.
	* Fix IPVS virtual server setup with persistence.
	* Remove a merge conflict .rej file accidentally added to git.
	  This commit also updates the .gitconfig file to ensure that .rej
	  files will not be added in the future.
	* config synopsis - cleanup line endings and comment alignment.
	* conf examples - clean eol whitespace.
	* conf examples - clean triple line breaks.
	* add pair of config options used in misc_check.
	* clean surprise tab character.
	* many whitespace fixes; some missing docu added to synopsis.
	* config docs - apply code review markups.
	* Trivial updates to latest format cleaning patches.
	* Allow conditional configuration to work with include statements.
	* Allow '@' conditional configuration to be preceeded by whitespace.

2017-10-01 Alexandre Cassen  <acassen@linux-vs.org>
	* keepalived-1.3.7 released.
	* Allow broadcast address to be specified as '-' or '+'
	  When configuring an ip address with a broadcast address, allow the
	  use of - and + (like ip(8)) to clear or set the host specfic bits of
	  the address, i.e.
	  10.6.23.254/16 broadcast + result in a broadcast address of 10.6.255.255
	  10.6.23.254/16 broadcast - results in a broadcast address of 10.6.0.0
	* Change some code layout and macro/variable names
	* Print unicast peer addresses in /tmp/keepalived.data
	* Add negative conditional configuration.
	  A configuration line starting @main will only be included if
	  keepalived is started with option -i main.
	  This commit adds configuration option @^main, meaning that the
	  remainder of the configuration line will only be included if
	  -i main was NOT specified.
	* Fix calculation of checksum for VRRPv3 IPv4 unicast peers.
	  Alternate unicast peers were being sent adverts with the checksum
	  set to 0. The reason for this was that the checksum field was not
	  being set to 0 before the checksum calculation, hence causing the
	  calculated checksum to be 0 for the second, fourth, sixth etc
	  unicast peer.
	* Generate README from README.md.
	* Only declare (and use) auth variables if compiling with authentication.
	  authtype_mismatch and auth_failure are only used if authentication is
	  enabled.
	* The vrrp_t vmac flag should be a bool.
	* Add include guard for vrrp_print.h.
	* Log some additional vrrp variables.
	* Make checksum change backwards compatible.
	  This commits adds the ability of keepalived to revert to using the old
	  checksum calculation if it sees an advert that has an old checksum. This
	  means that if an old and a new version of keepalived are working
	  together, once the new version has seen an advert from an old version,
	  it will drop back to using the old style checksum, and so the two
	  keepalived instances will work together.
	  There is a slight problem with this, though. If the old version starts
	  when a new version is master, if will report bad checksums. This should
	  be fine, since keepalived should discard the adverts, time out and send
	  an advert which would make the new keepalived revert to old checksums.
	  Unfortunately, keepalived does not completely ignore bad adverts, since
	  it resets its master down timer, even for bad adverts, and so it never
	  times out. However, in this scenario, there will still remain one master
	  and all the other keepalived instances will be in backup state, and so
	  VRRP functionality is preserved.
	  As identified in commit bcf2936 until commit 67275d2 keepalived did not
	  work with VRRPv3 and more than one other unicast peer, so for migration
	  we only need to consider two unicast peers. To upgrade, first upgrade
	  the keepalived instance that is in backup mode. This will see old
	  checksums when it starts, and so start using old checksums. The other
	  keepalived instance can then be upgraded and it will also see old
	  checksums when it starts up. In order to switch to using new checksums,
	  temporarily add the following line in the configuration of each vrrp
	  instance that is in master state:
	  old_unicast_checksum never
	  and then reload the keepalived instance by sending it SIGHUP. After the
	  master has restarted, restart the backup with a SIGHUP, and they will
	  then be using new checksums. The temporary old_unicast_checksum never
	  lines can now be removed from the configuration.
	* Add checker bind_if keyword.
	  If a checker binds to a link local IPv6 address, the interface has
	  to be specified.
	* Make DBus service name configurable.
	* Make --config-id option default to hostname.
	  This is the equivalent of specifying --config-id `hostname -s`, and
	  makes it more straightforward to deploy the same configuration to
	  multiple hosts.
	* Issue warning if more than 1 dynamic misc_checker per real server.
	  If different scripts return different exit statuses, the priority
	  of the real server will keep changing. The solution is to combine
	  the functionality into 1 script.
	* Improve DBus error handling.
	  . Always clear errors to avoid leaks
	  . Check for errors when emitting signals
	  . Check for errors when registering objects
	* Stop test tcp_server leaving zombie processes.
	* Fix persistence_granularity handling
	  1. vs->addr.ss_family should never be used to check address family of
	     vs since there may not be an address is using fwmark.
	  2. If using fwmark, the address family may not be known when parsing
	     persistence_granularity
	  3. Set address family from format of persistence_granularity if not
	     already set
	  4. Ensure entire string is a number and is between 1 and 128 for IPv6
	  5. Ensure netmask specified for IPv4 is solid
	* Ensure always check return from inet_stosockaddr when parsing config.
	* Add lthreshold and uthreshold to keepalived.SYNOPSIS.
	* Merge virtual server group addresses and ranges into one list.
	  A single address can be treated as a range with only 1 address, so
	  this reduces the number of lists that need to be processed when
	  handling a virtual server group.
	  A number of corrections were also made re hton/ntoh(s|l).
	* Remove redundant setting of real server weight.
	* Don't use vs->addr.ss_family for address family of virtual server.
	  A virtual server won't use vs->addr if it is defined by a fwmark or
	  it is uses a firtual server group. vs->af is the correct field to use.
	* Make ipvs_update_stats() little/big endian aware.
	* Simplify ipvs_update_stats().
	  Don't run a state machine to collect all the stats, simple iterate
	  through the entries.
	* Move fetching ipvs stats into ipvs_update_vs_stats().
	* Remove some #defines in ipvs_update_stats().
	* Streamline setup for changing ipvs configuration.
	* Fix updating resolved notify script path names with parameters.
	* Add silent option to test/tcp_server.
	* Document default checker connect ip/port.
	* Remove duplicate setting up of file name.
	* Validate HTTP_GET and SSL_GET checkers.
	  Unsure that urls have a path specified, and that the checkers have
	  at least one url specified.
	* Fix memory leak if SMTP_CHECK helo_name specified.
	* Fix dumping of SMTP_CHECK host list.
	* Don't allocate and copy default SMTP_CHECK helo name unless needed.
	* Tidy up dumping SMTP checkers.
	* Remove smtp_host_t typedef.
	  If is passed to functions that take a conn_opts_t parameter, so
	  we need to explicitly use the correct type.
	* Simplify handling of host{} block in SMTP_CHECK.
	  This also allows specifying connect_ip, connect_port as well as
	  unsing host blocks.
	* Add DNS_CHECK RRSIG and DNSKEY query types.
	* Fix documentation re MISC_CHECK.
	* Detect if no misc_path specified for MISC_CHECK.
	  If no path was specified, keepalived was segfaulting.
	* Add some more error messages to socket_bind_connect().
	* Checker connections aren't always TCP.
	* Report if checker bind_if is missing
	  If a link local IPv6 address is specified for a checker to
	  connect to, then a bind interface must also be specified,
	  otherwise the connect() call fails.
	* If a real server has inhibit_on_failure, configure it at start up
	  If a real server had inhibit_on_failure set, but it also had an
	  alpha mode checker, then the real server should be installed at
	  startup with weight 0 to be consistent with what would happen if
	  the checker had been successful but then failed.
	* Improve handling of virtual server groups.
	  If multiple virtual servers use the same virtual server group, and
	  the virtual servers have different protocols, or the virtual server
	  groups are defined using only fwmarks and the virtual servers have
	  different address families, then multiple versions of the entries
	  in the virtual server groups will need to be created as IPVS
	  virtual servers.
	  This patch handles the creation and removal of the necessary different
	  virtual servers for the virtual server groups.
	* Add virtual server protocol types SCTP and none for SNMP.
	* Handle virtual server with no protocol specified
	  This is valid if fwmarks are being used.
	* Warn if a protocol is set on a virtual server using firewall marks.
	* Don't check !LIST_ISEMPTY(vs->rs) after config is validated
	  In validate_check_config() any virtual server without any real
	  servers is removed, so there is no need to check subsequently.
	* Don't allow virtual server groups without any addresses for fwmarks.
	* Fix and optimise handling of promote_secondaries.
	  The promote_secondaries flag was being cleared by the first vrrp
	  instance that stopped using an interface, rather than by the last
	  instance.
	* Fix the setting of mcast address for checksum compatibility
	  It was using INADDR_VRRP_GROUP rather than vrrp_mcast_group4.

2017-09-15 Alexandre Cassen  <acassen@linux-vs.org>
	* keepalived-1.3.6 released.
	* Ensure locations of pid files is consistent
	  Issue #563 identified that the generated keepalived.service has the
	  wrong location for the pid file. On investigating this it was discovered
	  that keepalived isn't following the GNU coding standards for location of
	  pid files; however, we can't now move the default location of pid files.
	  This commit ensures that the keepalived.service file's location for pid
	  files is consistent with where keepalived is placing them, but also adds
	  a configure option --enable-gnu-std-paths, which means that keepalived
	  will use ${localstatedir} for the location of pid files, while the default
	  remains /var/run
	* Stop logging that preferred_lft has been set to 0.
	  Some users are interpreting the message as a warning, and hence are
	  unnecessarily avoiding using a /128 netmask for IPv6 addresses. The
	  message doesn't really tell us anything useful, so remove it.
	* Handle not being able to load ip_tables or ip6_tables modules.
	  When running in a docker container it isn't possible to load kernel
	  modules, so we need to cleanly handle a failure to load the modules.
	* Don't segfault if unable to load ip_vs module.
	  In a docker container it isn't possible to load a kernel module. The
	  check code was detecting that it couldn't load the module, but the
	  checker process, when cleaning up prior to exiting, was assuming that
	  certain pointers had been initialised which hadn't been when an error
	  was detected so early in the initialisation.
	  This commit adds testing for uninitialised pointers during the exit
	  sequence.
	* Fix releasing malloc'd memory for saved core pattern.
	* Fix memory leak when adding iptables entries.
	* Handle missing virtual server configuration.
	  keepalived was segfaulting if a virtual server had no real servers
	  configured. There were also issues of checkers running even if there
	  was missing essential configuration from a virtual server which meant
	  it could be set up. The problems were a virtual server group specified
	  but it didn't exist, a virtual server group with no configuration, and
	  a virtual server address family not match the address family of a virtual
	  server group.
	* Don't attempt to remove ipsets if ipset handling not initialised.
	* Delay initialising IPVS until affter processing configuration.
	  If IPVS isn't configured, there is not point in loading the ip_vs
	  module.
	* Fix conditional compilation tests for _HAVE_LIBNL3_
	* Make dynamic flag bool.
	* Don't report exit status of misc_check scripts.
	  The result of a change in status from a misc_check script is reported
	  by the code anyway, so to log any non-zero exit code is superfluous and
	  annoying.
	* Work around conflict between kernel and libipset header files.
	  ipset copies linux/netfilter/ipset/ip_set.h (and other) header
	  files, producing local copies that are installed as
	  libipset/linux_ip_set.h etc as part of the libipset development
	  package. Unfortunately although the kernel changes the include
	  guards when processing its source code, ipset does not, and so
	  the duplicated header files have different include guards.
	  This patch detects if the include guards don't match, and if so
	  if linux/netfilter/ipset/ip_set.h is included, it defines the
	  include guard used by libipset/linux_ip_set.h before the latter is
	  indirectly included.
	* add Dockerfile.
	* Fix detecting default script uid/gid.
	* Stop segfault when keepalived can't load ip_vs module.
	* Add some additional docker support files and add make target docker.
	  The configuration file installed by make install isn't ideal to run
	  keepalived with, so add a simple keepalived.conf that will be
	  installed into the container.
	  Add make target docker, to build the docker image.
	  Add docker/README to give some information about building and using
	  containers (this is mainly so that I don't forget how to the details).
	* Remove a line of debugging code.
	* Don't complain about keepalived_script user if not needed.
	  keepalived logged a warning every time if the keepalived_script user
	  didn't exist. We only need that warning if there is a script that uses
	  the default user, and an alternative defult user isn't specified.
	* Fix relative script path names with embedded spaces.
	  The space wasn't being restored after resolving the path name.
	* Fix memory leak if notify scripts specified multiple times.
	* Remove some residual debugging messages.
	* Fix memory leak if quorum up/down scripts specified multiple times.
	* Use realpath() to canonicalize script names.
	* Fix missing PARAMETER_UNSET, which caused the global value of
	  vrrp_higher_prio_send_advert not to be used for each VRRP instance.
	* Remove unused variable introduced in commit 1c5bfa29.
	* Fix using virtual server groups following commit 5ca36cb.
	* Set address port to be sequence number for virtual server group.
	  The format_vs() function uses the virtual server address port as
	  the sequence number of the virtual server instance using the virtual
	  server group, so we need to set it up.
	* Warn if real server has no checkers when alpha mode.
	  If a virtual server is configured with alpha mode, and a real server
	  has no checkers, the real server will never be able to be activated,
	  so generate an appropriate warning.
	* Only delete virtual server once if using a virtual server group.
	  If multiple virtual servers are using a virtual server group, the
	  virtual servers are defined by the virtual server group, and so they
	  should only be deleted for the first virtual server using the group.
	  There is still an issue that the configuration of all virtual servers
	  using the virtual server group needs to be consistent.
	* Add further checks for LVS configuration.
	* Document additional scheduling algorithms for IPVS.
	* Change virtual_server_t loadbalancing_kind to forwarding_method.
	  The variable name loadbalancing_kind didn't represent the meaning of
	  the parameter, so change it to forwarding_method.
	* Add fo and ovf scheduling types to SNMP.
	* Only check one packet scheduling if supported.
	* Add lvs_method per real server.
	  The lvs_method should be settable for each real server within a
	  virtual server. This commit maintains existing default behaviour
	  by using the lvs_method set against the virtual server as the default
	  for the real servers, but adds the option to configure the lvs_method
	  individually for each real server.
	* Fix type in printing config of scripts.
	* Convert some spaces to tabs.
	* logger: output timestamps to console logs.
	* Optimise handling of config_id in parser.
	* Fix some typos.
	* prog_type variable doesn't make sense when building a DEBUG version.
	  The DEBUG version runs everything in a single process, and to the
	  prog_type variable is meaningless in this case. This commit excludes
	  the prog_type variable by conditional compilation when building a
	  DEBUG version.
	* Add home, -nodad, mngtmpaddr, noprefixroute, and autojoin address flags.
	* Update documentation for commit cc67476.
	* Add notify FIFO.
	  pull requests #568 and #587 and issue #584 have all identified that if
	  notify scripts are run in close succession, then order if processing of
	  those scripts is indeterminate, and this is causing systems that are
	  monitoring the state of vrrp instances to have the wrong state.
	  There have been various suggestions about how this should be resolved,
	  principally along the lines that the notify scripts should be run
	  synchronously, i.e. a notify script should not be run until the previous
	  notify script completed. While this would work, it adds some overhead to
	  keepalived, which currently does not monitor the exit status of notify
	  scripts.
	  There is a further issue with notify scripts that if a large number of
	  events occur in rapid succession (e.g. due to an interface flapping), this
	  can cause a large number of child processes to be created very rapidly.
	  This commit adds an alternative method for external processes receiving
	  notification of events. Instead of forking a script for each event, keepalived
	  will write to a named pipe. An external process can then read the pipe to
	  receive notification of events, and process them appropriately. This is
	  guaranteed to deliver events in the correct order. It also has the benefit
	  that there isn't the overhead of forking a child process for each event.
	* If can't get local host name, set default router_id to "[unknown]".
	  Issue #588 reported that keepalived was segfaulting when generating
	  an SNMP trap in strlen(global_data->router_id), which presumable is
	  due to global_data->router_id being NULL. As a precaution set
	  router_id to "[unknown]" if get_local_name() fails".
	* Implement SNMP reporting smtpServerPort.
	  Commit 128cd24 added functionality for specifying smtp server port
	  and commit bcb09b8a added smtpServerPort to the keepalived MIB, but
	  no code was added to report the port. This commit adds that functionality.
	* Don't use PATH when executing FIFO script.
	  The path has already been resolved as part of checking the script
	  security, so there is no need to search the path.
	* Log error if unable to execute FIFO notify script.
	* Pass FIFO name to notify_fifo_script as parameter.
	* Add FIFO notify for LVS notifies.
	  To match the FIFO notifies for VRRP, this commit adds FIFO notifies
	  for LVS. There are now three FIFOs available, a global one that
	  will send output for VRRP and LVS, one for VRRP only and one for
	  LVS only.
	* Fix conditional compilation for --enable-debug
	  Commit 7947247 attempted to sort out making keepalived work with
	  --enable-debug, but unfortunately it used the wrong conditional
	  compilation variable (DEBUG instead of _DEBUG_). This commit
	  corrects the conditional compilation tests.
	* Include protocol in virtual and real server output.
	* Stop segfaulting if no script given for a vrrp_script.
	* Fix a _DEBUG_ conditional compilation test.
	* Fix incorrect expression in clear_services().
	* Fix use htons() instead of ntohs().
	* Fix bad file descriptor error at reload with no virtual servers.
	* Delete disabled inhibit servers at reload.
	* Add logging to remove sorry server at reload.
	* Fix bad file descriptor error at reload with no virtual servers.
	* Delete disabled inhibit servers at reload.
	* Fix thread_cancel() for timed out threads.
	* build: add basic .travis.yml file
	* README.md: rename from README.
	* build: add build status tag in readme file
	  All that's needed now, is for user `acassen` to
	  go to `https://travis-ci.org/` login with the Github
	  account, import repos from Github, and enable build
	  for keepalived [a checkbox/button].
	* Set sorry_server's fowarding_method.
	* Further fix for thread_cancel() for child timeout threads.
	  Commit ade3d699 fixed removing read and write timeout threads
	  from the ready queue when they are cancelled. This commits adds
	  removing child timeout threads from the ready queue too.
	* Fix warnings from ignoring seteuid/setegid return results.
	* Fix dynamic linking with early versions of libnl3 without nla_get_s32.
	* Updated autoconf files due to autoconf upgrade.
	* Fix compiling with namespace collisions in net/if.h and linux.if.h.
	* Update travis configuration.
	  This commit includes the installation of development library
	  packages, updated kernel header files, using trusty for the builds,
	  and adding more build options.
	* Reinstate distributing (renamed) README.md file.
	* More updates for updated automake/autoconf.
	* Fix new warnings produced by gcc 7.
	*  Migrate failed checkers at reload (provisional implementation).
	* Implement comparison of checkers.
	  genhash: libraries to link with should be put in LDADD, not LDFLAGS.
	* configure.ac: fixed build on older systems, namely CentOS 6.
	  Provide AS_VAR_COPY if missing and downgrade autoconf dep to 2.63.
	* Fix worng migrate of checker-id.
	* Set active if new failed_checkers is empty.
	* Fix typo in interface details printing.
	* Enable vmacs to work when sysctl net.ipv4.conf.all.rp_filter > 0.
	  A number of distros now set net.ipv4.conf.all.rp_filter = 1 by default.
	  This means that when a vrrp instance is in the master state, it cannot
	  receive adverts sent by a higher priority master, and hence we end up
	  with 2 masters.
	  I tried an alternative of receiving on the base interface, but no packets
	  that have the same source MAC address as an interface on the system
	  (i.e. the vmac interface) get delivered to the socket.
	  For distros such as Fedora, RHEL, CentOS, ArchLinux, all.rp_filter = 1
	  due to systemd commit
	  https://github.com/systemd/systemd/commit/1836bf9e1d70240c8079e4db4312309f4f1f91fd
	  The reason given for the commit is to work around a boot-time race condition
	  where interfaces created before default.rp_filter is set do not get the
	  updated default.rp_filter setting, and so the all.rp_filter setting is used
	  to override the individual interface settings. This doesn't seem the right
	  solution to the problem, since it prevents any interface running with
	  rp_filter = 0, and that is what we need for vmacs. I have filed an issue
	  report for systemd at https://github.com/systemd/systemd/issues/6282, but
	  in the mean time we need to work around the issue. Ubuntu sets all.rp_filter=1
	  in /etc/sysctl.d/10-network-security.conf provided by the procps package.
	  Debian doesn't set all.rp_filter.
	  The only solution I have found, and I am not entirely happy with this since
	  it has effects beyond keepalived and affects the system as a whole, is to set
	  all.rp_filter = 0. In order to seek not to change the operation of the system,
	  if default.rp_filter < all.rp_filter, default.rp_filter is set to all.rp_filter,
	  thereby ensuring that any new interfaces created will take the original value
	  of all.rp_filter. It then iterates through all existing interfaces, and
	  {interface}.rp_filter is set to the value of all.rp_filter if
	  {interface}.rp_filter < all.rp_filter. all.rp_filter is then set to 0.
	  This means that all interfaces should behave in the same way as before, since
	  the behaviour of rp_filter is defined by the maximum of
	  {interface,all}.rp_filter, but we are not able to operate the vmac interfaces
	  with rp_filter = 0. When keepalived exists, it restores the original settings
	  of rp_filter if they are the same as what we set them to.
	* Only restore rp_filter on interfaces if same as we set them to.
	  If rp_filter has been altered since we set it, then do not restore
	  it to the original value.
	* Update files for build fix commits.
	  Commits 2cccc97 and a932cf2 provided fixes for building on CentOS6.
	  This commit updates genhash/Makefile.in in line with
	  genhash/Makefile.am and adds a comment to autoconf.ac regarding
	  when autoconf introduced support of AS_VAR_COPY.
	* Fix build error at when _HAVE_IPV4_DEVCONF_ was undefined.
	* Remove unnecessary parameter compare.
	* Resolve compiler warning introduced by commit 8361b11.
	* Remove debugging log messages added in commits 99fe626 and 6ec26e0.
	* Fix compiler warning and remove unwanted log messages.
	* Make a couple of checker variables non global.
	* Correct comparison for checker compare in migrate_failed_checkers.
	  Commit 2ff6b3f changed the sense of the comparisons of checkers,
	  but didn't make the corresponding change to checking the result.
	* Fix keepalived.doc(5) man page.
	* Add virtualhost config for real servers.
	  Different real servers may want different virtualhost config
	  settings. The real server virtualhost setting overrides the
	  virtual server virtualhost setting.
	* Allow virtualhost to be specified per checker and per url.
	* Fix compiling with SNMP enabled.
	* Fix compiler warnings when use configure --enable-conversion-checks.
	* Fix an unintentional case fall-through.
	  gcc 7 identified two case statement fall-throughs. One was intentional,
	  but the other was a bug. The latter is now fixed, a comment is added
	  for the former so the warning isn't generated.
	* Fix commit cc67476 to allow flags for static and virtual ip addresses.
	* Fix handling of more recent ip address flags.
	  Recent ip address flags have exceeded 8 bits, and so the IFA_FLAGS
	  attribute needs to be used, rather than the ifa_flags field.
	* Fix typo in help.

2017-03-19 Alexandre Cassen  <acassen@linux-vs.org>
	* keepalived-1.3.5 released.
	* Ensure nopreempt is not set if address owner.
	* Remove hardcoded paths from init files.
	* Add configure option to override system init type.
	* Fix some configure tests for init type.
	* Add support for ip rules uidrange option.
	  This option was added in Linux 4.10.
	* Resolve compiler warning on 32 bit systems.
	  There were two warnings in lib/timer.c for signed vs. unsigned
	  comparisons on 32 bit systems.
	* Add missing documentation for ip rule uidrange.
	* Include snapcraft.yaml tar file.
	* Remove extraneous EXTRA_DIST directory.
	* Add library requirements for ArchLinux.
	* Allow tracking and misc_check scripts time to terminate after
	  timeout. If a script exceeds the timeout, it is sent a SIGTERM,
	  and then if it still doesn't terminate, it is sent a SIGKILL.
	  The problem was that the script was only allowed 2 microseconds
	  to terminate, whereas it should have been 2 seconds.
	* Fix script paths when converted to absolute path names.
	  If a tracking or misc_check script is not specified by a fully
	  qualified path name, but rather it is resolved via PATH, the updated
	  patch name wasn't being saved for tracking or misc_check scripts.
	* Remove yet more hardcoded paths.
	* Make git ignore keepalived.service file.
	* Streamline signal handling initialisation.
	* Report track script name if it times out.
	  keepalived was simply reporting that pid nnnn had timed out, which
	  didn't give any indication of what script it was that had timed out.
	  This patch now means that the script name will be logged rather than
	  the pid.
	* Fix conditional configuration for config read via alloc_value_block().
	  The code for handling conditional configuration was in the wrong function.
	  This commit move it to read_line() so all configuration is read in the
	  context of @system_id conditional lines.
	* Fix compiling with --disable-vrrp.
	  When building without vrrp, the checker process still needs to
	  know about IP address creationg and deletion in order to allow the
	  ha_suspend configuration option to work.
	* The checker process never needs to monitor interfaces.
	* Move vrrp_ipvs_needed() to vrrp_daemon.c.
	* Remove some unnecessary includes of check_data.h.
	* Make ha_suspend work when building without vrrp.
	  Support of ha_suspend was only enabled when keepalived was built
	  with vrrp support. There may be other processes that are adding and
	  deleting ip addresses, so support of ha_suspend should be enabled when
	  building without vrrp support.
	  Also, the vrrp process doesn't need to call the update_checker_activity()
	  function when addresses are added or deleted.
	* Don't use netlink address monitoring if not using ha_suspend.
	* Make --release-vips (-X) option work.
	  'X' was not included in the optstring for getopt_long(), and so
	  --release-vips option was not recognised.
	  Further, only enable VRRP and checker specific options if compiled
	  with that functionality.
	* Only report added/deleted addresses if relevant to keepalived.
	  Logs could get full of messages reporting address addition/deletion
	  that were of no relevance to keepalived. By default, keepalived will
	  now only report address additions/deletions with the -D option if
	  the address is relevant to keepalived.
	  The -a option is added to log all address additions/deletions.
	* Remove all #ifdef _WITH_LVS_ from checker code.
	  If building the checker code, _WITH_LVS_ is always defined (_WITH_LVS_
	  means build the checker code), so there is no point testing if it is
	  defined in any of the checker code.
	* Only include vrrp header files when building with vrrp and also for
	  check. Make sure vrrp header files are only included if building with
	  vrrp (i.e. without --disable-vrrp), and likewise only include check
	  header files if compiling with LVS support (i.e. without --disable-lvs).
	* Add test/tcp_server.c for testing TCP_CHECK.
	* Make -a option work without ha_suspend.
	* Fix integer types. The correct, standard integer types are uint8_t and
	  uint16_t, not u_int8_t nor u_int16_t (the latter being kernel types).
	  glibc and uClibc may define the kernel-compatible types, but musl (which
	  is standards-compliant) does not.
	* Fix warning when compiling without libnl.
	* Add including <stdint.h> where those types are used.
	* Add option to not use dlopen() for libipset, but link at link time.
	* Remove superfluous (duplicated) block of code.
	* Add option for dynamic (run-time) linking to libip[46]tc.
	* Fix dynamic linking of libiptc without ipsets.
	* Check iptables/ip6tables commands available before using them.
	* Fix some conversion check compiler warnings.
	* Make configure option --disable-routes do something.
	* Don't link to libdl if not needed.
	* Fix compilation with --disable-vrrp.
	* Don't link to libraries not required by configuration.
	* Remove all authentication code if --disable-vrrp-auth specified.
	* Remove FALLBACK_LIBNL1 and use existing _HAVE_LIBNL1_ instead.
	  There was no point in a separate FALLBACK_LIBNL1 since it and
	  _HAVE_LIBNL1_ always had the same value.
	* Add udp functionality to tcp_server test program.
	* Fix check_conditional_tests script.
	* Add option for dynamic (run-time) linking to libxtables.
	* First stage of run-time linking to libnl-3.
	* Dynamic/static linking options of libnl/libnl-3, libip[46]tc and
	  libipset. libnl/libnl-3, libip[46]tc and libipset can all be dynamically
	  linked at run-time, and if they are not available, keepalvied will use
	  the alternative code which is used when the libraries cannot be linked
	  a build time.
	  This means that a single executable keepalived can be created that will
	  use the libraries if they are installed on the target system, but will
	  fall back to the alternatives if the libraries are not available.
	  This is useful for build environments such as Buildroot which will not
	  force optional dependencies (see pull request #540), since now keepalived
	  can be built so as not to force the optional dependencies, but to make
	  use of them if they are installed.
	* Fix building without libnl/libnl-3.
	* Don't allow adver_int to be rounded down to 0.
	* Fix creation of iptables entries on more recent kernels.
	  On a 4.9.13 kernel iptables entries were being created with
	  return-nomatch ! update-counters ! update-subcounters, as shown by
	  the iptables command.
	  Although it is not understood why these options are being added, it
	  transpires that the problem occurs when using version one of the
	  xt_info_set_match, but doesn't occur when using version 4 of the
	  structure.
	  This patch ensures that the latest version of the structure that is
	  supported by the kernel is always used.
	* Fix updating /proc/sys/kernel/core_pattern.
	  Reset file offset to beginning of file between reading the file and
	  writing new contents.
	* Fix printing of smtp_server port.
	* Handle failure if fail dynamically to get address of a libipset function.
	* Be defensive in case fail to get addres of a libipset function dynamically.
	* Fix evaluation of library names for run-time linking.
	* Show failed ipset dl function.
	* Provide explicit DL error messages and fix autobuilt snap version.
	* Fix formatting of email message for CHECK_SMTP failures.
	  The format string passed to smtp_final() can contain format specifiers
	  so a further pass through printf is required.
	* Add printf format attribute to vlog_message().
	* Add higher_prio_send_advert vrrp config option.
	  There is a problem if two vrrp instances, due to becoming isolated,
	  both become master, since they will both have sent GARP messages.
	  Setting higher_prio_send_advert and garp_lower_priority_repeat means
	  that if a master receives a higher priority advert, it will send its
	  own lower priority advert before it transitions to backup. The higher
	  priority master, on receiving a lower priority advert, will then send
	  GARP messages, and so the ARP caches will then be correctly updated.
	  Using the higher_prio_send_advert option may be considered not to
	  conform to the VRRP protocol (725) to (765) in state description of
	  RFC5798, however, since which of the two masters advertises first
	  after they can both see each other again is random, there is a 50%
	  chance that the lower priority instance will send an advert before the
	  higher priority instance, so to all external observers it will appear
	  that this is the case, or at least that the adverts overlapped.
	* Fix higher_prio_send_advert in lower priority master.
	* Load the ip_tables module if using iptables.
	  We cannot guarantee that the ip_tables modules has been loaded, so
	  we load it ourself if using libiptc.
	* Fix (cosmetic) conditional compilation test.
	* Fix building with --enable-libxtables-dynamic --disable-libiptc.
	* Enable compilation with namespaces if SYS_setns is not defined.
	* Fix compiling with struct xt_set_info_match_v0.
	* Check to libnfnetlink.h and netlink.h with libnl v1 too.
	* Workaround missing libraries from pkg-config --libs libiptc.
	  Old version of libiptc don't report requirements on libip4tc and
	  libip6tc, so check if the output from pkg-config is only -L.* -liptc
	  and if so add -lip4tc -lip6tc.

2017-02-18 Alexandre Cassen  <acassen@linux-vs.org>
	* keepalived-1.3.4 released.
	* Fix generation of lib/git-commit.h when building a tagged commit.
	* Define GIT_DATE and GIT_YEAR when generating default git-commit.h
	  This issue was caused by commit 5287f03 which didn't define GIT_DATE
	  and GIT_YEAR in all circumstances.

2017-02-14 Alexandre Cassen  <acassen@linux-vs.org>
	* keepalived-1.3.3 released.
	* Fix unitialised use of misck_checker in script timeout.
	* Fix detection of no netlink being installed.
	* Fix conditional compilation for LIBIPVS without netlink.
	* Terminate child processes if parent dies.
	  If the parent keepalived process is killed, the child processes will
	  be orphaned and can cause problem when attempting to restart
	  keepalived. This patch makes use of prctl with PR_SET_PDEATHSIG such
	  that all child processes will receive SIGTERM if the parent process
	  dies.
	* Ensure syslog and mem_check_log open before using them.
	  A segfault was occuring when --enable-mem-check-log option was
	  selected, due to attempting to write to the log file before it had
	  been opened. It was also evident that there could be attempts to
	  write to syslog before that had been opened too.
	* Fix building on Centos 7/RHEL 7 re lightweight tunnel encapsulation.
	  RedHat have partially backported lightweight tunnel encapsulation
	  into their kernel, but not included MPLS or ILA. We need to have
	  conditional compilation for LWTUNNEL_ENCAP_MPLS and LWTUNNEL_ENCAP_ILA
	  rather than just checking for RTA_ENCAP.
	* Update documentation for tracking scripts weight 0.
	  weight default is 0, which means tat a failure implies a FAULT state.
	* Reinstate code checking module ip_vs loaded.
	  Commit d900df2 removed a bit to much code that looked as though it
	  wasn't doing anything, with the result that the check of whether the
	  ip_vs module was loaded didn't occur.
	  This commit reinstates the code for checking, and if necessary loading,
	  the ip_vs module, but also sanitises the code slightly.
	* Fix some more compiler warnings.
	* Fix a typo in a help message in configure.ac.
	* sorry_server: keep sorry_server on reload.
	* sorry_server: set it up on start or reload if quorum is down.
	  on start: in alpha mode.
	  on reload: if changed, or no previous sorry_server.
	* Added doc for priority 4th parameter to notify script.
	* ipwrapper.c: make functions void if return value not used or constant.
	  Several functions in check/ipwrapper.c were always returnung the same
	  value, and the code calling the functions then checked and returned an
	  error if the return value was not the value always returned. Also, for
	  some functions returning a value the return value was never checked in
	  the calling function.
	  Making the functions void, and removing the if (...) makes the code easier
	  to read, and potentially slightly more efficient.
	* Add snapcraft.yaml for CI build publication.
	* Fix missing documentation for 4th parameter of notify action.
	* Make builds reproducable, and copyright date reflect latest commit.
	  Pull request #503 provided an update to facilitate reproducable builds,
	  and also ensure that the copyright date doesn't postdate the last source
	  code modification. Unfortunately the commits required manual updates to
	  change the copyright year, thereby creating maintainability issues. The
	  commit also allowed fake build dates to be specified.
	  This commit takes an alternative approach, and takes the dates used for
	  the copyright message and the version date from the date of the last git
	  commit.
	  If the code is build from within a git tree, this is straightforward. On
	  the other hand, the code may be build from  tarball, so we ensure that
	  the lib/git-commit.h file is updated when the tarball is built, and
	  included in the tarball.
	* Add option to force building without libnl/libnl-3.
	  This option is really only for test purposes to build keepalived
	  without libnl even though libnl is installed.
	* Log errors if configure IPVS with IPv6 if not using libnl.
	  The socket interface for configurating IPVS does not support IPv6,
	  so rather than leaving the user with the error message
	  "Operation not supported with specified address family"
	  give a meaningful message in the log.
	  At configure time, a warning will also be generated stating that
	  IPVS will not support IPv6.
	* Ensure IPVS address families match.
	  Don't allow a mixture of IPv4 and IPv6 addresses in a virtual server
	  group, or within a virtual server.
	* When dumping an IPVS IPv6 address range, use hex.
	* Log if virtual_server_group doesn't exists, or address family mismatch.
	  If a virtual server is configured to use a virtual server group but that
	  virtual server group doesn't exist, then log an error.
	  Also, if the address family of the virtual server group and virtual server
	  don't match, log an error as well.
	  We really ought to be removing the virtual server from the configuration,
	  but I haven't worked out how to do that yet.
	* Don't flag changes to automake/conf generated files as source changes.
	  The output of keepalived -v adds a '+' if there are uncommitted changes to
	  the source code. However, we aren't interested in changes to the autoconf
	  or automake generated files, since these aren't really "source" files, and
	  are only included in the git repo to allow building on systems without
	  autoconf/automake. Further, the differences may simply be due to different
	  versions of autotools being used.
	* Minor formatting updates to Sphinx documentation.
	* Enable configure to work with ash.
	* Handle sysconf() returning -1 for _SC_GETPW_R_SIZE_MAX.
	* Report ignoring virtual server if group specified doesn't exist.
	  It's too difficult to remove the virtual server from the configuration,
	  but the error will be reported in the log, and so the sysadmin should
	  resolve the configuration.
	* Updated snapcraft.yaml location.
	* Move snapcraft and reflect master version.
	* Add libipset3 to snap stage packages.
	* Allow for keepalived to be a command in /snap/bin/ as well as a daemon.
	* Add 'source-type: git' to avoid dirty commit versions.
	* Update gitignore for clean snap commit versions.
	* Resolve not adding '+' to git version in snapcraft builds.
	  This is a temporary workaround to the problem of snapcraft deleting
	  the snap/snapcraft.yaml file from its clone of the git repo (see
	  https://bugs.launchpad.net/snapcraft/+bug/1662388 for details).
	* Add cleaning of snapcraft generated directories/files.
	* Add support for Alpine Linux.
	  This commit adds detection and support of the OpenRC init system.
	* Add details of what libraries are needed for various Linux distros.
	* Force recreating automake/autoconf files when building with rpm.
	  If an autoconf/automake source file is patched as part of the rpmbuild
	  process, then some of the autoconf/automake generated files may be
	  regenerated, and this can cause a mismatch if the versions of autoconf/
	  automake on the system building the rpm don't match the versions
	  that were used to generate the files that have been committed to git.
	  This patch changes the keepalived.spec file to always run autoreconf -f -i
	  to ensure the generated autoconf/automake files are aligned to the right
	  version.

2016-11-26 Alexandre Cassen  <acassen@linux-vs.org>
	* keepalived-1.3.2 released.
	* Correctly handle return code from system() call.
	  If we want to check for an exit status, WIFEXITED(ret) must be
	  checked first.
	* Fix compilation where SNMP enabled.
	* Fix a couple of SNMP errors.
	  The length of KEEPALIVED-MIB::version was being returned a sizeof(char *)
	  rather than strlen(char *).
	  VRRPv3 vrrpv3GlobalStatisticsDiscontinuityTime was being completely
	  mishandled.
	* Add additional files needed to build from git without autoconf.
	* Don't save and restore current directory twice with config includes.
	* Don't recognise an executable file as a configuration file.
	* Allow maximum path names for configuration files.
	* Don't check for include file after reaching EOF.
	* Fix a segfault if terminating at startup do to interface not found.
	* notify: log error while performing set{gid,uid}.
	  Log error message while setting goup and user before system call.
	  Maybe we should avoid system call on error if {gid,uid} are used, would
	  be more secure.
	* Don't execute a script if setuid or setgid fails.
	  This was suggested in the comment of commit 849615d and is clearly
	  the right (secure) thing to do.
	* If a script doesn't have a '/' in the name, search PATH for it.
	  This also handles spaces in script specifications where they are
	  parameters.
	* Don't allow accept when strict mode set if not address owner.
	  This commit changes keepalived from just issuing a warning to also
	  disable accept mode when strict mode is set.
	  Patch submitted by levin1.
	* Added init_fail setting to assume failed state for vrrp_script during
	  startup of keepalived.
	* When checking script security check set uid/gid bits too.
	  Although the setuid/gid bits are ignored for scripts, they are
	  not ignored for binary executables, and there is no point in having
	  the bits set for scripts. So we play safe, and simply check those
	  bits, and don't attempt to ascertain if it is a script or not.
	* Disable scripts that aren't executable.
	  system() on a non-executable script will fail, so we may as well
	  just not try executing such a script.
	* Exit if can't read configuration file.
	  If we have no configuration, we have nothing to run, so exit.
	* Don't chdir("/") if not forking.
	  In keepalived_main() there is a comment that the working directory
	  is / unless keepalived is run in non-forked mode, in which case it
	  remains the current working directory when keepalived was run.
	  Unfortunately start_vrrp_child() and start_check_child() were
	  executing chdir("/") regardless of whether they had been forked or not.
	  Since the parent process does chdir("/") if it is appropriate, the
	  children will inherit that, so they don't need to chdir() at all.
	* Only set umask(0) in parent process.
	  The children inherit it from the parent, so no need to set it in
	  the vrrp or checker child processes.
	* Further changes for script init state failed.
	* notify: use _GNU_SOURCE.
	  Just to make compiler happy about inconsitent declaration of mempcpy
	  and strchrnul. Just cosmetics here.

2016-11-21 Alexandre Cassen  <acassen@linux-vs.org>
	* keepalived-1.3.1 released.
	* Ensure lists aren't empty when checking script security.
	* Correctly check security of scripts with parameters, and check
	  checker notify/quorum scripts
	* Check security of real/virtual server notify scripts.
	* Handle space in filenames appropriately when checking script security.
	  The generic notify scripts can have spaces in their filenames, all other
	  scripts spaced delineate parameters.

2016-11-20 Alexandre Cassen  <acassen@linux-vs.org>
	* keepalived-1.3.0 released.
	* Add DBus functionality to VRRP.
	  Add new pthread off VRRP to expose DBUs service org.keepalived.Vrrp1
	  through a GMainLoop.
	  Create a general /org/keepalived/Vrrp1/Vrrp DBus
	  object and a /org/keepalived/Vrrp1/Instance/#interface#/#group# object for
	  each VRRP instance.
	  Interface org.keepalived.Vrrp1.Vrrp implements methods PrintData,
	  PrintStats and signal VrrpStopped.
	  Interface com.keepalived.Vrrp1.Instance implements method SendGarp
	  (sends a single Gratuitous ARP from the given Instance),
	  signal VrrpStatusChange, and properties Name and State (retrievable
	  through calls to org.freedesktop.DBus.Properties.Get)
	  Interface files are located at location /usr/share/dbus-1/interfaces/
	  A policy file, which determines who has access to the service, is
	  located at /etc/dbus-1/system.d/
	* Resolve DBus working after a reload
	  thread_destroy_list() was closing file descriptors of read and write
	  threads, but we wanted the DBus pipes to remain open. It transpires that
	  closing the fds in thread_destroy_list() is unnecessary, since they are
	  closed elsewhere anyway, so stop closing the fds in thread_destroy_list().
	* Add stronger compiler warnings (-Wextra).
	  The following bugs were discovered:
	  check_smnp_realserver_weight()
		comparison if unsigned value < 0
	  alloc_ipaddress()
	    comparison of unsigned == -1 and not checking
	    return status of find_rttables_scope() correctly
	  read_line()
	    accessing element buf[18446744073709551615]
	    ie. buf[2^64-1], which is the same as buf[-1].
	  The following improvements to the code were made:
	  Many unused function parameters
	  either removed or marked unused
	  Many signed vs. unsigned comparisons
	  In most cases variables change to be unsigned
	  Lengths being stored in signed variables
	* Rationalise checking of libnl-3.
	* Bring generation of rpmbuild keepalived.spec file up to date
	  The keepalived.spec file is now created to match the options passed
	  to configure. It also detects if the system init process is systemd,
	  upstart or the traditional SYSV init system.
	* Add more BuildRequires to keepalived.spec.in.
	* Further improvements to keepalived.spec.in for systemd systems
	* Change some configure.ac variable names due to using PKG_PROG_PKG_CONFIG
	* Fix configure.ac to make RedHat hardened rpm builds work
	  CFLAGS, CPPFLAGS and LIBS variables were not being preserved by
	  configure.ac, and this caused needed CFLAGS to be lost when
	  configure was run, resulting in a build failure.
	  This commit ensures the flags are all preserved.
	* Allow for automake macro AM_PROG_AR not existing.
	* Add support for UDP socket to layer4 library.
	* Add DNS checker.
	* Update documentation for DNS health checker.
	* Fix compile check for PE selection support.
	* Add file missing from add-dns-checker commit.
	* Update commits for correctly checking for IPVS_SVC_ATTR_PE_NAME.
	  The upadted configure and lib/config.h.in weren't included in the commits,
	  and to be consistent the comment on what Linux version introduced the feature
	  is in configure.ac if the test exists in configure.ac
	* Fix conditional compilation test for FRA_OIFNAME.
	* Fix compilation test for IFLA_INET6_ADDR_GEN_MODE.
	* Fix compilation test for IPVS_DEST_ATTR_ADDR_FAMILY.
	* Fix compilation test for IPVS_DEST_ATTR_STATS64 and IPVS_SVC_ATTR_STATS64.
	* Fix compilation test for RTA_VIA.
	* Fix compilation test for CLONE_NEWNET for DBus.
	* Fix issue of overwriting the original disposition of signals.
	* Improve forced termination of script execution process and its offspring.
	* Improve propagate important signal for the script process groups.
	* Use argument instead of static variable.
	* Fix bug around the process group.
	* Use SIGTERM instead of SIGHUP.
	* Stop linking with -lipset.
	  libipset (if used) is dynamically linked at runtime, and so keepalived
	  shouldn't be linked with -lipset.
	  Linking with -lipset was erroneously added when converting the build
	  system to use automake.
	* Report diagnostic message if dlopen() fails.
	* Fix loading of ipset library when development library not installed.
	* Don't use ipsets with namespaces on Linux < 3.13 by default.
	  On Linux prior to version 3.13, ipsets were not network namespace
	  aware, so by default the use if ipsets is disabled if keepalived
	  is running in a network namespace. Configuration keyword
	  'namespace_with_ipsets' enables ipset use with a network namespace
	  on these older kernels.
	* Fix reporting of script exit status.
	* Update documentation and fix compiler warning re ipset with Linux < 3.13
	* Make report_child_status() check for vrrp and checker child processes
	  report_child_status() checks for exit status KEEPALIVED_EXIT_FATAL
	  and KEEPALIVED_EXIT_CONFIG, but these are only relevant for the vrrp
	  and checker child processes, and not for track scripts etc. This commit
	  adds a check that the terminating process is the vrrp or checker process
	  before checking those exit statuses.
	* Add no_accept mode for VRRPv2 and standardise VRRPv3 with it
	  RFC3768, for VRRPv2, specifies that packets addressed to the VIPs
	  should not be accepted, unless the router is the address owner.
	  This commit implements not accepting the packets when running VRRPv2,
	  but only if no_accept is specified, or running in strict mode. The reason
	  for not making no_accept the default (which would confirm to the RFCs) is
	  that if running IPVS, or any other service on top of the VIPs, we need to
	  be able to accept the packets, and requiring everyone to specify accept
	  in that case would not be reasonable.
	  Prior to this commit, VRRPv3 was blocking packets sent to VIPs (and eVIPS),
	  unless the vrrp instance was the address owner, or accept mode was set. This
	  commit changes the default behaviour for VRRPv3 to make it consistent with
	  VRRPv2 (i.e. either strict mode or no_accept needs to be specified to be
	  conformant with RFC5978).
	* Tidy up logged messages if ipset initialisation fails.
	* Streamline MII polling.
	  We only need to read 2 MII registers, and not 32 as was previously being
	  done.
	  This commit also uses the <linux/mii.h> header file for field and
	  register definitions.
	* Simplify bitops.h code.
	* Resolve warnings generated with compiler option -Dconversion.
	  Most of the warnings were resolved by changing the data types of some
	  variables. Others required casting, particularly where kernel interfaces
	  are involved.
	  There were a few instances discovered that were errors, for example comparing
	  an unsigned int against -1, and assigning a 16 bit value to a uint8_t.
	  This commit also adds configure options --enable-conversion-checks and
	  --enable-force-conversion-checks, the former adds compiler option -Dconversion
	  unless the compiler is an old version that throws up false warnings. Option
	  --enable-force-conversion-checks adds -Dconversion even if the compiler throws
	  up known false warnings.
	* Fix some minor errors/typos in doc/keepalived.conf.SYNOPSIS.
	* Fix keyword error in sample configuration.
	* Fix typo in genhash error message.
	* Fix address ranges for virtual server groups
	  The handling of address ranges was only written for IPv4 addresses, and
	  only worked on little endian systems.
	  This commit enables IPv6 address ranges to work, and also should now
	  work on big endian systems (but I don't have access to a big endian system
	  to test it). Validation is added to ensure that the end of the range is after
	  the start of the range, and that the value of the range end does not exceed
	  255 (for IPv4) of ffff (for IPv6).
	  There is also some optimisation of the code, so that netmask is not set (since
	  it isn't used by the kernel), and the port is set once only, before the loop
	  through the addresses.
	* Add --enable-Werror configure option.
	* Add promote_secondaries keyword for vrrp_instance block.
	  If two IPv4 VIP addresses are in the same CIDR, and the primary
	  address is removed, then by default any other address in the same CIDR is
	  also removed. To stop this happening, the promote_secondaries flag
	  needs to be set on the interface.
	  Commit e5526cf added setting the promote_secondaries option on
	  VMAC interfaces, and stated that adding the option for non-VMAC
	  interfaces would be added later. This commit now adds a
	  promote_secondaries configuration option in order to set the flag
	  on the interface.
	* Add reporting of promote_secondaries configuration setting.
	* Add conditional configuration feature
	  It is usually the case that the configurations for keepalived for
	  systems operating together are virtually identical, and only differ
	  in vrrp instance priorities, router id, and unicast addresses if
	  those are being used.
	  It is a nuisance to have to edit one file for each server to make
	  identical changes, so this commit adds the facility for conditional
	  configuration entries.
	  Any line starting with the '@' character is a conditional line.
	  Immediately following the '@' character is a config id. The line is
	  only included in the configuration if the config id matches the
	  argument passed to keepalived with the -i option on the command line.
	  For example, consider the following configuration snippet:
	  global_defs
	  {
	    @main       router_id main_router
	    @backup router_id backup_router
	  }
	  If keepalived is started with -i main, then the router id will be
	  main_router, if started with -i backup, then backup_router. If
	  keepalived is started without the -i option, or -i anything else,
	  then the above snippet will not configure any router id.
	* Fix building with --disable-vrrp.
	* Stop segfaulting when configuration keyword is missing its parameter
	  There are many places where during configuration parsing the code
	  assumes that if a keyword is specified that requires a parameter, then
	  the parameter exists. If the parameter doesn't exist, then the code
	  indexes past the end of the vector, and at best segfaults, and at worst
	  may carry on, parsing random data.
	  This commit adds strvec_slot() which checks for the presence of the
	  parameter, and if configured will call a function that can handle the
	  error. Currently this logs that the parameter is missing, with as much
	  helpful information as it can provide, and then terminates.
	* Use FMT_STR_VSLOT where appropriate.
	* Use TIMER_HZ where appropriate.
	* Fix comment and error message re http write timeout.
	* More verbose logging on (effective) priorities pt. 2.
	* Change configure option --enable-snmp-keepalived to --enable-snmp-vrrp
	  The option was enabling snmp for vrrp, not all of keepalived (the
	  --enable-snmp option does that), so this commit renames it to reflect
	  what it is actually doing.
	  The --enable-snmp-keepalived option is retained but marked as obsolete.
	* Use AS_HELP_STRING autoconf macro.
	* Fix process increase
	* Add forcing termination of children of scripts if script times out
	  Commits fe9638b..cebfbf5 resolved problems around forced termination
	  of scripts if they didn't terminate within the proscribed time. During
	  the development of the patches, it was identified that after a script
	  had been terminated by SIGTERM, any child processes created by the
	  script also need to be kill.
	  This commit adds the forced termination of any such children.
	* Correctly handle existing VMACs on reload.
	  Anthony Dempsey in issue #449 identified that
	  keepalived attempts to recreate existing VMAC interfaces on a reload,
	  and that the subsequent failure causes keepalived not to use the VMAC.
	  This then identified further issues such as the check for an existing
	  VMAC in netlink_link_add_vmac() didn't also check the interface a
	  VMAC was on, and that the checks for conflicts of VMAC interface names
	  with existing interfaces weren't sufficient.
	  This patch builds on the patch provided by Anthony Dempsey to also
	  resolve the additional issues identified.
	* Fix check of matching VRRP instances on reload.
	  On a reload, clear_diff_vrrp() removes vrrp instances that are no
	  longer in the configuration. The check, however, was based on vrrp
	  instance name, which might have changed. The check is now based on
	  VRID, address family and interface, since it is this triplet that
	  uniquely defines a vrrp instance.
	* Fix clearing addresses no longer used after a reload.
	  The address comparison was including ifa_index, but that wasn't being
	  set up until after clear_diff_vrrp() was called.
	* Don't zero the mem_allocated count during reload.
	  We want to know if there is a leak during reload, so don't zero the
	  counter.
	* Ensure iptables/sets entries and ip routes/rules not lost on reload.
	  There were several places in the code that were causing existing
	  iptables/ipsets entries to be lost on reload, and also new entries
	  for additional ip addresses were deleted after being added. In
	  addition, ip rules/routes for existing entries were being removed.
	* Ensure GARPs/GNAs are sent after reload if VIP/eVIP addresses added.
	  Although there have been versions of keepalived when GARPs/GNAs were
	  sent after a reload, this was due to a bug in determining if the VRRP
	  instance had existed before. Resolving that bug (commit aaea8a4),
	  caused keepalived to stop sending GARPs after a reload. This commit
	  now specifically adds code to send GARPs on a VRRP instance for all
	  addresses on that instance. It would be better if GARPs were sent only
	  for the added addresses, and that may be resolved in a future commit.
	* Use correct interface for iptables/ipset entries when not accept mode
	  If an interface was specified for a VIP/eVIP, the iptables/ipset block
	  if not in accept mode for link local IPV6 addresses was specifying the
	  interface the vrrp instance was on rather than the interface the address
	  was added to.
	  This commit now makes the iptables/ipset entry specify the interface that
	  the address has been added to.
	* Resolve "Netlink: error: message truncated" messages.
	  On systems with a page size larger than 4096 keepalived may report:
	  "Netlink: error: message truncated" messages
	  This error was reported on a ppc64le in an OpenStack/Nutron environment.
	  Ppc64le is using a 64k pages size. I found that keepalived's netlink recvmsg
	  buffer was too small causing messages to be truncated. The size of the read
	  buffer for the netlink socket should be based on page size however, it should
	  not exceed 8192. See the comment in the patch.
	  I tested the fix by creating 100 veth interfaces and verifying the errors
	  did not return.
	* Use ipsets with namespaces on Linux < 3.13 if ipset names configured.
	  The problem with using ipsets with namespaces on Linux < 3.13 is that
	  ipsets were not namespace aware, and so all ipset entries added are
	  global to the system, including all network namespaces. This causes
	  problems if the default ipset names are used, but if set names have
	  been specified, it is reasonable that they have been set to be
	  different for each namespace, and hence there will be no clashes.
	  The documentation is also updated for vrrp_ipsets keyword.
	* Don't write MEM_CHECK data to log when forked script child terminates.
	  The mem check log file was being filled with extraneous termination
	  information every time a forked child terminated. When a child is forked
	  it now sets a flag to stop the termination dump.
	* Fix illegal syntax in configure script
	  Indirect expansion (`${!foo}`) is a bashism, it's not POSIX-sh
	  compatible and is not supported by common shells except Bash and ZSH!
	  Configure script should be portable, hence strictly POSIX compliant.
	  Moreover it has shebang /bin/sh.
	* Make running scripts more secure
	  Previously, keepalived ran all scripts as root. This is potentially
	  dangerous if a non-root user can modify the script, or has write
	  access to any part of the path to the script.
	  This commit does the following:
	  1) Adds configuration options to specify the user/group under which to
	     run each script
	  2) Adds an option to set the default script user/group. If this is not
	     set it will default to user keepalived_script if that user exists,
	     otherwise it will default to root, as before.
	  3) If a script is to be executed with root privilege, report if it is
	     writeable in any way by a non-root user.
	  4) Add an option enable_script_security so that any scripts failing
	  3) above won't be executed.
	  5) Report if any scripts are not executable by the relevant user.
	* Fix some lead tab/space issues.
	* Fix segfault when terminating with no notify script configured.
	* Fix compiler warning generated with --enable-conversion-checks.
	* Don't segfault if modules ip_tables or ip6_tables not loaded
	  If either of the modules is not loaded, then don't use ip(6)tables for
	  that address family. We could load the module, but there would be no
	  entries pointing to the chains that we use, and so there is no point
	  adding entries to chains that won't be traversed.
	* Resolve some type mismatch warnings on 32 bit systems.
	* Fix checking security of misc_check scripts.

2016-09-11 Alexandre Cassen  <acassen@linux-vs.org>
	* keepalived-1.2.24 released.
	* Declare and use default value for garp_refresh.
	* Update documentation for default setting of snmp_server.
	* Ensure old VIPs removed after reload.
	* Add internet network control support for IPv6.
	* Log startup and "already running" messages to console with --log-console.
	* Remove VIPs on reload if no longer in configuration.
	* Add internet network control support for IPv6.
	* Add more lvs syncd options, and various minor fixes.
	* Don't attempt to set packet priority for wrong IP protocol.
	  if_setsockopt_priority() was setting SO_PRIORITY socket option regardless
	  of whether the socket was IPv4 or IPv6. Although the setsockopt() call doesn't
	  fail for IPv6, it doesn't do anything.
	  Commit fc7ea83 added setting IPV6_TCLASS, again for both IPv4 and IPv6, but
	  the setsockopt() call fails on an IPv4 socket.
	  This commit makes keepalived only set the appropriate socket option, depending
	  on whether it is an IPv4 or IPv6 socket.
	  The commit also changes from using the SO_PRIORITY option for IPv4 to using the
	  more specific IP_TOS option.
	* Avoid compiler warning of duplicate definition.
	* Add function attributes to malloc functions.
	* KEEPALIVED-MIB vrrpRuleIndex should be unsigned.
	* Allow all ip rule/route options for rules and routes.
	  This commit adds support for all ip rule/route supported options for
	  rules and routes (and also tunnel-id rule option not yet supported
	  by ip rule).
	* Make ip rules/routes a configuration option.
	* Add all ip rules/routes options, and minor fixes.
	* Corrections for rule suppress_ifgroup.
	* Stop respawning children repeatedly after permanent error.
	  Keepalived was respawning very rapidly after a permanent error, which
	  was not useful.
	  This commit allows the detection of certain errors and if one occurs
	  keepalived won't respawn the child processes, but will terminate with
	  an error message.
	* Remove all remaining vestiges of Linux 2.4 (and earlier) support.
	  There was code remaining for supporting ip_vs for Linux 2.4, but
	  the remainder of the keepalived code requires Linux >= 2.6.
	* Make some libipvs functions static.
	* Move ipvs source and include files into check/include directories.
	* Don't duplicate kernel definitions for IPVS code.
	* Remove unused code from libipvs.c.
	* Remove ip_vs_nl_policy.c, contents now in libipvs.c.
	* Add ipvs 64 bit stats.
	* Remove linux 2.4 code, add 64bit ipvs snmp stats, and some minor fixes.
	* Fix compiling without SNMP checker support.
	  The patchset removing support for Linux 2.4 introduced a problem
	  compiling libipvs.c when SNMP checker support wasn't enabled.
	* Remove those annoying "unknown keyword" messages.
	  A slight reworking of the parsing code manages to get rid of those
	  annoying "unknown keyword" messages which we all know are't true.
	* Remove IP_VS_TEMPLATE_TIMEOUT. It was removed from ipvsadm in
	  version 1.0.4.
	* Remove check for MSG_TRUNC being defined.
	  It has been defined since glibc 2.2.
	* Remove conditionals based on libc5. libc5 predated glibc 2.0.
	* Remove conditional compilation checks for defines in Linux 2.6.
	  ETHTOOOL_GLINK, RTAX_FEATURES, RTAX_INITRWND, SIOCETHTOOL and SIOCGMIIPHY
	  are all defined in Linux 2.6, so no longer need to be wrapped in
	  conditional compilation checks.
	* Sort out checks for O_CLOEXEC.
	* Remove check for SA_RESTART. It existed pre Linux 2.6.
	* Change reporting of default snmp socket.
	* More updates for removing pre-Linux 2.6 code, and stop "unknown keyword"
	  messages.
	* Fix adding iptables entries on Linux 4.6.3 onwards.
	  ip[46]tables_add_rules() were allocating space for an additional
	  struct xt_entry_match. kernel commit 13631bfc6041 added validation
	  that all offsets and sizes are sane, and the extra
	  struct entry_match failed that test.
	* Fix adding iptables entries on Linux 4.6.3 onwards.
	* Fix size parameter for keepalived_malloc/realloc.
	  lib/memory.h specified the size parameter to keepalived_malloc/realloc
	  as size_t, whereas lib/memory.c specified unsigned long.
	  The inconsistency was complained about by the compiler on 32-bit systems.
	  Fix memory.c to make the parameter a size_t.
	  Change lib/memory.c and lib/memory.h to use type size_t for size
	  variables.
	  Use printf format specified %zu for size parameters.
	* Fix building without LVS or without VRRP.
	* Convert build system to automake.
	  The INSTALL file gives instructions for setting up the build system
	  using automake etc.
	  For those without automake (and autoconf), just running configure
	  works as before.
	* Convert build system to automake.
	* Add network namespace support.
	  This allows multiple instances of keepalived to be run on a single
	  system. The instances can communicate with each other as though they
	  are running in separate systems, but they are also isolated from
	  each other for all other purposes.
	  See keepalived/core/namespaces.c for some example configurations and
	  use cases.
	* Use atexit() for reporting malloc/free checks on termination.
	* Add + and git commit in -v output if uncommited changes.
	* Add network namespace support.
	* Remove some superfluous conditional compilation tests.
	* Poll for reflection netlink messages after adding each interface.
	  If a large number of interfaces are added, the kernel reflection
	  netlink socket can run out of buffers. This commit adds a poll of
	  the kernel netlink reflection channel after adding each interface,
	  thereby ensuring that a large queue of messages isn't built up.
	* Stop Netlink: Received message overrun (No buffer space available) messages.
	* Fix debug build since automake conversion.
	* Fix configuration testing for ipset support prior to Linux 3.4.
	* Add polling of netlink messages when entering master state.
	  If a large number of vrrp instances enter master state simultaneously
	  the netlink socket can run out of buffers, since the netlink socket
	  isn't read sufficiently frequently. Adding a poll of the netlink socket
	  after the VIPs/eVIPs are added ensures that the netlink messages are read
	  when the become available.
	* Add some missing '\n's when printing the vrrp configuration.
	* Fix generating git-commit.h.
	* Ensure xmit_base not set with strict mode.
	* Fix detection of code changes not commited to git in git-commit.h.
	* Change true/false variables in global_data to bools.
	* Fix timer_cmp handling large differences between the two times.
	  In a struct timeval, tv_sec is a time_t which is a long. Assigning
	  a.tv_sec - b.tv_sec to an int caused it to overflow if the time
	  differences were large.
	* Add a TIMER_NEVER value.
	  This allows a thread to specify that it never wants to be woken on a
	  timed basis.
	* Add global default_interface keyword.
	  default_interfaces sets the default interface to use for static
	  ipaddresses. If the system does not have an eth0, or one wants to
	  use a different interface for several static ipaddresses, this makes
	  the configuration simpler. It also has the potential to reduces
	  changes required if transferring the configuration to another system.
	* Fix skew time for VRRPv3 with low priority and long advert interval.
	  With a low priority and a long advert interval, the calculation of the
	  skew time was overflowing a uint32_t. For example, with a priority of
	  1 and an advertisment interval of 10 seconds, the skew time was being
	  calculated as 4288 seconds, rather than 9.96 seconds. This had the
	  impact that the backup instance would take over an hour to transition
	  to master.
	* Don't set master_adver_int from an invalid packet.
	* Make timeout_persistence a uint32 rather than a string.
	* Fix some configuration tests and compiling on old Linux version.
	* Improve persistence handling.
	  Properly support persistence_granularity for IPv6.
	  Set persistence_timeout default if granularity specified.
	  Only support persistence engine if supported by the kernel.
	  This commit also changes variables timeout_persistence and
	  granularity_persistence to persistence_timeout and
	  granularity_timeout.
	* Simplify a bit of indentation.
	* Add (commented out) code for writing stack backtrace to a file.
	* Free syslog_ident string after logging the free.
	  When writing mem check entries to the log, the syslog_ident needs to be
	  freed after the log has been written to.
	* Allow FREE_PTR mem check to log the proper function.
	  Having FREE_PTR as a function meant that whenever any memory was freed by
	  FREE_PTR() the function that was logged as freeing it was FREE_PTR itself.
	  Changing FREE_PTR() to be a #define means that the calling function name
	  is logged.
	* Fix tests of HAVE_DECL_CLONE_NEWNET.
	* Fix a conditional compilation test re namespaces and rename a variable.
	* Fix when some FREE() calls are made.
	* Only parse net_namespace in parent process.
	* Add VRRP/LVS conditional compilation around PID files.
	* Improve removing zombie PID files.
	* Add more VRRP/LVS conditional compilation.
	* Don't check if instance is a rotuer every time an NA is sent.
	  keepalived was calling sysctl to check if the interface was configured as
	  router before sending each gratuitous Neighbour Discovery advertisement. This
	  patch now checks if the interface is routing when the instance transitions to
	  master, and uses that for all the NA messages.
	* Improve mem check initialisation.
	* Add support for running multiple instances of keepalived.
	  Using network namespaces allows multiple instances of keepalived to run
	  concurrently, in different namespaces, without any collision of the pid
	  files.
	  This patch adds the concept of a keepalived instance name, which is then
	  use in the pidfile name, so that multiple instances of keepalived can run
	  in the same namespace without pid file name collisions.
	* Add option to write pid files to /var/run/keepalived.
	  When using namespaces or instances, pid files are written to /var/run/keepalived.
	  The commit adds an option for the standard pid files to use that directory.
	* Add keywords instance and use_pid_dir, plus sundry fixes/improvements.
	* Add configure option to enable stacktrace support.
	* Fix adding and deleting iptables rules for addresses.
	  When keepalived was built not using ipsets, the adding and deleting
	  of rules for addresses was including an extra xt_entry_match struct
	  that meant that the rules could only be deleted by ithe iptables
	  command by entry number and not be specifying the parameters.
	* Fix compiling without libiptc (iptables) support.
	* Don't log error message when trying to remove leftover iptables config.
	  At startup keepalived attempts to remove any iptables configuration that
	  may have been left over from a previous run. Of course the entries won't
	  normally be there, so don't report an error if they are not found.
	* Fix iptables entries for accept mode, other iptables fixes, and make
	  write_stacktrace a configure option.
	* Add script to setup interfaces in a network namespace.
	  The scripts mirrors the running network interfaces that are needed
	  for a given keepalived configuration into a network namespace
	  (default test), so that keepalived can be run in that namespace in
	  order to test the configuration.
	* Correct comments re location of network namespace pid files.
	* Add -s option for overriding net_namespace configuration option.
	* Change test/netns-test.sh -c option to -f to match keepalived.
	* Make netns-test.sh report interfaces that don't exist.
	* Remove leftover debug message.
	* Fix address comparison for equal priority adverts.
	* Streamline the specification of libraries to the linker.
	  Most of the dynamic libraries and static libraries were being specified
	  twice. This commit removes the duplication of all of the dynamic libraries
	  and only duplicates core/libcore.a of the static libraries.
	* Fix automake files for building on Ubuntu 14.04 LTS.
	* Enable building with Net-SNMP on Ubuntu.
	* Stop compiler warning on Ubuntu.
	* Fix compilation with libipset on Debian wheezy.
	* Fix various build problems on Ubuntu 14.04 and Debian.

2016-07-11 Alexandre Cassen  <acassen@linux-vs.org>
	* keepalived-1.2.23 released.
	* Make malloc/free diagnostics a separate configure option.
	  The commit adds the configure --enable-mem-check option which
	  allows the MALLOC/FREE diagnostics to be enabled without
	  the --enable-debug option. This means that the mem-check
	  diagnostics can be used when running keepalived in it's normal mode
	  with forking children for vrrp and checkers.
	  The mem-check diagnostics are written to
	  /tmp/Keepalived_{,vrrp,healthcheckers}_mem.PID.log
	  The --mem-check-log configure option enables command line option
	  -L which also writes zalloc/free details to the syslog.
	* Fix compilation error on 32-bit systems with mem-check enabled.
	* Replace one zalloc() and one free() call with MALLOC() and FREE().
	  This ensures that the mem-check diagnostics cover all mallocs/frees.
	*  Fix report of malloc'd memory not being freed.
	* Streamline read_line().
	* Resolve a segfault when reloading with vmacs.
	  The vrrp_t entries on the vrrp_data list have pointers to an
	  interface_t for each vrrp instance. When reloading, the
	  interface_t items where freed, but a pointer to the old list
	  of vrrp_t items is held in old_vrrp_data. After the new
	  configuration is processed, clear_diff_vrrp() is called. clear_diff_vrrp()
	  uses the interface_t pointers from the old vrrp_t entries, but the
	  memory pointed to by the interface_t pointers has already been freed,
	  and probably reallocated for a different use.
	  This commit delays freeing the old interface_t items until after
	  clear_diff_vrrp() has completed, so the interface_t pointers remain valid.
	* Check valid interface pointer before calling reset_interface_parameters().
	  Before resetting the settings on the base interface of a vmac, check that
	  the interface_t pointer is valid.
	* Fix new --mem-check-log option.
	* Don't write parent's memory logging into children's log file.
	  When running with mem-check output to files, the buffer from the
	  parent process was also being written into the children's log
	  files. The commit sets the CLOEXEC flag on the log files, and
	  also sets the log files to be line buffered.
	* Fix segfault or infinite loop in thread_child_handler() after reloading.
	  When the checker and vrrp child processes start up, memory for a
	  thread_master_t is malloc'd and saved in master. Subsequently,
	  launch_scheduler() is called, and that sets the parameter to be passed
	  to the SIGCHLD handler - thread_child_handler() to the value of master,
	  pointing to a thread_master_t.
	  If keepalived is signalled to reload, the child processes free all
	  malloc'd memory, and a new thread_master_t is malloc'd and saved in
	  master. If this is not the same address as the previous thread_master_t,
	  then the value being passed to the SIGCHLD handler is a pointer to the
	  old thread_master_t, whereas everything else is using the new thread_master_t.
	  If the memory used for the old thread_master_t is then returned in a subsequent
	  malloc() call, a subsequent SIGCHLD will invoke thread_child_handler() with
	  a pointer to memory that has now been overwritten for some other purpose, hence
	  causing either a segfault or an infinite loop.
	  A further consequence is that new child processes will be added to the new
	  thread_master_t, but when thread_child_hander() is called after a child
	  terminates, it won't find the child since it is still looking at the old
	  thread_master_t.
	  This commit modifies the behaviour of a reload by not releasing the old
	  thread_master_t and then malloc'ing a new one, but rather it just reinitialises
	  the original thread_master_t and continues using it.
	* Remove base_iface from struct _vrrp_ - it wasn't used.
	* Add configuration option to flush LVS configuration.
	  This commit adds a global configuration option lvs_flush to flush
	  the LVS configuration, and if not set, the configuration won't be
	  flushed.
	* Add back real server when return from failure with HTTP_CHECK.
	  If status_code wasn't specified for a url entry in the configuration
	  then a real server would never be returned to service following a
	  failure.
	  The commit makes keepalived return a real server to service if no
	  status_code is specified if the HTTP status code returned from the
	  service is a success code (i.e. 2xx).
	* Avoid duplication of keyword installation in check_http.c.
	* Fix adding new static ip addresses after reload.
	  Commit f23ab52, when stopping duplicate static ip routes and rules
	  being added after a reload also stopped new static ip addresses being
	  added. The commit reinstates adding new static ip addresses.
	* Fix adding static iprule/routes after a reload.
	* Stop segfault when configure a route with no destination address.
	* Fix unused global vrrp_garp_master_refresh.
	* fix healthchecker reload when some healthchecks are failed.

2016-06-14 Alexandre Cassen  <acassen@linux-vs.org>
	* keepalived-1.2.22 released.
	* vrrp: Fix build without VRRP VMAC.
	* Fix compilation with RFC SNMP without Keepalived SNMP.
	* vrrp: Update master_adver_int when receive higher priority advert
	  when master.
	  If VRRPv3 is being used, and a higher priority advert is received when
	  in master mode, the master_adver_int needs to be updated when transitioning
	  backup mode. If this isn't done, and our advert interval is less than a third
	  of the new masters, we will time out and re-enter master mode, send an advert
	  to which the other master will resond with a higher priority advert, causing
	  us to go back into backup mode, until our timer expires again, and this will
	  continue indefinitely.
	* vrrp: Don't send advert after receiving higher priority advert.
	  If a master receives a higher priority advert, there is no need
	  to send another advert, since the sender of the higher priority
	  advert is already a master. Further, any other instance in backup
	  mode will process our subsequent advert, and then consider the
	  wrong system to be master, until it receives another advert from
	  the real master.
	  With VRRPv3, if the other master has an advert interval more than
	  three times our advert interval, backup routers will be using our
	  advert interval after we've sent our subsequent advert, and will
	  then timeout before the new master sends another advert, prompting
	  (one of) the backup routers to become a master, which will prompt
	  the higher priority master to send an advert, the ex-backup router
	  will then send another advert and we could end up in an endless cycle.
	* vrrp: Fix receiving advert from address owner when in fault state.
	* vrrp: When transitioning from fault state, log state change.
	* vrrp: Fix preempt delay when transitioning from fault state.
	  There were two ways of leaving fault state, either by receiving a packet
	  on the instance, or by a netlink message indication that the interface is
	  up again. In neither case was preempt_delay considered in the code.
	  This commit changes the way vrrp->preempt_time is used. preempt_time is now
	  only used once a higher priority advert is received, rather than being updated
	  every time a lower priority advert is received. vrrp->preempt_time is now also
	  set when transitioning out of fault state. vrrp->preempt_time.tv_sec == 0 now
	  indicates the timer is not running.
	* vrrp: Detect and report duplicate address owners.
	  If more than one system is configured as an address owner (priority
	  == 255), this would be a configuration error, and could cause
	  unexpected behaviour. This commit ensures that the problem is
	  reported, and sets the local instance not to be the addess owner,
	  as a temporary workaround for the problem.
	* vrrp: Fix maximum number of VIPs allowe.
	* ipvs: Fix IPVS with IPv6 addresses.
	* ipvs: Don't overwrite errno by another syscall before checking errno.
	* ipvs: ipvswrapper.c: fix comparison.
	* Enable compilation with development net-snmp headers.
	* vrrp: Fix IPv4 vIP removal when addr matches pre-existing interface addr.
	  For IPv4 vIPs keepalived adds a /32 to the underlying interface. If
	  this address matches an address already configured, e.g. a /24, when
	  this vIP is eventually removed due to a configuration change or
	  keepalived shutdown, the original address matching the vIP, outside
	  of keepalived's control, is removed instead. This behaviour is
	  incorrect. The /32 added by keepalived should be the address being
	  removed. Keepalived should not be touching any addresses it does not
	  create.
	* vrrp: Check for errors when opening VRRP data and stats files.
	  This fixes crashes when running keepalived under SELinux enforcing mode,
	  which does not allow keepalived proccess to write to /tmp by default.
	* vrrp: Don't assume IPADDRESS_DEL == 0 and IPADDRESS_ADD != 0.
	* vrrp: Fix compilation failure.
	* vrrp: Fix transition to backup when receive equal priority advert from
	  higher address.
	  When a vrrp instance in master mode received an advert from another master
	  that had equal priority, it wasn't comparing the addresses to determine
	  whether it should treat the advert as higher priority, and hence the
	  instance should fall back into backup state.
	  When checking whether the advert is from a lower priority master, it now
	  checks if the priorities are equal and then compares the addresses.
	* vrrp: Optimise address comparision when receive advert in master mode.
	* Optimise inet_inaddr_cmp.


2016-05-26 Alexandre Cassen  <acassen@linux-vs.org>
	* keepalived-1.2.21 released.
	* Install VRRP-MIB when applicable.
	  It appears that the condition in Makefile.in for installing VRRP-MIB
	  was using a non-existent macro, SNMP_RFC2_SUPPORT. This patch removes
	  two conditions from Makefile.in that use undefined macros and adds a
	  condition to install VRRP-MIB when SNMP_RFCV2_SUPPORT is set
	  appropriately.
	* Check virtual route has an interface before returning ifindex to SNMP
	* Force git-commit.h to be updated when needed
	* INSTALL: Keepalived doesn't need popt anymore
	* INSTALL: support for 2.2 kernels is long gone.
	* INSTALL: fix a few typos
	* keepalived.conf(5) some minor improvements
	* man keepalived(8): some minor improvements
	* Add printing of smtp server port when printing global config
	* timeout_epilog: mark argument const.
	* parser: mark some function arguments as const.
	* terminate argv with NULL.
	  man execvp says: "The array of pointers must be terminated by a null
	  pointer."
	* ipvswrapper.c: fix comparison.
	* mark pidfile strings as const.
	* utils.c: mark some arguments a const.
	  I left inet_stosockaddr alone for now, since it modifies the string.
	  We should fix that, since we pass in strings which might be const and in
	  readonly memory.
	* netlink_scope_n2a: mark return type as const.
	* vector->allocated is unsigned.
	* notify_script_exec: mark a few arguments as const.
	* vscript_print: mark string as const.
	* vector->allocted is unsigned.
	* dump_vscript: mark str as const.
	* Updated range for virtual_router_id and priority.
	* Stop segfaulting with mixed IPv4/IPv6 configuration
	  After reporting that an ip address was of the wrong family, when
	  the invalid address was removed from the configuration, keepalived
	  was segfaulting, which was due to the wrong address being passed to
	  free_list_element().
	* Updated range for virtual_router_id and priority in
	  doc/keepalived.conf.SYNOPSIS
	* Allow '-' characters in smtp_server hostname.
	* Allow smtp_server domain names with '-' characters to be parsed
	  correctly.
	* Report and exit if configuration file(s) not found/readable.
	  The configuration file is treated as a pattern, and processed
	  using glob(). If there is no matching file, then it wasn't reading
	  any file, and keepalived was running with no configuration.
	  This patch adds a specific check that there is at least one matching
	  file, and also checks that all the configuration files are readable,
	  otherwise it reports an error and terminates.
	* Fix building with Linux < 3.4 when ipset development libraries
	  installed.
	  Prior to Linux 3.4 the ipset header files could not be included in
	  userspace. This patch adds checking that the ipset headers files can
	  be included, otherwise it disables using ipsets.
	* configure: fix macvlan detection with musl libc.
	* Fix compiling without macvlan support.
	* Bind read sockets to particular interface.
	  Otherwise, since we use RAW sockets, we will receive IPPROTO_VRRP
	  packets that come in on any interface.
	* vrrp: read_to() -> read_timeout(). Make function name less confusing.
	* vrrp: open_vrrp_socket() -> open_vrrp_read_socket().
	  An equivalent open_vrrp_send_socket() exists, therefore make
	  the read version follow the same naming convention.
	* vrrp: fix uninitialized input parameter to setsockopt().
	* Make most functions in vrrp_print.c static.
	* Enable compilation on Linux 4.5.x.
	  Including <libiptc/libiptc.h> causes a compilation failure on Linux 4.5
	  due to both <net/if.h> and <linux/if.h> being included, and they have
	  a namespace collision.
	  As a workaround, this commit defines _LINUX_IF_H before including
	  <libiptc/libiptc.h>, to stop <linux/if.h> being included. Ugly, yes,
	  but without editting kernel header files I can't see any other way
	  of resolving the problem.
	* Fix segmentation fault when no VIPs configured.
	  When checking the VIPs in a received packet, it wasn't correctly
	  handling the situation when there were no VIPs configured on the
	  VRRP instance.
	* Improve checking of existance and readability of config files.
	  There was no check of the return value from glob() in read_conf_file()
	  and check_conf_file(), so that if there were no matching files, they
	  attempted to use the uninitialised globbuf, with globbuf.gl_pathc taking
	  a random value. A further check has been added that the files returned
	  are regular files.
	  Finally, if no config file name is specified check_conf_file() is now
	  passed the default config file name rather than null.
	* vrrp: update struct msghdr.
	  The vrrp netlink code assumes an order for the members of struct msghdr.
	  This breaks recvmsg and sendmsg with musl libc on mips64. Fix this by
	  using designated initializers instead.
	* Initialise structures by field names.
	* Detection of priority == 0 seems to be shaded.
	* More verbose logging on (effective) priorities.
	* Log changes to effective priority made via SNMP.
	* vrrp: use proper interface index while handling routes.
	  It appears current code has a small typos while handling routes trying
	  to access route->oif where it should be route->index.
	* vrrp: make vrrp_set_effective_priority() accessible from snmp code.
	  just include proper file in order to avoid compilation error.
	* monotonic_gettimeofday: make static.
	* Disable unused extract_content_length function.
	* utils: disable more unused functions.
	* utils: make inet_sockaddrtos2 static.
	* signal: remove unused functions.
	* Disable unused signal_ending() consistently with other unused code.
	* parser: make a bunch of stuff static.
	* scheduler: make a bunch of stuff static.
	* scheduler: disable unused thread_cancel_event().
	* vector: disable unused functions.
	* vector: make 2 functions static.
	* list: disable unused function.
	* genhash: make some functions static.
	* Remove unused variable.
	* core: make a few functions static.
	* checkers: make some functions static.
	* vrrp_arp: make some global variables file-scope.
	* vrrp_ndisk.c: make 2 global variables file-scope.
	* vrrp: make some functions and globals static.
	* In get_modprobe(), close file descriptor if MALLOC fails.
	  The sequencing of the code wasn't quite right, and so if the MALLOC
	  had failed, the file descriptor would be left open.
	* Fix compilation without SOCK_CLOEXEC and SOCK_NONBLOCK.
	  SOCK_CLOEXEC and SOCK_NONBLOCK weren't introduced until
	  Linux 2.6.23, so for earlier kernels explicitly call fcntl().
	* Don't include FIB rule/route support if kernel doesn't support it.
	* Enable genhash to build without SOCK_CLOEXEC.
	* Ignore O_CLOEXEC if not defined when opening and immediately closing file.
	* Allow building without --disable-fwmark if SO_MARK not defined.
	  configure complained "No SO_MARK declaration in headers" if that
	  was the case, but --disable-fwmark was not specified. The commit
	  stops the error message, and just defines _WITHOUT_SO_MARK_ if
	  SO_MARK is not defined.
	* Update documentation for debug option.
	* Add options -m and -M for producing core dumps.
	  Many systems won't produce core dumps by default. The -m option
	  sets the hard and soft RLIMIT_CORE values to unlimited, thereby
	  allowing core dumps to be produced.
	  Some systems set /proc/sys/kernel/core_pattern so that a core file
	  is not produced, but the core image is passed to another process.
	  The -M option overrides this so that a core file is produced, and
	  it restores the previous setting on termination of the parent process,
	  unless it was the parent process that abnormally terminated.
	* Add option to specify port of smtp_-server.
	* Add comment re when linux/if.h and net/if.h issue resolved upstream.
	* Enable building with SNMP with FIB routing support.
	* Exclude extraneous code when building with --disable-lvs.
	* Update description of location of core files.
	* Add support for throttling gratuitous ARPs and NAs.
	  The commit supersedes pull request #111, and extends its functionality
	  to also allow throttling of gratuitous NA messages (IPv6), and allows
	  specifying the delay parameters per interface, since interfaces from
	  the host may be connected to different switches, which require
	  different throttling rates.
	* Add snmpServerPort to Keepalived MIB.
	* Add printing of smtp server port when printing global config.
	* Add aggregation of interfaces for throttling ARPs/NAs.
	  This commit adds support for aggregating interfaces together, so
	  that if multiple interfaces are connected to the same physical switch
	  and the switch is limited as a whole on the rate of gratuitous ARPs/
	  unsolicited NAs it can process, the interfaces can be grouped together
	  so that the limit specified is applied across them as a whole.
	* In free_interface_queue, don't check LIST_ISEMPTY before freeing.
	* Clear pointer freed by free_list().
	* Make FREE_PTR() clear the pointer after freeing the memory.
	* Make FREE() clear pointer after memory released.
	  Since a pointer to allocated memory mustn't be used after the memory is
	  freed, it is safer to clear the pointer. It also means that if the pointer
	  is subsequently used, it shoud segfault immediately rather than potentially
	  trampling over random memory, which might be very difficult to debug.
	* vrrp: Improve validation of advert_int.

2016-04-02 Alexandre Cassen  <acassen@linux-vs.org>
	* keepalived-1.2.20 released.
	* better VERSION handling
	* ipvs: tcp check supports retry.
	  New tcp check config option "retry" sets the check retry counter.
	  If tcp check fails on an alive server, keepalived will perform
	  another checks until n_retry counter reaches zero, or until the check
	  succeeds. The delay between retry checks is configured by the
	  "delay_before_retry" config option. The default value is 1 retry after 1 second.
	  This is the same feature that already exists in HTTP checker
	  (config option "nb_get_retry").
	* check_http: retry logic is refined.
	  Retry on every error, including timeout and connection
	  error, but only when RS is up.
	  This is needed to reduce rs flaps: we shut the server down
	  only after nb_get_retry failed checks.
	  Also, do not wait for delay_loop after a successfull check to
	  bring the server UP.
	* ipvs: respect the error code of the ipvs_talk.
	  Previously, if the IPVS reflector was unable to perform
	  its task, it reported error through syslog and ignored it.
	  This behavior leads to inconsistancies with quorum-handler:
	  it is called with UP even if no RS were added into the IPVS.
	  This could take place, for example, when there is a limit of
	  opened filehandles and keepalived was unable to open netlink
	  socket (it is opened on every call to the ipvs_talk).
	  Now the check is not marked as OK unless IPVS reflector reports
	  OK. Following successfull check will try to add an RS again.
	  The special case errors "ENOENT on remove" and "EEXIST on add"
	  are treated with OK result code.
	* ipvs: remove unused resulting error code.
	  These functions are turned from int into void:
	  ipvs_group_sync_entry, ipvs_group_remove_entry, ipvs_syncd_cmd.
	* check_http: reduce cpu usage.
	  do MD5 calculation only when configured to do so.
	* timer: reduce cpu usage.
	  timer_cmp is called too often and eats much of cpu cycles. Make
	  the comparison more effective. Increase code re-using in
	  monotonic_gettimeofday(). Use timer_reset_lazy() where possible
	  to omit the excess memset() call.
	* scheduler: reduce CPU usage.
	  Since threads are sorted by t->sands, we could break the cycle
	  when not expired thread found.
	* ipvs: rs weight changes properly on reload.
	  Do not remove and re-add a real_server when reloading config
	  if its weight has changed. Just edit the existing ipvs rs entry.
	* ipvs: new service option "ip_family".
	  This option explicitly specifies the address family of a
	  fwmark IPVS service entry. Previously it was determined by
	  the AF of the first real server. This logic is kept as a fallback
	  when the "ip_family" option is missing.
	  Also, now it is possible to create two different services
	  for v4 and v6 with the same fwmark number.
	* make 'smtp_server' config to support domain name.
	* use getaddrinfo() instread of gethostbyname().
	* make 'smtp_server' config to support domain name.
	* Added vrrp 'timeout' to synopsis.
	* Cleaned/fixed up KEEPALIVED-MIB, it now passes smilint
	* Fixed vrrp_snmp_route() - it was returning the address of the pointer
	  instead of the IP address / network address for dst, gw, gw2, and src
	* SNMP fixes/cleanup.
	* Added support for static and virtual ip rules for use with policy
	  based routing
	* Add info to set a default gateway into man and sample.
	* vrrp: Fix socket setup code for IPv4 multicast.
	  if_setsockopt_mcast_if was only doing anything for IPv6 interfaces.
	  Make it work also for IPv4 interfaces, and then don't need to
	  call if_setsockopt_bindtodevice for multicast.
	  Is it still necessary to call it for unicast?
	* vrrp: Set (and restore) interface parameters.
	  In order to receive and send multicasts on the correct interfaces
	  various parameters need to be set via the /proc/sys/net/ipv4/conf
	  interface. This patch sets them as needed, and restores any
	  changes on the underlying interface on exit.
	  If a user currently sets any parameters by scripts, that will
	  override these changes and still work, but this change in general
	  will make it unnecessary to change any parameters with scripts.
	* vrrp: Leave VRRP multicast group by ifindex.
	  Since we know the interface index, use that instead of the address
	  since it is more efficient. Also, in the unlikely event that the
	  interface doesn't have an address, then this avoids a problem.
	* vrrp: Don't delete vmac interfaces before dropping multicast membership.
	  Further to commit afea07bd94384c8ac8125e8cdbfd18bc4a46b14e, the
	  dropping multicast memberships were failing, since the vmac
	  interfaces had already been deleted. This patch keeps the vmac
	  interfaces until after the IP_DROP_MEMBERSHIP ioctls. Separating
	  the sending of the VRRP priority 0 messages from the shutdown
	  of the vrrp instances is necessary since vrrp_dispatcher_release
	  closes the sockets that are needed for sending the messages.
	* vrrp: Don't open vrrp_send_socket if address family is wrong.
	  open_vrrp_send_socket was opening a socket, and then checking that
	  the address family was valid. Checking that the address family is
	  valid at the beginning of the function streamlines the code.
	* vrrp: Stop m'cast packets being queued (and not received) on send socket.
	  If there are other vrrp instances on the same network, their
	  multicast packets are queued to our vrrp send socket, but since we
	  don't receive on that socket, the messages just get queued in the
	  kernel (run netstat -anp | grep keepalived to see the queued
	  packets increasing).
	  This patch clears the IP_MULTICAST_ALL option, to stop these
	  packets being queued.
	* vrrp: Fix typos in log messages.
	* vrrp: Fix RFC reference.
	* vrrp: Fix vrrp parser error message.
	* vrrp: Add interface index to vrrp dump data.
	* vrrp: Don't specify source address in IP_ADD_MEMBERSHIP ioctl.
	  If ifindex is specified, any source address given is ignored.
	* vrrp: If fail to remove vmac i/f, don't report success after fail message.
	* Help vim's formatting to work in configure.in.
	  The single "'" in a comment confuses vim, and the screen formatting
	  gets confused. Adding a second "'" in a C comment sorts vim out.
	* vrrp: Don't explicitly drop IGMP membership before interface deletion.
	  The kernel will send IGMP leave group messages when an interface
	  is deleted, so there is no need for us to do so. Experimentation
	  has shown that explicity doing IGMP_DROP_MEMBERSHIP doesn't make
	  it any more likely the IGMP leave group messages will be sent.
	  Adding the 1 second sleep significantly increases the likelihood
	  of the IGMP messages being sent, but is doesn't guarantee it.
	  Extending the sleep time doesn't improve the chances.
	* Fix compiler warnings.
	* vrrp: Add info to set a default gateway into man and sample.
	* vrrp: Don't report error on interface creation/deletion.
	  netlink_reflect_filter was returning an error if it didn't already
	  know about an interface that has just been created. If we don't
	  know about the interface, simply ignore it. Likewise on interface
	  deletion, if we don't know about the interface, ignore it.
	* vrrp: Ensure the first interface's parameters are set when using libnl3.
	  Patch 60217b63242bee37b1c97a04644be6eb5e18b4c4 sets the interface
	  parameters for each interface, but when using libnl3 there was a
	  conflict with libnl, causing the parameters not to be set for the
	  first interface. This patch makes vrrp_netlink.c use libnl3 if it
	  is available, to avoid the conflict.
	* vrrp: Fix interface parameter setting with libnl3 and error message on
	  interface creation/deletion
	* vrrp: Allow gratuitious ARP parameters to be configured globally.
	  It is likely that the gratuitions ARP parameters will want to be
	  the same for all interfaces, so allow the defaults to be set
	  globally. Also allow vrrp_garp_delay to be set to 0 to indicate not to
	  send further garp messages after a delay (to emulate how the
	  kernel sends gratuitous ARPs).
	* ipvs: Remove nat_mask configuration parameter.
	  nat_mask was only valid with 2.2 kernel, and the implementation of
	  it was removed in patch d51194f... but some of the configuration
	  code remained. This patch removes all remaining code relating to
	  nat_mask.
	* Update man pages. keepalived.conf.5 is updated to include all
	  configuration parameters, and keepalived.8 is updated to document the
	  signals that can be used with keepalived.
	* Remove remaining 2.2 kernel code.
	* vrrp: Allow specification of default VRRP version to use.
	  Rather than have to specify using VRRP version 3 on each VRRP
	  instance, allow global configuration to set the default version.
	* vrrp: Remove use of deprecated nl_join_groups().
	  The use of nl_join_groups was introduced in commit 84cf733.. in
	  order to resolve quickly a problem introduced in an earlier patch.
	  This patch follows the approach adopted by libnl3, which uses a
	  list of groups, rather than a bitmap which is limited to 32 groups.
	* Documentation updates, removal of redundant code, global config.
	* vrrp: set router flag in neighbour advertisements.
	  This is necessary in order to prevent the IPv6 stack on a node that
	  receives the unsolicited and overriding neighbour advertisement for the
	  VIP (that gets sent automatically when Keepalived transitions to MASTER
	  state) from immediately removing the VIP from its list of default
	  routers. See https://bugs.launchpad.net/bugs/1520517 for an example of
	  the problems this can cause.
	  Note that the approach in this patch simply unconditionally sets the
	  router flag. That is better than having it unconditionally unset (VRRP
	  stands for Virtual *Router* Redundancy Protocol, after all), but it
	  might not be appropriate whenever VRRP is used to fail over addresses
	  that are used for other tasks than being routers. Thus it might be
	  better to read in the interface's "forwarding" sysctl and set the router
	  flag accordingly, or making the value of the router flag configurable in
	  keepalived.conf.
	* vrrp: Dynamic addition of interfaces from netlink msg.
	  When a tracked interface is deleted then recreated with the same config
	  VRRP groups tracking this interface will remain down. This is due to
	  tracking of stale information.
	  This patch listens for netlink messages for the creation of interfaces
	  and does one of two things.
	  i) If the interface doesn't exist in the vrrp interface list a new
	  interface structure is created and the information from the message is
	  used to fill the structure. This new interface is then added to the
	  interface queue.
	  ii) If the interface already exists in the queue we zero it and then
	  use the information in the message to fill the structure.
	* branch to fix empty RS list issue.
	* a fix for services with no RS.
	* check: segfault when there is no real server for a virtual server.
	* vrrp: Stop memory leak rename function for convention.
	  Renamed netlink_populate_intf_struct to netlink_if_link_populate to fit
	  with file naming scheme.
	  It was possible that a created ifp structure would not be cleaned up if
	  netlink_if_link_populate returned a -1, fixed this so the structure is
	  FREEd.
	* Make parent process handle and propagate USR1/2 signals.
	  In order to be able to automate writing configuration and/or stats
	  the signals USR1 and USR2 need to be able to be sent to the parent
	  process since its pid can be read from /var/run/keepalived.pid.
	  The parent then needs to propagate these signals to a vrrp child.
	* Ignore all signals except those explicitly wanted.
	  In order to harden keepalived against a user accidentally sending
	  a wrong signal to keepalived, set all signals other than those we
	  want actioned to be ignored.
	* Remove potential race condition when setting signal handlers.
	  There was the potential for signal_run_callback to be invoked
	  after calling sigaction for a signal, prior to the internal signal
	  handler signal_SIG***_handler and signal_SIG***_v variables being
	  set up. To remove the race condition, when setting a signal handler
	  block the signal until the internal handlers have been fully set up.
	* Make signal_ignore mean ignore.
	  signal_ignore was setting a signal handler for the signal, but
	  then itaking no action when the signal was received. This is now
	  changed so the signal is actually set to be ignored.
	* Streamline signal handling code.
	  There was some duplication of the code for signal handling, and
	  this slight restructuring avoids the duplication and makes it
	  simpler.
	* vrrp: Invoke notify scripts with the default signal disposition.
	  It is reasonable for notify scripts to expect to be invoked with
	  the standard signal disposition, so when first setting up signal
	  dispositions, remember the original state so it can be restored
	  before the notify scripts are exec'd.
	* Return address of previous signal handler according to SA_SIGINFO.
	  The man page for sigaction(2) states that SA_SIGINFO is only
	  meaningful when establishing a signal handler. This appears not
	  to be the case, since the flag will be set in the oldact structure
	  on return from sigaction if the previous signal handler was
	  established using the SA_SIGINFO flag.
	* Invoke all scripts with the default signal disposition.
	  Just as the change for notify scripts, it should apply to other
	  scripts as well.
	* vrrp: Don't wait on script process being killed after timeout.
	  The child_timout_thread functions send a SIGKILL to a child
	  process that has timed out and didn't die quickly enough
	  after sending a SIGTERM. They then wait on the process dying.
	  The main problem is that if the waitpid is successful here, then
	  waitpid in thread_child_handler will never be successful for the
	  same pid, and so the entry on the child list will never be removed
	  and the parent thread will not be marked as ready.
	  There is also a theoretical possibility that the child process is
	  unkillable, and so the waitpid would hang forever.
	* Set thread conditions before adding to list.
	  It seems safer to set the status and type of a thread before
	  adding it to the ready list.
	* Remove some code duplication re running scripts.
	  misc_check_thread and vrrp_script_thread were virtually identical
	  so move duplicate code into new function system_call_script in
	  notify.c.
	* Fix formating of man page.
	* Set standard signal disposition before invoking ip(6)tables.
	  Call signal_handler_notify before running iptables/ip6tables.
	  Since it is now called for more than notify scripts, rename
	  signal_handler_notify to signal_handler_script
	* Move common code for opening fd 0/1/2 into a function.
	  The code for setting fd 0/1/2 to /dev/null before running a script
	  was in several places. All the common code is moved into a function
	  and the function called from the relevant places.
	  It is only necessary to reopen fd 0/1/2 if keepalived is running
	  with the --dont-fork option, since without that option the fds are
	  already open on /dev/null.
	* Optimise closure of fds before invoking scripts.
	  Every time before a script was invoked, closeall() was called,
	  which would spin through 1024 file descriptors closing them, even
	  though the vast majority were not open, resulting in 1024 system
	  calls. To avoid that, open all sockets and file descriptors
	  (except fd 0/1/2) with the CLOEXEC flag set, so that the fds will
	  be closed by the kernel when the script is exec'd.
	* Simplify some IPv4/IPv6 code.
	  Code blocks were (unnecessarily) repeated in functions which
	  handled both IPv4 and IPv6 situations.
	* Fix reloading and invoking notify scripts.
	* Update vrrp_scheduler.c.
	* Converted pdf user guide to RST with Sphinx.
	* Added check for libnfnetlink header during the configure step.
	* In free_list_elements invoke the free function if it exists.
	* Use of LIST_ISEMPTY to check list exists causes memory leak.
	* Stop parse_ipaddress FREEing via pointer passed to it.
	  parse_ipaddress FREE'd new following an error, but new could be an
	  address passed to the function, and therefore might not be MALLOC'd
	  memory.  This commit makes the caller of parse_ipaddress free the
	  memory if there is an error and the calling function MALLOC'd the
	  memory.
	* vrrp: Add vrrp_iptables global configuration option.
	  The iptables/ip6tables entries were always added at the end of the
	  INPUT chain, but for many configurations this is too late in the
	  processing. This patch allows the chain name to which rules are
	  added to be specified, and also allows the option of specifying
	  no rules are to be added.
	  If a chain name is specifed, it is necessary for that chain to
	  already exist in the iptables and/or ip6tables config, and for
	  that chain to be called from an appropriate point in the
	  ip(6)tables configuration.
	* vrrp: Add option to block outbound traffic from VIPs.
	  Unwanted traffic to VIPs is discarded by ip(6)tables. This adds
	  an option to also block outgoing traffic from VIPs.
	* vrrp: Add iptables blocks for E-VIPs just like VIPs.
	* vrrp: Allow unicast IPv6 Neighbour Solicits to be received.
	  An ip6tables rule is added to allow IPv6 NAs to be received, but
	  we also need to be able to receive NSs to respond to neighbours
	  attempting to verify our reachability.
	* vrrp: Use correct MAC address for IPv6 VRRP packets.
	  The IPv6 VRRP packets were using the MAC address of the underlying
	  interface, rather than the MAC address of the vmac. This commit sets
	  the correct MAC address for IPv6, and also adds the link-local address
	  of the underlying interface to the vmac interface, so that VRRP
	  packets can be sent from the vmac interface, thereby using the VRRP
	  MAC address.
	* vrrp: Disable IPv6 on IPv4 VRRP VMAC interfaces.
	  If IPv6 is not disabled on VMAC interfaces, an IPv6 link local
	  address is generated based on the virtual MAC address. This is not
	  only contrary to RFC 5798 para 7.4, but also causes duplicate
	  address detection failure. The address also just isn't needed!
	* vrrp: Fix setting nlmsg_len for netlink messages.
	  For netlink messages, nlmsg_len must always be set to an aligned
	  length. Prior to this commit, nlmsg_len was only being aligned when
	  a subsequent attribute was added to the list. This was fine if the
	  length of the last attribute added was an aligned length (which had
	  always the case), but didn't work if the last attribute added didn't
	  have an aligned length.
	  This patch is needed in preparation for adding an attribute which
	  doesn't have an aligned length.
	* vrrp: Stop having an IPv6 link-local address added based on VMAC mac
	  address.
	  IPv6 link-local addresses that were based on the virtual MAC address of
	  the VMAC interface were being added. RFC5798 para 7.4 states that this
	  is not permitted. It also causes duplicate address detection failure,
	  since each instance of the virtual router was configuring the same
	  IPv6 address on the same subnet.
	  This commit stops the offending link-local address being addied (or removes
	  it if it can't stop it being added), and since VRRP advertisements must
	  be sent with the virtual MAC address, but a link-local address for the
	  interface, if a link-local address from the underlying interface exists,
	  it is added to the VMAC interface, otherwise the MAC address of the
	  underlying interface is used to generate a link-local address, which is
	  then added.
	  It wasn't until Linux 3.17 that the IFLA_INET6_ADDR_GEN_MODE netlink
	  message was added, via which one can stop a link-local address being
	  automatically configured. Therefore, if IFLA_INET6_ADDR_GEN_MODE is not
	  supported, the only way to ensure that the problematic link-local
	  address is not added is to remove it after the interface is brought up.
	  This is not ideal, since there is a small window when the "illegal",
	  and possibly duplicate, link-local address exists, but I haven't
	  found any other way of doing it for pre 3.17 kernels.
	* vrrp: Stop sending unnecessary attributes in netlink messages.
	  When an IPv6 virtual address was deleted, it was being reported
	  in the log file that preferred lifetime was being set to 0, which
	  is only relevant when the address is being added. This commit stops
	  adding the IFA_CACHEINFO attribute when deleting addresses, and
	  also stops adding other unnecessary attributes.
	* vrrp: Allocate an IPv6 link local address to VMAC if none on real
	  interface.
	  The physical interface than a VMAC is configured on may not have an
	  IPv6 link local address, but we can construct one for the VMAC using
	  the MAC interface of the underlying interface.
	* vrrp: Remove code allowing mixed IPv4/IPv6 addresses.
	  If addresses of both types were configured, the receiving end would
	  reject the packet since the count of addresses received would have been
	  wrong since only addresses of one family can be sent, see vrrp_in_chk:
	  if (hd->naddr != LIST_SIZE(vrrp->vip))
	  Since we don't want to send the addresses of the wrong family, add them
	  to the virtual_ipaddress_excluded block rather than the virtual_ipaddress
	  block.
	* vrrp: Only set router flag in Neighbour Advertisements if forwarding.
	* vrrp: Enforce maximum number of vips per virtual router.
	  If there were more than one virtual_address blocks in a
	  virtual_router block, one could add as many virtual addresses as
	  one wanted, since it didn't check the number already read.
	* vrrp: Don't ignore excess virtual_address entries.
	  If there are too many virtual_address entries, add them to the
	  excluded block, but still give a warning message.
	* vrrp: Verify VRRP configuration after all configuration read.
	  There was a lot of duplicated checking in vrrp_parser.c to ensure that
	  configured parameters were consistent, and also a requirement to configure
	  certain parameters before others. This checking was incomplete, and also
	  becoming more and more complex as more configuration options were added.
	  This commit delays a large part of the checking until after all the
	  configuration has been read. This removes the need for options to be
	  specified in a certain order and also for checking in multiple places
	  whether certain combinations are valid.
	  As a consequence of the delay in checking the configuration, the creation
	  of the VMAC interfaces is delayed until after the checking.
	* vrrp: Accept is only valid for VRRPv3
	* vrrp: Verify priority and init_state consistent.
	* vrrp: Verify password specified for authentication.
	* vrrp: Verify have an ip address for interface.
	* vrrp: xmit_base is only valid on a VMAC.
	* vrrp: Ensure at least one VIP is configured on a VRRP instance.
	  This commit requires at least one VIP to be configured on a
	  vrrp_instance.  Although the code looked as though it was designed to
	  allow 0 VIPs, not only was that a protocol violation, but also keepalived
	  rejected any VRRPv3 packets received without any VIPs, and also any VRRPv2
	  with IPv6  due to the check in vrrp_in_chk() in vrrp.c.
	* vrrp: Generate unique default VMAC interface names.
	  Since the virtual router ID can be duplicated both between IPv4 and IPv6,
	  and also between different interfaces, the approach of setting a default
	  interface name as vrrp.VRID could produce duplicate names.
	  This commit now attempts to use vrrp.VRID, but if that already exists,
	  then it will try vrrpN.VRID, where N starts from 1 and increases until an
	  unused name is found (for IPv6 it tries vrrp6.VRID before vrrp1.VRID).
	* vrrp: Ensure necessary uniqueness of VRIDs.
	  VRIDs must be unique for a given address family and interface.
	  This commit ensures that there is no duplication of VRID/address family
	  on any interface.
	* vrrp: Don't assign VIPs/eVIPs to the default interface.
	  alloc_ipaddress was always setting the interface to DLFT_INT (eth0) if no
	  dev DEVNAME was specified to a VIP/eVIP/static address. This is fine for a
	  static address, but doesn't make sense for a VIP or eVIP, since they should
	  be assigned to the vrrp_instance interface, unless explicitly configured
	  otherwise.
	  In fact, it probably doesn't make sense to specify dev DEVNAME for a
	  VIP/eVIP, since the addresses must be assigned to the vrrp_instance
	  interface.
	* If a configuration error occurs between {}, skip to end.
	  If a configuration error occurred in a block, the parser could get confused.
	  This commit makes the parser ignore ignore all further entries until the end
	  of the block.
	* Don't allow specification of default as an address where inappropriate.
	  The function parse_ipaddress would allow default or default6 to be
	  specified for any address it parsed, but it doesn't makes sense in a
	  lot of cases, so add a parameter to indicate if default is valid.
	* Improve checking of configured advertisement timer.
	* vrrp: Make sure that a VRRP instance has a name and is unique.
	  It was possible to specify a vrrp_instance without a name. It was also
	  possible to specify the same vrrp instance name twice.
	* Extra validation for reading ip addresses.
	* vrrp: Ensure a sync group has a name and hasn't already been specified.
	* vrrp: VRRP authentication is dependent on VRRPv2 not IPv4.
	  The check for whether authentication is not dependant on IPv4, but rather
	  VRRPv2. This check will be conducted following reading the whole configuration.
	* vrrp: Log error if unknown authentication type.
	* Check for, and handle, '{' at beginning of a block.
	  There was no check for a '{' at the beginning of a configuration block.
	  This commit is the start of that check, allowing it either at the end
	  of the line with the keyword, or on a line of its own.
	  Also, in respect of group and notification_email, for all other configuration
	  items, the '{' could follow on a line of its own, but for configuration
	  items using read_value_block the '{' on a line following the keyword
	  was read as a configuration entry.
	* Check for, and report, unknown keywords.
	  A misspelt keyword would have been silently ignored, potentially causing
	  the user difficulty in understanding why his configuration wasn't working.
	* If an address fails to parse, ensure don't return an apparent address.
	  When reading an address, the address family was set early on, and a
	  subsequent failure to parse the address left the address family configured,
	  thereby making it appear that a valid address had been read. Simply set the
	  address family to AF_UNSPEC on a failure.
	* Ensure an address option has a value.
	  There was no check that the parameter was present after a keyword, so for
	  example : 1.2.3.4 dev
	  would not have generated an error message, and alloc_ipaddress would have
	  attempted to read a word after dev, which would either cause a dore dump
	  or possibly return a parameter from a previous configuration line.
	  This type of checking probably needs to be added elsewhere too.
	* Add validation of address scope.
	* vrrp: Don't allow group block more than once in a sync group.
	  If a second group is configured, the first group is lost, and its
	  malloc'd memory is also lost.
	* vrrp: Make sure sync groups have at least two members.
	  If a sync group was configured with no group {} statement, or if
	  the group statement had no entries, then keepalived would core dump.
	  This commit rejects groups with 0 members, and also with 1 member,
	  since it isn't a group. It also checks that a virtual_instance isn't
	  configured in more than one sync group, and also that the group
	  members specified exist.
	* The address must be the first record in an address configuration item.
	  When an address is configured, it must be the first entry on the line.
	  This allows options specified afterwards to know the address family,
	  and also when reporting errors to include the address.
	* vrrp: Log error if IPv6 and first address is not link local.
	  RFC5798 section 5.2.9 requires that if the protocol is IPv6, then
	  the first address must be the link local address of the virtual
	  router.
	* vrrp: Ensure that the full VRRP packet has been received in the buffer.
	  Although afer receiving a VRRP packet, it checked that the length
	  specified in the IP header was long enough to contain all the VRRP data,
	  it didn't check that the data actually received was sufficiently long,
	  so this check is added.
	* vrrp: Stop VIPs in same CIDR being deleted, but only when using vmac
	  so far.
	  If an interface has more than one IP address in the same CIDR, when
	  the "primary" address is deleted, all the secondary addresses are
	  also deleted, unless /proc/sys/net/ipv4/conf/IFACE/promote_secondaries
	  is 1. This commit sets the promote_secondaries flag on vmacs.
	* vrrp:  Make from and to for VRRP iprules use a define.
	  "From" and "To" were being stored as words rather than converted to
	  defined value. This made storage requirements larger and processing
	  them more time consuming.
	* Don't report configuration bytes used if not _DEBUG_.
	  If _DEBUG_ is not defined, malloc was increasing the count of memory
	  allocated when called, but free wasn't reducing the count, and so the
	  figure reported was meaningless.
	  This commit completely disables the memory allocated counting and
	  reporting if _DEBUG_ is not defined.
	* vrrp: Use defines for address scopes.
	  Rather than hard coded values for address scopes, use RT_SCOPE_*
	* Force order of multiplication and division to avoid underflow.
	* Clear list pointer after freeing list.
	* Fix handling of active in vectors. active wasn't being consistently
	  updated or reported for vectors.
	* Make functions always returning 0 void.
	  Three functions in utils.c always returned 0, and the calling
	  functions weren't checking the return code, since it was pointless,
	  so the functions have been changed to be of type void.
	* Use struct in_addr rather than uint32_t for IPv4 address.
	* vrrp: Disable all VMAC configuration code if don't have VMACs.
	* Allow multiple spaces in quoted strings.
	  The handling of quoted strings saved each word separated between
	  tokens of '"'. This meant reconstructing a quoted string lost multiple
	  spaces and was hard work.
	  Quoted strings are now saved as the whole quoted string, without the
	  quotes, so retrieval is much simpler. This also allows further keywords
	  to follow the quoted string, if desired.
	* vrrp: Remove string length dependencies in vrrp_print.
	* vrrp: Stop using deprecated bcopy.
	* vrrp: Add vrrp_instance name to some log messages.
	* Optimise returning from list_element() when end of list reached.
	* Make free_melement a static function.
	* Use INET6_ADDRSTRLEN rather than hardcoded length.
	* Don't format log message if not going to log it.
	* vrrp: Add option to reduce vrrp advert address checking.
	  By default, every received VRRP advertisement checks the advertised
	  addresses are the same as the configured addresses, which is o(n^2).
	  This change adds the option to check the first packet received from
	  a master, but not to check the VIP list in subsequent adverts from
	  the same master.
	* vrrp: Ensure vrrp_buffer large enough for largest possible received
	  packet.
	  The allocated receive buffer had size VRRP_PACKET_TEMP_LEN, which
	  suggests that it wasn't intended as the final solution.
	  Instead of using a fixed buffer size, the maximum MTU across all the
	  interfaces is calculated, and the size of the vrrp_buffer allocated
	  is the maximum MTU size. This guarantees that any VRRP packet received
	  will fit in the buffer.
	* vrrp: Improved received VRRP packet checking.
	  First check the protocol headers have been received, then before
	  checking the overall length of the received data, check the data in
	  the protocol headers, since this will allow more meaningful errors
	  to be reported. For example if there was a mismatch between VRRP
	  versions with IPv4, a length error was being reported, rather than
	  the version mismatch.
	  All the error messages in VRRP packet checking now include VRRP
	  instance name, to help tracking down where the error lies.
	* vrrp: Remove fixed limit number of VIPs in a VRRP advert.
	  There was an arbirtary limit of VRRP_MAX_VIP (20) VIPs for sending
	  a VRRP advert. Now that the vrrp_buffer is sized to be able to
	  receive any packet up to the largest MTU size, we can dynamically
	  allow as many VIPs as will fit in a packet (which varies depending
	  on IPv4 or IPv6).
	  There is also an overhead checking the received addresses in an
	  advert against the VIPs configure on the instance, but this can now
	  be mitigated by setting skip_chk_adv_addr on the VRRP instance.
	* vrrp: Fix printing of vrrp tracking scripts.
	* vrrp: Print Last transition time in human readable form.
	* Disable assert statements unless _DEBUG_ is defined.
	* Streamline free_list_element
	* Remove duplication of code between free_list and free_list_elements.
	* vrrp: Add vrrp strict mode, enforcing VRRP compliance.
	  The commit doesn't yet implement strict mode, but it will block
	  0 VIPs, unicast peers, IPV6 in VRRPv2.
	* vrrp: Add some strict tests.
	  In strict mode, the following are enforced:
	    IPv6 required VRRPv3
	    There must be at least one VIP per VR instance
	    No unicast peers
	    Must be address owner to start in MASTER mode
	* vrrp: Don't allow AH authentication with IPv6 and VRRPv2.
	  Of course, the RFCs don't allow IPv6 in VRRPv2, but it is an
	  extension supported by keepalived.
	* vrrp: Some minor ipsecah updates.
	* vrrp: Clearly identify that VRRP has subblocks of VRRP scripts.
	  The keepalived.conf.5 man page wasn't explicit that there are VRRP script
	  subblocks as part of the VRRP configuration, and this is now explicit.
	* Trivial edits to man page keepalived.conf(5).
	* man page remove static_rules configuration from vrrp_instance.
	  keepalived.conf.5 man page had an entry for static_rules within the
	  vrrp_instance blocks, and this is clearly wrong.
	* vrrp: Fix typo in error message when sending VRRP advert.
	* vrrp: Add option not to include vrrp authentication code.
	  RFC3768 updated VRRPv2 to remove authentication in 2004. This commit
	  adds a configure time option to exclude authentication code.
	* vrrp: When adding ip(6)tables entries, only specify i/f for link_local
	  addresses.
	  Packets to/from global address could arrive or be sent on any interface,
	  so don't specify the interface for blocking the packets. For link local
	  addresses, the block must relate to the specific interface.
	* vrrp: Add ability to use libiptc rather than invoking ip(6)tables.
	  Invoking ip(6)tables has a high overhead, since the process has to be
	  forked and exec'd, and then it has to read the whole ip(6)tables
	  filter chain before it makes a single update and commits it back.
	  Using libiptc avoids the overhead of multiple forks/execs, and also
	  means that multiple entries can be added/deleted to/from the ip(6)tables
	  configuration in a single update.
	* vrrp: Add option to use ipsets instead of iptables to block addresses.
	  Instead of having lists of addresses in iptables, it is much more
	  efficient to use ipsets to handle those addresses, since that is
	  what it is designed for.
	* Use /proc/sys/kernel/modprobe to find modprobe.
	* Reinstate SIGCHLD before forking to exec modprobe for ip_vs.
	  The fork of modprobe to load ip_vs would have reported a failure
	  even though it would have succeeded.
	* Reinstate SIGCHLD before forking to exec modprobe for ip_vs.
	  The fork of modprobe to load ip_vs would have reported a failure
	  even though it would have succeeded.
	* Fix forking/execing re closing signal pipe.
	  When calling scripts, we don't want to give them access to the signal
	  pipe used between the parent process and the vrrp process.
	* vrrp: Fix compile error when net/if.h and netlink/route/link.h conflict.
	  Some versions of libnl3 netlink/route/link.h conflict with some
	  versions of kernel header file net/if.h. This commit has a
	  workaround for when there is a conflict.
	* vrrp: Fix compile failure with old kernels and libnl3.
	  Issue #215 identified a compile error with pre 3.13 kernels when
	  libnl3 was installed. This commit adds a test for that situation
	  and avoids using rtnl_link_inet_[sg]et_conf.
	  I haven't been able to test this on a re 3.13 kernel, but I have
	  simulated the scenario and it compiles as expected.
	* vrrp: Fix compilation when ipsets not installed.
	* vrrp: Fix build breakage when not using libiptc.
	* vrrp: Fix VRRP respawning when no VIPs specified.
	  Commit b46dec58fa failed to check the the VIP list existed before
	  checking how many entries were in the list.
	  This commit also defaults the address family to IPv4 if no VIPs are
	  specified.
	* vrrp: Make dependency on libnfnetlink/libnfnetlink.h conditional.
	* Streamline handling of daemon mode flags.
	* Improve handling of not being able to read a pid file.
	  If a pid file was opened, but for some reason a pid could not
	  successfully be read, the pid used to check if a process was
	  running was random.
	* Remove unused pid filename definitions.
	* Change outstanding debug flag tests to use bitops helpers.
	* Allow for different sizes of long ints in bitops.
	* vrrp: Ensure conversions of vrrp->adver_int etc don't overflow.
	* Use bitops with daemon_mode.
	* vrrp: Fix ip_rule direction for SNMP.
	  Commit 2da11f99 introduced defines for ip_rule directions rather
	  than using strings, but the commit omitted to update the snmp code
	  when processing the directions.
	* add a line about the 'include' keyword in keepalived.conf(5).
	* fix HTTP_GET config dump. The config dumper routine
	  dump_http_get_check was always printing the last configured checker's
	  connection info.
	* dump_conn_opts: prototype change.
	  pass the conn_opts_t pointer as a void* parameter to make the
	  function prototype a valid dump callbac This makes smtp_dump_host()
	  function needless, it is removed.
	* fix build issues on older systems.
	  Try to avoid the build error on systems which lack of
	  O_CLOEXEC and IP_MULTICAST_ALL defines (such as Ubuntu lucid and
	  Debian squeeze).
	* Fix compilation with --disable-vrrp-auth
	* vrrp: Remove state VRRP_STATE_LEAVE_MASTER since it isn't used.
	* vrrp: Fix VRRPv2 authentication issues.
	* Don't redefine _GNU_SOURCE.
	* vrrp: Exclude function vrrp_ah_sync when --disable_vrrp_auth.
	* Fix some conditional compilation errors.
	* Streamline getopt_long options.
	* Remove '\n's from log messages.
	* Ensure standard configure generated defines are used.
	  The defines used in the compiles in the various subdirectories were
	  specified in each Makefile.in which could lead to inconsistencies.
	  This commit defines APP_DEFS in configure.in, which is then used
	  in each Makefile.in.
	* Dump keywords to file rather than stdout.
	* Add copyright message and build options to version output.
	  This commit also ensures that the end year of the copyright date
	  range is the current year when keepalived was built.
	* Stop erroneously logging error message for unknown keywords.
	  When vrrp_parser parsed the configuration file, it didn't know
	  about the checker keywords, and vice versa, and so reported errors.
	  This commits makes the other keywords known but marked as inactive.
	* vrrp: Fix SNMP trap NewMaster.
	  The trap must only be triggered for IPv4, since RFC2787 doesn't
	  understand IPv6. Also, RFC2787 only supports VRRPv2 instances,
	  so don't raise the trap for VRRPv3 instances.
	  The IP address returned must be the actual IPv4 address, and not
	  the ip_address_t that holds the address.
	* vrrp: Use underlying interface for ifindex in NewMaster traps for vmacs.
	  If the VMAC ifindex is returned, then there is no indication that
	  multiple VRRP instances are operating on the same physical interface,
	  so return the ifindex of the underlying interface. This will also
	  mean that the same ifindex should be maintained between different
	  invocations of keepalived.
	* vrrp: Move SNMP private defines into vrrp_snmp.c/check_snmp.c.
	  The defines for the net-snmp "magic" were in the header files
	  which were included by other modules. The defines are private to
	  the c source file, so move the defines into them, to avoid polution
	  compilation units which included vrrp_snmp.h/check_snmp.h.
	*  Use definition for 1.3.6.1.2.1.
	* vrrp: Start SNMP after reading configuration.
	  If SNMP is started before the configuration is read, a meaningless
	  response will be returned to net-snmp, so don't start the snmp agent
	  until after all the config has been read.
	* vrrp: Fix setting SNMPv2-MIB::sysORID entries in ORTable.
	  The length of the OID passed to register_sysORTable was wrong.
	* vrrp: Allow SNMP agent to unregister cleanly with more than one MIB.
	  Separate snmp_unregister_mib() out from snmp_agent_close() to allow
	  multiple MIBs to be unregistered before the snmp agent is closed.
	* vrrp: Don't register the global_oid with SNMP twice.
	  If SNMP is enabled, both the checker process and the vrrp process
	  were registering the global_oid. This commit makes the checker
	  process register it if it is running, otherwise the vrrp
	  thread registers it.
	* vrrp: Add read-only support for RFC2787 SNMP (VRRPv2).
	* vrrp: Allow any combination of keepalived and RFC SNMP support.
	* Allow enabling snmp via config file.
	* ipvs: sctp ad persistent engine support.
	* Fix building with --disable-lvs
	* Stop autoconf complaining.
	* vrrp: Use defined value for maximum VRRP priority.
	* vrrp: Simplify scheduler code vrrp_leave_fault().
	  Two pairs of code blocks were repeated, and each pair could be
	  reduced to occuring only once if the conditions were merged.
	* vrrp: If VRRP priority is 255 and not nopreempt, configure like state
	  MASTER.
	* vrrp: Ensure number of VIPs doesn't exceed 255 per instance.
	* vrrp: Don't check second time if IFLA_IFNAME is NULL.
	* Dump interface details with rest of config.
	* vrrp: When becoming master, block addresses before adding them.
	  If not accept mode, entries are added to iptables/ipsets to block
	  traffic to the VIPs/eVIPS. These entries should be added BEFORE the
	  addresses themselves are added, to ensure there isn't a (small)
	  window when we might reply from the added addresses.
	* vrrp: Document virtual_rules.
	* Fix memory leak re some uses of ipaddresstos().
	* Fix parsing ipset names.
	* vrrp: Improve and fix finding vmacs left over from previous invocation.
	  When netlink reports a new or existing interface, we can extract
	  information that allows us to determine if the interface is a macvlan,
	  and the type (e.g. private). We can then save that in the interface_t
	  structure, setting the vlan flag, and base ifindex.
	  When working out the interface name to use for VMAC instances, we can
	  then check the interfaces which are macvlans to see if any of them
	  match the vrrp instance in terms of mac address, underlying interface
	  and inet address family, and if so we can then reuse the macvlan interface.
	  Commit 9ae463e7f broke the finding of existing interfaces where the
	  configuration didn't specify the VMAC interface name, and simply created
	  a new interface. This commits now resolves that.
	  There is still an issue that if an interface was in MASTER mode when
	  keepalived terminated, when keepalived restarts it leaves the VIPs and
	  eVIPS on the interfaces, meaning that keepalived cannot receive VRRP
	  packets on the interface from the VRRP instance that has taken over, and
	  it also means that there are duplicate IP addresses on the network.
	  Another commit will resolve this issue.
	* vrrp: Remove ip addresses left over from previous failure.
	  If keepalived terminates unexpectedly, for any instances for which
	  it was master, it leaves ip addresses configured on the interfaces.
	  When keepalived restarts, if it starts in backup mode, the addresses
	  must be removed. In addition, any iptables/ipsets entries added for
	  !accept_mode must also be removed, in order to avoid multiple entries
	  being created in iptables.
	  This commit removes any addresses and iptables/ipsets configuration
	  for any interfaces that exist when iptables starts up. If keepalived
	  shut down cleanly, that will only be for non-vmac interfaces, but if
	  it terminated unexpectedly, it can also be for any left-over vmacs.
	* Sort out extraneous space and tab characters.
	  The commit removes spaces followed by tabs, trailing spaces and tabs,
	  and replaces occurrences of 8 spaces within tabs, except where the
	  spaces and or tabs occur within strings.
	  This has the benefit that if blocks of code are copied, git does not
	  complain when running git am on a file produced by git format-patch.
	* vrrp: Simplify RFC SNMP code.
	  The code was checking VRRP version unnecessarily, and also had code
	  to return an index element which is not necessary.
	* vrrp: Don't send traps for SNMP MIBS which are not enabled.
	* vrrp: Don't register SNMP global OID if not handling it.
	  If neither the checker nor the vrrp components of KEEPALIVED-MIB
	  are enabled, don't register the global OID.
	* Parameters passed to traps don't need to be static.
	* Fix --without-lvs and --without-vrrp configure options.
	* Ensure general MIB is enabled if --disable-lvs configured
	* Avoid compiler warning re function definition to prototype.
	* Add RFC6527 SNMP (VRRPv3).
	  This commit adds read-only and notifiction support for SNMP for VRRPv3
	  in accordance with RFC6527.
	* vrrp: Fix MAC address for IPv4 VMACs created after IPv6 VMACs.
	* vrrp: Allow routes and rules to use tables >= 256
	* Don't recompile libipvs-2.6/*.c every build.
	* vrrp: Remove left over ip rules and routes at startup.
	* vrrp: Ensure ip routes added before rules, and vice versa.
	  If ip rules are added before routes, then it is possible for a
	  packet to be routed while the routing table is only partially
	  complete. Adding the rule after the routes ensures that the routing
	  table won't be processed until it is completely set up.
	  Likewise, when removing rules and routes, remove the rules first.
	* vrrp: Add missing reason message for rejected VRRP packet.
	  Issue #255 show a log identifying bogus VRRP received, but there
	  was no reason shown for the rejection. The only instance I can find
	  for this is if vrr->family is neither AF_INET or AF_INET6, which I
	  think must be a bug in the code parsing and setting up VRRP instances.
	  This commit just adds a log message to be explicit about why the packet
	  is rejected, and also reports the value of vrrp->family.
	* Reduce number of calls to getaddrinfo() reducing DNS lookups.
	* Report if vrrp or checker process abnormally terminates.
	* Add option to increase child process priorities and make non swappable.
	* Make vrrp_daemon.c and check_daemon.c use header file for externs.
	* Add reporting ops mode, and minor tidying up of virtual_server config.
	* vrrp: Don't overwrite real interface MAC address with VMAC MAC address.
	  When a VMAC was being created, the MAC address of the VMAC was
	  being copied to the MAC address of the underlying interface in the
	  interface_t structure.
	  The netlink reflector sets up the MAC address of the new VMAC
	  interface, so there is no need to copy a MAC address at all.
	* vrrp: Stop keepalived_vrrp terminating with SIGSEGV if lvs_syncd_if set.
	  ipvs_stop() was being called before shutdown_vrrp_instances(), and
	  so if lvs_syncd_if had been specified on a vrrp instance, keepalived
	  would subsequently terminate with a SIGSEGV in free_interface_queue().
	* Make lvs_sync_daemon global config rather than vrrp specific.
	* Stop lvs sync daemons on restart in case of prior abnormal termination.
	* Remove any residual ipvs configuration on restart.
	* vrrp: Optimise clear_diff_vrrp_*() functions.
	* Check MALLOC returned non NULL before copying to the location.
	* Allxoow specifying syncid for lvs syncd.
	* vrrp: Send second set of GARP messages afer receiving lower prio advert.
	  When a VRRP instance transitions to master state, if garp_master_delay
	  is non-zero, a second set of garp_master_repeat messages is sent after
	  garp_master_delay seconds (unless 0). However, if a lower priority advert
	  is received, keepalived didn't send a second set. This commit sends a
	  second set if a second set would have been sent after transition to master.
	* vrrp: Allow setting of graduitius ARP parameters for lower prio adv
	  separately.
	* Don't log a "keepalived stopped" message if keepalived already running.
	* vrrp: Add support for iprule and iproute table names.
	* Resolve MALLOC/FREE issues to iprule/iproute table names.
	* Make keepalived_malloc return void* to match malloc.
	* When reporting MALLOC/FREE status on exit, report max MALLOC'd memory.
	* Make libipvs use MALLOC/FREE.
	* Don't restore original signal state when reloading checker config.
	* Ensure signals USR1 and USR2 are set to ignore in checker process.
	* vrrp: Only free list of iprule table names if list assigned.
	* vrrp: Fix strict mode of vrrp instance overriding global vrrp_strict.
	* Attempt to fix build breakage introduced in commit 85f81dd.
	* Fix parsing of scope for ip addresses.
	* Free global ssl context on reload.
	* Free request_t buffer and ssl data on reload.
	* vrrp: Restore sync-state after reload.
	  Currently the sync state is rebuilt from the member states after
	  config reload. This changes now reloads the previous sync state
	  after reload, and then pushes this back to the group members. If a
	  new group member is added during the reload, then the new group
	  will accept the sync group state. If a group member is removed
	  during a reload, then a special case will be executed to force
	  the sync-group state to BACKUP. This is required so that an
	  alternative backup peer for the removed group is given an
	  opportunity to take over the gateway.

2015-07-07 Alexandre Cassen  <acassen@linux-vs.org>
	* keepalived-1.2.19 released.
	* vrrp: fix checksum computation in vrrp v2 for socket family AF_INET
	  One of difference between VRRPv2 and VRRPv3 is the way checksum is
	  computed. In VRRPv2 no accumulation is specified in RFC while in VRRPv3
	  it uses regular accumulator with upper pseudo header. This fix restore
	  compliant VRRPv2 for AF_INET vrrp instance. Since IPv6 socket are using
	  IPV6_CHECKSUM option this means that checksum for VRRPv6 instance runing
	  in native_ipv6 mode are broken. But since this is a end to end sanity
	  check and both side are operating the same way this OK, no "compliant
	  with VRRPv3 RFC", but anyway using native IPv6 on VRRPv2 is not really
	  compliant too ;)
	* Some cosmetics at Makefile stuff.

2015-06-30 Alexandre Cassen  <acassen@linux-vs.org>
	* keepalived-1.2.18 released.
	* some cosmetics changes (in memory and parser).
	* remove dead/not used code.
	* revert notify script brought by last release.
	* revert VRRP preemption speed up extension.
	* vrrp: ix vrrp removes incorrect IPv4 address when VIPs
	  are removed.
	* vrrp: Re-enable VRRPv2 checksum on inbound pkts.

2015-05-31 Alexandre Cassen  <acassen@linux-vs.org>
	* keepalived-1.2.17 released.
	* zalloc use xalloc for consistency.
	* memory: fix wrong size calculation in zfree.
	* Fix keepalived snmp configuration.
	* Change comments to match kernel style.
	* smtp: Fix wrong algorithm in RCPT-TO building.
	* vrrp: ICMPv6 : modify the way we copy the src address into the IPv6
	  header, in order to not overwrite the header' and the 'hop limit' fields
	* vrrp: sync status flag (up/down) for _all_ VMAC interfaces.
	  When using VMAC and running multiple instances on the same interface,
	  only one of the VMAC interfaces will get its status flag synched.
	  This commit will update the status flag for _all_ VMAC interfaces attached
	  to a base interface.
	* ipvs: fix segfault crash when parsing SMTP_CHECK config
	* ipvs: SMTP_CHECK now respects configured RS port. Before that it always
	  used the default port 25.
	* ipvs: config parser: handler for the end of block. new function
	  install_sublevel_end_handler(handler).
	* ipvs: new log function vlog_message taking varg_list. log_message now
	  uses format gcc attribute, not the macro wrapper.
	* ipvs: bug: check_smtp was logging "#30" instead of RS address do not do
	  nested va_start/va_end calls in smtp_final.
	* ipvs: clarify snmp_check config syntax. Now host{} section is optional,
	  and all the standard connection options are available in the SNMP_CHECK{}
	  level, too. If one or many host section persist, those base-level options
	  are used to specify default values that can be overriden in a host section.
	* vrrp: Use literal constants for bit flags Use literal constants for bit
	  flags of the "debug" global variable Change from using numeric constants
	  to literal constants for the bit flags of the "debug" global variable.
	* vrrp: Backup obtains VIP resulting in a duplicate IP. VRRP backup obtains
	  VIP resulting in a duplicate IP situation. When a priority change to the
	  configuration of a Master router drops its priority to below that of a
	  backup router, the VIP is not released on the Master router leading to
	  a duplicate IP situation.
	* vrrp: Make preempt_delay work more than once.
	* vrrp: Changes needed to support AH auth in VMAC mode. Note according to
	  the RFC this is not a requirement, but we think that our customers will
	  expect it to work. The RFC actually discourages its use because it adds
	  little to no additional security.  We are still able to interoperate in
	  RFC mode by not enabling authentication.
	* vrrp: Check VRRP header in the IP auth header is correct. In the middle
	  of vrrp_in_chk, the existing VRRP packet parsing code does
	  "return vrrp_in_chk_ipsecah(vrrp, buffer);" if the VRRP version is two,
	  and the authentication type is IP sec authentication, to check whether
	  or not the IP sec authentication header is valid.  However the "instant"
	  returns means that is the IP sec authentication header is valid, then
	  the remaining parts of the VRRP packet (VRRP version, VRRP checksum,
	  VRID, number of VIPs, advertise-interval) are not parsed or validated.
	* vrrp: Add support for SNMP trap: vrrpTrapNewMaster.
	* vrrp: Add skeleton code for VRRP-MIB.
	* vrrp: Check existing VIF and recreate if VMACs are wrong. Although under
	  normal circumstances we will cleanup VIF interfaces when shutdown, there
	  are various scenarios were this is not the case. To make the code more
	  robust, keepalived now performs a check for matching VIF interfaces at
	  restart, and if the configuration of the VIF matches the current
	  keepalived configuration it will reuse the VIF. However, should the
	  configuration be different, keepalived will remove the existing
	  interface, and then recreate a new VIF interface with the appropriate
	  configuration. This fix resolves the continuous crash scenario that can
	  occur when keepalived fails to configure the VIF because one already
	  exists. It prevents keepalived from reusing a previous VIF interface
	  which does not completely match it configuration criteria.`
	* vrrp: fix snmp code (cosmetic)
	* vrrp: Fix the keepalived mib and agentx warnings. During Keepalived
	  startup, about twenty "duplicate registration" and a couple of "Failed
	  to connect to the agentx master agent" warning messages were issued.
	  Pairs of the "Failed to connect" warning messages were logged every two
	  minutes. The "duplicate registration" warnings happened because VRRP
	  called snmp_agent_init twice, once for the keepalived-vrrp MIB, and once
	  for the rfc2787-vrrp MIB, however each call to snmp_agent_init also
	  tried to register the keepalived-global MIB (which holds data like
	  Keepalived version number, SMTP server details, and a "from" email
	  address).  It was the second attempt to register this keepalived-global
	  MIB that generated the "duplicate registration" warning. The registration
	  of the keepalived-global MIB is now only done once under the control of
	  a static variable.   init_agent is also called just once under the control
	  of the same static variable to prevent it logging a warning message. The
	  "Failed to connect" warnings occur because Keepalived does not know how
	  to connect to the SNMP AgentX master server.  By default the Agent X
	  master server is listening for MIB registrations on a local TCP socket
	  with a port number of 705.
	* vrrp: Fix VRRP preemption taking too long. VRRP preemption may not work
	  correctly due to group expiry timers being incorrectly manipulated while
	  running down the MDT. Also, preemption can be disrupted if the VRRP group
	  receives an advertisement while running down it's timer.
	* vrrp: Initial Implementation of VRRP statistics.
	  . Add VRRP counters, This is needed by the VRRP-MIB, and will provide
	    better insight into the operation of VRRP for users.
	  . Add SIGUSR1 and SIGUSR2 handlers
	    - SIGUSR1 allows users to dump current state of VRRP instacnes to
	      /tmp/keepalived.data
	    - SIGUSR2 allows users to dump VRRP counters to /tmp/keepalived.stats
	* vrrp: Copy old VRRP stats on reload.
	* vrrp: Seperate printing functions from vrrp_daemon.c. Seperate state
	  printing code from vrrp_daemon.c so that the code is better organized.
	* vrrp: Track master router priority in VRRP.
	* vrrp: Added 'Master priority' output to show vrrp detail.
	* vrrp: Enhance keepalived vrrp to configure mltp-scripts. Currently,
	  keepalived vrrp only allows to configure single notification script.
	  This is a limitation ans should be extended so that keepalived vrrp can
	  notify multiple scripts about vrrp state changes.
	* vrrp: Don't display ipsec ah password in log files. When authentication
	  type is selected as ipsec ah, password should not be displayed in the
	  log files.
	* vrrp: Fix notify upon reload. When a notify script is configured after
	  Keepalived has been started, if other notify scripts are already
	  configured, these scripts get reinvoked even if the state has not
	  changed. This occurs when in backup state. When in master state, no
	  notifications are sent out at all if a new notify script is configured.
	  For the backup case, this problem occurs when the daemon is reloaded.
	  This causes vrrp to leave the state it's currently in, go to the init
	  state and from there, go back to backup. However, this transition
	  causes the notify scripts to be invoked, causing a redundant
	  notification to be sent. For the master case, there is no call to
	  notify_instance_exec(), hence why no notifications are seen at all.
	  The solution is to add a new field to the vrrp struct that stores the
	  notify scripts that were configured before reload. A new function has
	  been added to take advantage of this new field. Instead of calling
	  notify_instance_exec() when we are in the init state, we now call
	  notify_instance_exec_init(). This is a proxy function that modifies
	  the 'script' member of a vrrp structure to point to a new list
	  containing only scripts that have not previously been configured,
	  thereby preventing the sending of notifications that have already been
	  sent. This new list is created by utilising the new vrrp struct field.
	  Inside this new function, notify_instance_exec() is called using the
	  modified VRRP instance. When this call returns, the member is reset
	  back to its original value.
	* vrrp: Keepalived extension to support VRRP version 3. Updated vrrp_header
	  and _vrrp_t struct to support version 3 params. Support to build vrrp_v3
	  packet.
	* vrrp: Keepalived extension to support VRRP version 3 (2).
	* vrrp: Keepalived extension to support VRRP version 3 (3). Timer changes
	  to support centi-sec.
	* vrrp: Keepalived extension to support accept mode for v3.
	* vrrp: Fix up limitations of keepalived VRRPv3. The current Keepalived is
	  supporting IPv6 but it is not fully functional and it is not as per
	  RFC5798.  Following are the issues identified and changes done:
	    - IPv6 address population.
	    - Correction of Checksum in case of IPv6.
	    - Getting source address from received advertisements.
	    - Populating source address in sent VRRP advertisements.
	* vrrp: Improve display output for VRRPv3.
	    - Changed data-type of mcast_saddr to sockaddr_storage to support IPv6
	      also.
	    - Added new parameters version, accept, weight updated advertisement
	      interval for operational command show output.
	* vrrp: MIB enhancements for accept-mode.
	* vrrp: Fix mismatched advertisement interval. In VRRP version 3, all
	  BACKUP routers must set their advertisement intervals to match the current
	  MASTER's. Although not explicitly stated in RCF5798, when the MASTER falls
	  over or forfeits its MASTER status, the new MASTER should not continue to
	  use the old MASTER's advertisement interval value and should instead use
	  its locally configured value. To achieve this, a new field has been added
	  to the VRRP structure that stores the most recent advertisement interval
	  of the current MASTER. We track changes to the current MASTER's interval
	  and update this new variable accordingly. The value is only updated when
	  we are in BACKUP state and reconfiguring the local advertisement interval
	  has no effect on it.
	* vrrp: snmp: don't hardcode AgentX socket location. The default location
	  should be `/var/agentx/master` (as per RFC2741 and this is also the
	  default for NetSNMP, including on Debian-based distributions). This
	  default location is set at configure-time for NetSNMP and subagent will
	  use it automatically (it is also available through `net-snmp-config.h`).
	  A useful feature would be to have a flag to change that if the user
	  change this settings in the master agent. This commit just reverts this
	  change to let SNMP subsystem work as expected for most users.
	* vrrp: snmp: restore use of net-snmp-config to build SNMP support. With
	  a lazy linker, `libnetsnmpmibs` may require some additional libraries
	  to be linked (like `libsensors`). Therefore, only rely on
	  `net-snmp-config` to get the appropriate flags.
	  Also add some additional tests:
	    - check that we can build a simple executable (NetSNMP can be quite
	      broken and in this case, the error during compilation is not crystal
	      clear, checking that in configure is more informative)
	    - check if we subagent support is compiled in (This is optional and
	      again, the error is not crystal clear during compilation).
	    - check that net-snmp/agent/util_funcs.h is present (Due to a flaw in
	      NetSNMP build process, this header was not installed for quite a long
	      time, notably on RHEL derivatives; code to handle its absence was
	      already present in Keepalived).
	* vrrp: snmp: don't enable SNMP support automatically.
	  Most users won't use it and it would fail if NetSNMP is not installed,
	  unless a user add `--disable-snmp` to configure command line.
	* build: move custom include directives (`-I`) first. Some libraries,
	  notably NetSNMP, may pollute CFLAGS by adding stuff like
	  `-I/usr/lib/x86_64-linux-gnu/perl/5.20/CORE` in CFLAGS. Instead of
	  trying to not use CFLAGS from NetSNMP at all (some of those bits are
	  important as they influence some NetSNMP headers), we ensure that the
	  bogus include flags are after our own include flags.
	* global: Set global data default values after parsing config file.
	  This patch will defer setting the global data default values until
	  after the config file has been parsed. This will potentially avoid two
	  calls to getaddrinfo. For example, if the router_id and/or email_from
	  parameters are set in the config file, there is no need to call
	  getaddrinfo twice in order to set a default value. Instead, this patch
	  will check to see if they values are unset after parsing the config
	  file. Note that email_from and smtp_connection_to are only set to a
	  default value if they are unitialized and smtp_server is specified.
	* doc: add -x/--snmp flag to keepalived manual page.
	* snmp: add -A/--snmp-agent-socket to specify AgentX socket.

2015-03-31 Alexandre Cassen  <acassen@linux-vs.org>
	* keepalived-1.2.16 released.
	* Properly close netlink channel to avoid fd leak.
	* Use getaddrinfo instead of gethostbyname to workaround
	  glibc gethostbyname function buffer overflow.
	* ipvs: log http timeout only when server goes down
	  All other calls to log_message() when a check fails are
	  performed when a server changes its state.
	  The http timeout log message is the only exception.
	* ipvs: properly fix bug when Q < H.
	  The commit a77c2c7 has not fixed the issue.
	  Log messages became accurate, but unsigned comparison
	  was still in use.
	* ipvs: HUP processing refactored.
	  copy_srv_states is removed: we can copy states with
	  existing clear_diff_*functions, as long as
	  clear_diff_services is called before the init_services.
	  vs_exist, rs_exist: remove side-effects from these functions.
	  Now they do only search and return pointers.
	  get_rs_list removed: the new rs list is now passed to
	  clear_diff_rs.
	  init_service_vs: quorum_state assignment is not needed
	  here. It is already assigned either by vs constructor, or
	  by alpha handler, or by clear_diff_services.
	* ipvs: refactoring link vsg structure to vs.
	  this adds a pointer to virtual_server_group_t into
	  the virtual_server_t structure and fills these pointers
	  after config load.
	  This change will allow to access vsg items of a vs easily,
	  without iterating and name compare.
	* ipvs: refactoring use links to vs->vsg links.
	  ipvs_cmd: removed vs_group list parameter. Link to vsg
	  is obtained via vs->vsg. These functions are also modified
	  in the same way: ipvs_group_cmd, clear_service_rs,
	  clear_service_vs, clear_diff_rs.
	  clear_diff_vsg: new_vs is passed as a param, vsg pointers
	  are retrieved w/o iterating.
	* ipvs: fix problems with config reload.
	  The commit 7bf6fc contained a bad trying to fix the issue
	  when an alive RS does not appear in a new VSG entry on reload.
	  It has not fixed the original issue and added a new one:
	  vs_groups lose quorum on config reload.
	  This commit fixes the issue properly, and also the case when
	  RS in VSG is in inhibit mode.
	  The reloaded flag is added to the virtual_server_group_entry_t.
	  ipvs_group_sync_entry: add alive destinations to the newly
	  created vsge.  It is aware of inhibit-on-failure destinations.
	  sync_service_vsg: calls the former for each created vsg entry
	  vsge_exist: changed just as other *_exist routines.
	* genhash: add support of fwmark in genhash
	* genhash: terminate thread if connect_error
	* Fixed filenames and paths so that make uninstall removes
	  initscript and man pages. Changed perms for keepalived.sysconfig
	  from 755 to 644
	* Fix a typo in dump_global-data().
	* vrrp: revert previous buggy preempt extension.
	* smtp: fix infinite loop when the smtp server unexpectedly
	  closes the connection.

2014-12-21  Alexandre Cassen  <acassen@linux-vs.org>
	* keepalived-1.2.15 released.
	* vrrp: Use ancillary data on sending path for IPv6
	  mcast_src_ip. Well, previous code used bind() to specify
	  IPv6 src address. Ancillary data is a much more cleaner
	  and efficient way...
	* ipvs: Fix format of long int in log_message call.
	* ipvs: fix building with fwmark disabled.
	* vrrp: Pointer dereference before NULL check.
	* STR(SMTP_PORT) returns "SMTP_PORT", not "25".

2014-12-16  Alexandre Cassen  <acassen@linux-vs.org>
	* keepalived-1.2.14 released.
	* The "Date:" mail header is now localtime.
	* bugfix: fwmark field was formatted as signed int
	* dump_conn_opts: fwmark was not displayed.
	* log_message: emit -Wformat= compiler warnings.
	  There could be (and actually are) situations when the format
	  string and the arguments list passed to the log_message() are
	  inconsistent or mistyped. The compiler did not show any warnings
	  because the vsnprintf was called indirectly.
	* Further unification of IP endpoints logging.
	  This change tries to keep usage of the standard "[%s]:%d" format
	  string to a minimum. Instead, use inet_sockaddrtopair wherever
	  possible.
	* Add SNMP subsystem option to man page.
	  The keepalived(8) man page did not mention the -x option to
	  enable the SNMP subsystem. This patch adds the -x (and --smmp)
	  options to the keepalived(8) man page, as described in the
	  keepalived help message.
	* vrrp: fix gratuitous ARP refresh timer handling.
	  Previous code was using an 'int' to store parsed timer value.
	  This value was then expanded to TIMER_HZ which can lead to a
	  wrapping issue if requested timer is longer than local machine
	  'int' representation. This patch reworked the code to use
	  timeval_t instead and perfrom regular timeval operations.
	* vrrp: Fix a memory leak while dropping incoming IPSEC-AH
	  authenticated advert. Digest was allocated in previous code
	  without freeing it on HMAC-MD5 missmatch.
	* vrrp: Extend IPSEC-AH auth to support unicast.
	  If you plane to use IPSEC-AH auth in unicast mode (which THE best
	  idea), then IP header TTL MUST be zeroed since it is mutable field
	  on transit.
	* vrrp: Update VRRP VMAC doc.
	  Add vmac_xmit_base in configuration example and force rp_filter=0
	  on macvlan interface.
	* vrrp: make gratuitous ARP repeat count configurable.
	  . garp_master_repeat : Gratuitous ARP count sent on the wire
				 after MASTER state transition.
	  . garp_master_refresh_repeat : Gratuitous ARP count sent on the
					 wire when garp_refresh_timer fir
	* vrrp: fix preempt and state BACKUP when prio 255.
	  This makes it so that keepalived will respect various settings that
	  should prevent it from assuming the MASTER role for a vrrp_instance
	  unconditionally and immediately, even if the priority of the
	  vrrp_instance in question is set to 255 (VRRP_PRIO_OWNER). These
	  settings include:
	  ---- conf ----
	  state BACKUP
	  preempt_delay <N>
	  nopreempt
	* vrrp: in backup state notify when vrrp is not up and move to FAULT
	  state.
	* ipvs: failed RS was flapping on config reload.
	  The RS disabled by health-checker was turned on w/o health-checking
	  by SIGHUP handler in the init_service_rs() subroutine.
	  This did not happen with alpha mode set.
	* libipvs: allow IPv4 RS in IPv6 VS and vice versa.
	  This change syncronizes local copy of libipvs with the upstream
	  (kernel/ipvsadm/ipvsadm.git) to the date. IPVS in Linux 3.18 will
	  include the feature of mixing of tunneled RS families in single VS.
	  The compatibility with older kernel versions is kept.
	* libipvs: minor bugfix with retreiving dest af.
	  This change needs to be sent to the ipvsadm upstream, too.
	  This clarifies the previous commit, so there is no need to mention
	  it in the changelog.
	* vrrp: check if interface is known when using use_vmac.
	  vrrp->ifp is NULL when use_vmac keyword is defined before the
	  interface keyword. This would result in a segfault
	* vrrp: simplify macvlan creation.
	  Create the macvlan interface in one netlink command rather than
	  three (creation of the macvlan in netlink_link_add_vmac function,
	  set of the mac address in the netlink_link_setlladdr function, set
	  macvlan mode in the netlink_link_setmode function).
	  This simplification:
	  1. avoids potential issues if the firt netlink command passes butcw
	      not the next ones
	  2. reduces number of netlink messages (light optimization)
	* ipvs: bugfix quorum state was flapping when Q < H.
	  When a service had quorum < hysteresis, the lower threshold of RS
	  weights was calculated incorrecly. Unsigned arythmetics was used, so
	  errors like this appeared in log: Keepalived_healthcheckers[2535]:
	  Lost quorum 1-2=18446744073709551615 > 10 for VS
	  The up -> down quorum state transition was happening every time when
	  alive RS set was changed. This bug was in place since
	  keepalived-1.2.9
	* vrrp: add support to IPv6 mcast src address specification.
	  For some reason (well... which one ?), previous code didnt support
	  specification of multicast source address in IPv6 mode. If you are
	  using 'native_ipv6' and want to specify IPv6 mcast source ip address
	  then you can use 'mcast_src_ip' keyword with IPv6 address.
	* vrrp: Add support to IPv6 src_address discrimination in master
	  rx state.
	  Previous code didnt support IPv6 address discrimination while in
	  MASTER state receiving same prio advert. This patch extend previous
	  code to support IP address comparison agnostic.
	* vrrp: IPv6 mcast src_addr handling and VMAC fix.
	  Properly bind socket for v6 use-case when mcasr_src_ip is in use or
	  when VMAC is used. This patch fix VRRP VMAC in native_ipv6 mode,
	  previous code just use the vmac interface link-local IP Address as
	  src_ip leading to a corner case (to keep polite).
	* vrrp: in IPv6 scope_id is mandatory to bind link-local address.
	  In IPv6 use-case, source IP address is set binding sokect to
	  socaddr_in6. Linux Kernel requires interface to bind link-local
	  address.
	* vrrp: fix nopreempt mode in master_rx.
	  While receiving lower prio advert, preempt election according to
	  nopreempt keyword. By default preempt is on as requested by RFC.
	* exit on malloc failure.
	* genhash: code cleanup.

2014-05-13  Alexandre Cassen  <acassen@linux-vs.org>
	* keepalived-1.2.13 released.
	* vrrp : Use the standard unsigned int types. This fixes
	  building with musl libc, which does not expose the internal
	  __uint* defines. (Natanael Copa)
	* check : Fix template issue in IPv6 host header.
	  (Jan Hugo Prins)
	* ipvs : ipvs_syncd_cmd uses memset() to zero the daemonrule
	  buffer before populating it and sending it up. daemonrule is
	  malloc()ed by ipvs_start(). ipvs_start() can bail early if it
	  can't communicate with ipvs. Neither place which call
	  ipvs_start() check the return value, allowing them to walk
	  straight into a NULL pointer deref. (jsgh)
	* check : Without inhibit_on_failure on a real_server, when the
	  server is marked down existing TCP connections to it are simply
	  blackholed. Hence inhibit_on_failure: by setting the weight to
	  zero no new connections are sent to that server, but because the
	  server isn't completely removed from the table existing
	  connections are allowed to continue. The same problem exists
	  with sorry_server. When a real_server comes back up the
	  sorry_server is removed from the pool and existing connections
	  are blackholed. Instead of continued service, which may usually
	  be a fast response indicating overload, the client must engage
	  in a lengthy wait for the connection to time out. It would be
	  better in many cases to allow the sorry_server connections to
	  complete naturally. Luckily the code is structured well enough
	  that all is required to get this behaviour is to set the inhibit
	  member of the sorry_server structure, which is mostly just a
	  change to the config file parser. (jsgh)
	* check : unify logging of RS and VS. This fixes the bug of
	  displaying a FWM service as [x.x.x.x]:0, where x.x.x.x is the
	  first RS of that service. (Alexey Andriyanov)
	* check : unify connection options among checkers.
	  All the remote checkers (TCP, HTTP/SSL, SMTP) now have the
	  same set of connection options:
	    . connect_ip (new to TCP, HTTP)
	    . connect_port
	    . bindto
	    . bind_port (new)
	    . connect_timeout (new to SMTP)
	  All of them are optional with reasonable defaults. The patch
	  is designed for simplicity in adding a new option. Since the
	  connect_ip could be inequal to the RS address and, worse, the
	  same for all RSes, the endpoint is now logged as [RS]:rport,
	  not the [connect_ip]:connect_port. (Alexey Andriyanov)
	* check : fwmark connection option. (Alexey Andriyanov)
	* check : make SO_MARK a compile-time option.
	  (Alexey Andriyanov)
	* check : documentation for generic connection opts.
	  (Alexey Andriyanov)
	* check : random delay before doing the first check.
	  every RS check is registered with a random delay between 0
	  and vs->delay_loop seconds. It helps avoiding multiple
	  simultaneous checks to the same RS server.  (Alexey Andriyanov)
	* vrrp : Fix sync of interface status flag when using VMAC
	  interface. There is a chance that the VMAC interface status
	  flags (up/down) could be different from the base interface flags.
	  This patch will only change the VMAC interface status flags when
	  the base interface is changed. (Jonas Johansson)
	* vrrp : Let only base interface change the VMAC interface status
	  flags. The interface status flags for a VMAC interface shall
	  only be changed by the base interface, never by reading the
	  actual VMAC interface flags. (Jonas Johansson)
	* vrrp : Fix initial interface status flag value for VMAC
	  interface. In commit a05a503, "vrrp: Fix sync of interface
	  status flag when using VMAC interface", no inital value for the
	  VMAC interface status flag was set. Due to that the VMAC interface
	  flags shall follow the base interface, the base interface status
	  flags value shall be copied to the VMAC interface status flags
	  after the VMAC interface has been created. (Jonas Johansson)
	* vrrp : Proper restore of VMAC interface properties on SIGHUP.
	  On SIGHUP the VMAC flag and base ifindex for a VMAC interface was
	  lost. (Jonas Johansson)
	* vrrp : Revert "Honor preempt_delay setting on startup.".
	  This commit resulted in two individual bugs:

	  1) A keepalived instance coming on-line would not transition to
	     MASTER state until the preempt_delay duration had passed, even
	     though there was no already existing VRRP speaker in MASTER
	     state on the link. In other words, it changed the semantics of
	     preempt_delay from a delay that only took place before
	     *preemption* of another VRRP speaker, to a delay that
	     unconditionally took place after Keepalived came online. The
	     keepalived.conf manual page has always documented the former
	     meaning, which is also IMHO the only one that you would
	     intuitively expect.

	  2) The preempt_delay was applied when a Keepalived process was
	     reloading its configuration following the recipt of SIGHUP.
	     If the Keepalived instance was in MASTER state before the
	     reload, it would cease transmitting VRRP hellos for the
	     duration of preempt_delay, but *not* actually remove the
	     virtual addresses from the network interfaces. This in turn
	     resulted in any backup VRRP speakers on the links transition
	     to the MASTER state while preempt_delay was still in effect
	     on the original MASTER that was reloaded, thus creating a
	     service-impacting split-brain scenario where the virtual
	     addresses are present and active on multiple VRRP speakers
	     simultaneously.

	  (Tore Anderson)
	* vrrp : fix ip_address comparison. Extend IP_ISEQ() macro to
	  take care of NULL addresses. This issue end on SEGV while
	  using virtual_route. thanks to Tore Anderson for reporting.
	* vrrp : fix double close issue (DROP_MEMBERSHIP & netlink
	  channel). This is a old pending 'bug', not arming at all
	  but just frustrating to see again and again this log message :

	  "cant do IP_DROP_MEMBERSHIP errno=Bad file descriptor (9)"

	  What the hell ! it was due to a double close during reload &
	  stop procedure. VRRP fd are stored in a socket pool and use
	  the I/O MUX to handle VRRP traffic. While reloading or stopping
	  the daemon the I/O MUX was released first and secondly socket
	  pool.  The issue spotted here, in thread_destroy_master() all
	  pending thread are canceled and read/write fds related are
	  close(). Well OK a close on a mcast socket perform kernel side
	  the DROP_MEMBERSHIP when needed, but it is much more clean to
	  perform proper operations userspace ! This patch sequencely
	  cancel pending thread, release socket pool and finally
	  destroy master thread. Same 'issue' appear in netlink channel.

2014-02-08  Alexandre Cassen  <acassen@linux-vs.org>
	* keepalived-1.2.12 released.
	* lib: Fix reallocation issue introduced in last merge.

2014-01-28  Alexandre Cassen  <acassen@linux-vs.org>
	* keepalived-1.2.11 released.
	* ipvs: make nlerr2syserr libnl dependent. nlerr2syserr()
	  is only used when libnl is present... simply reflect this in
	  libipvs.
	* Fix libnl/libnl-3 logic in configure script.
	  This patch causes the configure script to prefer libnl-3 over
	  libnl(1). The configure script will first check for libnl-3 and
	  libnl-genl-3. If both are found, use them. If not, check for
	  libnl(1). This is useful when building on systems that have both
	  libnl-3 and libnl(1) installed. It also fixes some redundant
	  libraries in LIBS.
	* libipvs: libnl-3 include fix.
	* lib: extend command lib string parser.
	  Extend cmd_make_strvec to support quoted string as a single slot
	  and commented string at the end of parsed string.
	* lib: cosmetics at command.c.
	  Extend command framework to support logger and remove some dead
	  code. some cosmetics too.
	* lib: extend vty to support logger.
	* autoconf: better libnl3 detection.
	* Fix memory allocation in parser. The set_value function was
	  incorrectly using sizeof (char *) when allocation and reallocating
	  memory.
	* Fix memory allocation for MD5 digest.
	  The vrrp_in_chk_ipsecah and vrrp_build_ipsecah functions were
	  incorrectly using sizeof (unsigned char *) when allocating memory
	  for the MD5 digest.
	* Fix memory leak in vty_read_config. If vty_use_backup_config
	  returns NULL, free any memory that has been allocated before
	  returning.
	* Fix memory leak in check_include. The check_include function
	  should always free the allocated strvec.
	* Check content length before allocating memory.
	  Since extract_content_length should return 0 if CONTENT_LENGTH is
	  not found in the buffer, this check should be done before
	  allocating memory. This avoids unnecessary malloc/free calls and
	  fixes a potential memory leak.
	* Free memory if realloc fails in vty_out. If realloc returns NULL,
	  free the original memory before returning.
	* Remove redundant close from vty_use_backup_config. The sav file
	  descriptor is closed after read, so there is no need to close it
	  again is chmod operation fails.
	* Remove unnecessary netlink rtattr structures.
	  Both netlink_link_setmode and netlink_link_add_vmac have rtattr
	  structures that are no needed. The addattr_l function will handle
	  adding the rtattr to the message. Also, this patch removes
	  incorrect void pointer arithmetic when setting rta_len.
	* vrrp: dont try to leave mcast group in unicast mode.
	* vrrp: Release and refresh properly fd hash index.
	  Rehashing into the same loop as releasing is not really the best
	  idea... Reworked a little previous patch to properly release hash
	  entries related to the same instance and then hash it back on new
	  fd.
	* vrrp: use configuration mcast group for leave message.
	* vrrp: dont try to load ip_vs module when not needed.

2014-01-02  Alexandre Cassen  <acassen@linux-vs.org>
	* keepalived-1.2.10 released.
	* Jonas Johansson removed unused option character in getopt
	  optstring.
	* vrrp: disable TTL sanity check for unicast use-case.
	  In order to protect against any packet injection, VRRP provides
	  sanity check over IP header TTL. This TTL MUST be equal to
	  255 and means both sender and receiver are attached on the same
	  ethernet segment. Now with unicast extension this protection MUST
	  be disabled since VRRP adverts will mostly traverse different
	  network segments.
	  !!! WARNING !!! When using VRRP in unicast use-case in order to
	  protect against any packet injection the best practice is to use
	  IPSEC-AH auth method otherwise you are exposed to potential
	  attackers !
	* Christian Albrecht fixed minor typo in man page
	* Pim van den Berg work on libipvs-2.6 to sync with libipvs from
	  ipvsadm 1.27
	* Pim van den Berg work add support to libnk >= 3. This address
	  following considerations :
	  http://bugs.debian.org/cgi-bin/bugreport.cgi?bug=688164
	  http://article.gmane.org/gmane.linux.keepalived.devel/3522
	* Pim van den Berg extended libipvs adding nlerr2syserr function
	  to translate libnl 3 errors to sys errors. In libnl 3 the return
	  codes have changed. nlerr2syserr translates the libnl 3 errors to
	  sys errors.
	* ipvs: if libnl-3 is installed then check for libnl-gen-3. It is
	  mandatory to use generic netlink facilities in new libipvs. This
	  test is just here to ensure every needed libs are installed !
	* Frank Baalbergen (I suppose github frankbb is you ?) fix
	  http checker. literal ipv6 addresses should be enclosed by
	  brackets.
	* vrrp: Frank Baalbergen add check on IFA_F_NODAD support.
	* vrrp: fix unicast handling address selection. SjonHortensius
	  reported issue while testing unicast_peer. It wouldn't work
	  without adding the native_ipv6 flag. Removed this dependency !
	  since it not correlated with VRRP protocol version used.
	* vrrp: extend ip parser to support default and default6.
	  When you are using virtual_routes you may want to use default
	  or default6 while configuring routes. Extended parser
	  accordingly !
	* vrrp: take care of label while comparing IP addresses.
	  Label was not taken into account while comparing 2 IP
	  addresses, this can lead to a non deletion while stopping
	  daemon and some configuration changes have been done while
	  deamon running. This issue was reported by Stepan Rogov.
	* vrrp: fix/extend gratuitous ARP handling.
	  multiple people reported issues where MASTER didnt recover
	  properly after outage due to no gratuitous ARP sent. VRRP
	  is a protocol designed to be used between node plugged on
	  the same layer2 in order to guarantee link failure is directly
	  linked to a protocol FSM handling (FAULT transition). With
	  current virtualization env quite every think can be virtualized
	  from host (VM) to network (vswitch). In some cases those
	  virtualized env offer a virtualized layer2 on which VRRP is
	  plugged and sometime forwarding or routing over this virtual
	  path can be broken.
	  I extended gratuitous ARP handling in 2 ways :
	  1) When a MASTER receive a higher prio advert it sends a last
	     advert before transiting to BACKUP state. The immediate
	     effect at remote MASTER side is to sollicite a gratuitous
	     ARP broadcast.
	  2) Add an optional support to periodic gratuitous ARP sending
	     while in MASTER state. By default it is disabled but one
	     can activate this feature by configuring keyword
	     "garp_master_refresh" in seconds in vrrp_instance block
	     (refer to keepalived.conf.SYNOPSIS).
	* Frank Baalbergen fixed genhash. genhash can throw a
	  segmentation fault when not providing an argument
	* Frank Baalbergen extended genhash code to support IPv6
	* Frank Baalbergen extended genhash code to make url default
	  value /, same as curl/wget
	* Frank Baalbergen extended genhash code to only use default
	  url when url is empty
	* vrrp: Create configuration alias for unicast_src_ip keyword.
	  Add a new keyword more generic to specify VRRP packet source
	  IP address. This new keyword is "unicast_src_ip" and have
	  exactly the same scope as "mcast_src_ip".
	* vrrp: unicast_peer addresses and VRRP instance MUST be of
	  the same family. VRRP low-level framework create socket
	  pool based on VRRP instance family. If you are using
	  unicast_peer, it is mandatory to use addresses of same family
	  as VRRP instance. You cant mix IPv4 and IPv6 addresses inside
	  same unicast_peer block.  If you need to make it that way, you
	  MUST create a VRRP instance per family, eg: one with native_ipv6
	  for v6 unicast_peer and another for v4 unicast_peer.
	* vrrp: extended unicast code to support IPv6 unicast_src_ip.
	  Add support to unicast IPv6 address for
	  {unicast,mcast}_src_ip keyword. vrrp instance saddr is now a
	  sockaddr_storage and src IPv6 address is set using cmsg ancillary
	  data pktinfo. TSource IP address selection is now generic and
	  can be IPv4 or IPv6.
	* vrrp: fix vrrp socket sync while leaving FAULT state.
	  Well, this is a very, VERY old bug here. while leaving FAULT
	  state VRRP framework refresh instance socket fd_in & fd_out
	  and synchronize all VRRP instance bound to the same socket.
	  The patch refresh socket, it also refresh fd hashing ! which
	  better for later fault handling :)
	* vrrp: Frank Baalbergen fix log-facility handling. log-facility
	  should be a required_argument
	* vrrp: Support xmit VRRP packets from base VMAC interface.
	  Here is a merge of patch from Oliver Smith. Thanks for your
	  job and idea in here Oliver. Comments from Olivier :

	  This provides a new option to use in conjunction with the VMAC
	  functionality which will result in VRRP advertisements being
	  sent and received over the underlying interface (and therefore
	  having the source MAC of that interface rather than the VMAC
	  device).

	  With this new functionality enabled, VRRP messages will not
	  affect the switch MAC address table since the non-unique VMAC
	  address is now used only for sending a gratuitous ARP, thereby
	  ensuring that in conditions of VRRP message loss, a probing
	  partner will not inadvertently take over traffic.

	  This also resolves issues where VRRP messages are not
	  successfully being seen on the VMAC interface as with the
	  new option, the underlying interface is also used to listen out
	  for VRRP messages.
	* getopt: Make some arguments required
	* vrrp: Frank Baalbergen add default case in getopt_long.
	  when starting keepalived with an option without an argument
	  that requires an argument keepalived should not be started.
	* vrrp: VMAC code cleanup and extensions.
	  Remastered VMAC code. Interface base_ifindex is set by default
	  to interface ifindex during netlink probe. VMAC interface
	  base_ifindex is now set during VMAC allocation uppon success
	  interface creation. Detect if virtual_router_id is declared
	  after use_mvac keyword is invoked. Add some more log while
	  setting up and removing VMAC interface.
	* vrrp: IPv4 & IPv6 multicast group tweaking.
	  Meno Abels extended vrrp framework to support customized
	  multicast addresses. The address could be set for ipv4 and
	  ipv6 in the global_defs config section using the keywords
	  vrrp_mcast_group4 and vrrp_mcast_group6.

	  There are some stupid switches which does a special processing
	  to 224.0.0.0/8 multicast packets which causes packets drop from
	  queue overflows in environments which creates 100 and more
	  multicast control plane packets a second.

2013-11-10  Alexandre Cassen  <acassen@linux-vs.org>
	* keepalived-1.2.9 released.
	* Alexey Andriyanov fixed inaccuracy in VS_ISEQ macro.
	* Alexey Andriyanov fixed hysteresis which could be >= quorum now.
	* Alexey Andriyanov extended checker framework so that status_code
	  and digest can be set together.
	* Alexey Andriyanov extended/fixed checker framework for better
	  SIGHUP support.
	* Jonas Johansson fixed VRRP sync group by sending prio 0 when
	  entering FAULT state. This fix will send prio 0 (VRRP_PRIO_STOP)
	  when the VRRP router transists from MASTER to FAULT state. This
	  will make a sync group leave the MASTER state more quickly by
	  notifying the backup router(s) instead of having them to wait
	  for time out.
	* Jonas Johansson extended VRRP VMAC interface flags (up/down
	  status) to follow base interface. When using a VMAC interface,
	  this fix will reflect the base interface flags, i.e. up/down
	  status, to the VMAC interface. This is useful when using sync
	  groups (in combination with VMAC) and a link for one of the
	  members in the MASTER sync group goes down. Before this fix,
	  this member will not detect the link fault, due to that the
	  VMAC interface always is UP regardless of the actual status of
	  the base interface, and the sync group will continue to be
	  MASTER as if nothing has happend. This fix will however reflect
	  the status of the base interface onto the VMAC interface, so if
	  the link goes down the member will transit to FAULT state, which
	  will make the sync group transit to BACKUP state.
	* Jonas Johansson fixed VRRP wrong interface flags corner case.
	  If a link event arrives between the initial scanning for
	  interfaces and configuration file parsing, the VRRP instance
	  will enter an unrecoverable state. This fix will update the
	  interface flags even when the interface exists, not only for
	  the inital scan.  Note that when all is up and running the link
	  events will be properly handled by netlink, so this fix only
	  fixes the special case when a link changes state during
	  initalization/configuration.
	* Jonas Johansson fixed VRRP to honor preempt_delay setting on
	  startup. If the preempt_delay is set we cannot yet transition
	  to master state. We must await the timeout of our preempt_delay.
	  The preemption delay is used when starting up, or rebooting, a
	  node which needs time to sort out its routing table (e.g., BGP
	  or OSPF) before it can assume the master role.
	* Jonas Johansson extended VRRP code for faster sync group
	  transition.
	* Jonas Johansson replaced popt with getopt. In a embedded
	  environment you might not want to have to add yet another
	  library dependency. This commit refactors parse_cmdline() to
	  use getopt_long() instead och popt.
	* EyckWigo proposed to increase defaut socket buf size to handle
	  env with lot of IP addresses, Default is now set to 64K on netlink
	  socket.
	* Guðmundur Bjarni Ólafsson fixed VRRP unicast code to allow
	  packet to be routed !
	* Guðmundur Bjarni Ólafsson fixed VRRP checksum before computation.
	  When running in unicast mode with multiple peers, the checksum
	  was being calculated into itself for consequent peers, causing
	  incorrect checksums.
	* Extended VRRP framework tweaking IPv6 VIP install by disabling
	  DAD algo and setting deprecated.
	  Lot of discussions have been made around those 2 topics. First
	  idea and initial patch where provided by Leo Baltus. This patch
	  fix the use case where VRRP VIPv6 are used in conjonction of IPVS
	  healthchecking. If deprecated flag is not set (which is the default
	  linux behaviour), then VRRP VIP can be used as source address of
	  healthcheking packet. Since this VIP address is also present, in
	  most use-cases, on realserver directly so return packets never reach
	  the healthchecker and hence no realserver was injected in IPVS table.
	  At the same time, I decided to merge Tore Anderson  suggestion of
	  disabling Duplicate Address Detection algorithm. Tore's arguments
	  are nice ! Thanks Tore : Using the nodad flag has the following
	  benefits:
	  1) The address becomes immediately usable after they're configured.
	  2) In the case of a temporary layer-2 / split-brain problem we can
	     avoid that the active VIP transitions into the dadfailed phase
	     and stays there forever - leaving us without service. HA/VRRP
	     setups have their own "DAD"-like functionality, so it's not
	     really needed from the IPv6 stack.

	  Acknowledgements to Mark Schouten and Frank Baalbergen for pushing
	  me by testing this features !

2013-09-05  Alexandre Cassen  <acassen@linux-vs.org>
	* keepalived-1.2.8 released.
	* Vincent Bernat fixed issue while pinging master agent.
	  The agent needs to be initialized to be able to change the
	  AgentX ping interval.
	* Revisited the whole code to use posix declaration style.
	* fixed some typos
	* Created CLI core framework.
	* Ryan O'Hara added option to prevent respawn of child process.
	  This patch adds a command-line option (--dont-respawn, -R) that
	  will prevent the child processes from respawning. When this
	  option is specified, if either the checker or vrrp child
	  processes exit the parent process will raise the SIGTERM signal
	  and exit.
	* Ryan O'Hara removed duplicate command-line option code.
	  patch removes unnecessary code to process command-line
	  options. All options can be processed with a single while loop
	  that calls poptGetNextOpt. This patch also adds code to check
	  for errors while processing options. Note that errors encountered
	  while processing command-line options are fatal.
	* Ryan O'Hara add support to usage generation by popt.
	  This patch uses the popt library to describe the command-line
	  options and print usage to stderr. This provides a more clear,
	  concise usage statement.
	* Ryan O'Hara and I updated keepalived man page.
	* Aleksei Ilin add flexible HTTP checker behaviour for HTTP GET
	  request's port settings. VirtualServer's port being specified
	  in HTTP GET request only if `VirtualHost` option is not defined,
	  otherwise used `VirtualHost` option itself.
	* Ryan O'Hara fixed pointer arithmetic for VRRP packet.
	  When using IPSEC AH authentication, the pointer arithmetic used
	  to get the location of the VRRP packet is incorrect. The address
	  of the IPSEC header must be cast as (char *) in order to get
	  correct address of the VRRP packet. Without this patch,
	  vrrp_in_chk() will fail to verify incoming VRRP packets when
	  IPSEC AH is enabled.
	* Ryan O'Hara fixed issue while loading SSL certificate.
	  This patch fixes a problem where keepalived will attempt to
	  load an SSL keyfile as a certificate, resulting in failure to
	  initialize SSL context.
	* Ryan O'Hara refreshed GPLv2 license with last FSF file.
	* junpei-yoshino fixed configure.in. Library crypt is needed.
	* Boon Ang fixed comparison of primary IP addresses.
	  If a router in the master state receives an advertisement
	  with priority equal to the local priority, it must also
	  compare the primary IP addresses (RFC 3768, section 6.4.3).
	  The code to handle this was comparing two IP addresses with
	  different byte-ordering, resulting in multiple routers in
	  the master state. This patches resolves the problem by
	  coverting the local primary IP address to network byte order
	  for the comparison.
	* Henrique Mecking fixed memory leak in libipvs
	* Robert James Hernandez fixed RETVAL by setting RETVAL for
	  status instead keeping RETVAL set to default of 0
	* Robert James Hernandez fixed RETVAL by setting RETVAL for
	  catch all and so that it exits like all other matches in
	  the case
	* Jan Pokorný fixed genhash to ensure CLRF{2} HTML body
	  separator won't slip.
	* Jan Pokorný extended genhash. Generalize the hash algoi
	  parts, add SHA1.
	  This patch adds support for hash algo suite extension
	  with SHA1 being a first one to be available together with
	  a default MD5.  The remaining change on the health-checker
	  subsystem side is to make analogous modifications and to teach
	  it to recognize the intended hash algorithm based on the length
	  of the digest (provided that extra care is taken that no two
	  algorithms will ever alias in this regard).  Also the test
	  script for genhash was extended to conditionally use SHA1.
	* Jan Pokorný cleaned up genhash code.
	  Access to the hash-specific context was simplified as I've
	  now checked some C guarantees regarding union/it's members
	  initial address vs. aligning so now extra inlined accessor
	  function is needed.  This simplified the code a bit.
	  Also now the hash-specific object is directly pointed to by
	  SOCK object instead of carrying just the index to the table of
	  hashes and doing the respective access via a global again and
	  again.  Next, I've concentrated some hash-related declarations
	  to the new hash.h file.  This was mostly motivated by a need to
	  break the circular include dependency that have arisen. As a
	  consequence, part of the recent clutter I brought in was removed
	  again. Most of FEAT_SHA1 conditional compilation is here.
	  Previously separated table in main carrying the hash IDs to be
	  printed in the help screen was merged into the table carrying all
	  the other necessary information about the particular hashes.
	* vrrp: Remi Gacogne fixed invalid use of sizeof.
	* Pasi Kärkkäinen Add To header for SMTP alerts.
	* vrrp: Robert Sander add IPv6 support for virtual_routes and
	  static_routes.
	* Erik de Groot add support to LVS One-Packet Scheduling
	  (known as OPS). Typically RADIUS traffic comes from a limited
	  amount of clients and thus you have a very limited range of IP
	  tuples in action which will never expire. Issue with Keepalived
	  without this patch is that, although it correctly re-assigns
	  traffic when a real server dies, it will never re-assign traffic
	  back to the real server when it is restored. This is because
	  LVS creates virtual connections, for each IP tuple, that will
	  never time out as the clients keep sending traffic to the server.
	  With this patch is is possible to enable OPS for UDP virtual
	  servers which means LVS does not create virtual connections and
	  takes a new loadbalancing decision for each UDP packet. The
	  result is that a restored server now gets RADIUS traffic as
	  soon as LVS has taken it it back into the server pool.
	* Willy Tarreau and Ryan O'Hara add the ability to use VRRP over
	  unicast. Unicast IP addresses may be specified for each VRRP
	  instance with the 'unicast_peer' configuration keyword. When
	  a VRRP instance has one or more unicast IP address defined,
	  VRRP advertisements will be sent to each of those addresses.
	  Unicast IP addresses may be either IPv4 or IPv6.
	  If you are planing to use this option, ensure every ip
	  addresses present in unicast_peer configuration block do not
	  belong to the same router/box. Otherwise it will generate
	  duplicate packet at reception point.

2012-08-29  Alexandre Cassen  <acassen@linux-vs.org>
	* keepalived-1.2.7 released.
	* vrrp: fix issue in while using vrrp_script.
	  Previous patch introduced by Ryan O'Hara about removing
	  shadow declaration was kind of too much hunting.
	  Removing element e in this block simply create inconsitency
	  in upper list walk. So resurected element declaration with e2.
	* snmp: Mikhail Gaydamaka extended MIB and both vrrp and check
	  frameworkds to support routerId to var bind.
	* snmp: Mikhail Gaydamaka fixed oid for vrrpSyncGroupStateChange
	  var bind.
	* some cosmetics again and again.

2012-08-20  Alexandre Cassen  <acassen@linux-vs.org>
	* keepalived-1.2.6 released.
	* Rename global config data variable 'global_data'.
	  From Ryan O'Hara :
	  This patch renames the global configuration data
	  variable from 'data' to 'global_data'. Three reasons for
	  renaming this varibale:
	  - Fixes shadow declaration of 'data' in several locations.
	  - Is more consistent with other global data variables
	    (ie. vrrp_data, check_data).
	  - Functions like free_global_data and dump_global_data were
	    ignoring conf_data_t argument and using global variable
	    instead.
	* Ryan O'Hara: Fix shadow declaration of 'vrrp_data' variable.
	* Ryan O'Hara: Fix shadow declaration of 'check_data' variable.
	* Ryan O'Hara: Remove shadow declaration of 'element e' in
	  vrrp_init_state.
	* check: Avoid the use of kernel defines in libipvs userland
	  prototypes.
	* vrrp: Correctly handle macvlan interface when config file is
	  re-loaded. From Bob Gilligan :
	  Testing with the 1.2.0 branch, bring keepalived up with a
	  vrrp_instance that is configured with use_vmac.  Then delete
	  that vrrp_instance from the config file.  Then tell keepalived
	  to re-read its config file with SIGHUP.  The vrrp_instance will
	  be stopped, but the macvlan interface will remain.  The obvious
	  fix would be to add code to call netlink_link_del_vmac() in
	  clear_diff_vrrp().  There's one problem with that: the code
	  needs the ifindex of the macvlan interface to delete it, but
	  that resides in the interface structure that was freed earlier
	  in the reload process.  My fix is to add a field to the
	  vrrp_rt struct to remember the macvlan ifindex.  This patch
	  addresses this problem plus two others that can occur in
	  reloading the config file:  1) If the vrrp_instance
	  configuration is kept, but the use_vmac entry is removed, the
	  macvlan interface will not be deleted; 2) If a vrrp_instance
	  with use_vmac is left unchanged, the code will attempt to
	  re-create the macvlan interface, but this will fail and the
	  program will end up not using the macvlan interface.
	* vrrp: VRRP should notify other routers before it does any
	  action that effects traffic flow. From John Southworth:
	  Move the shutdown_vrrp_instances code to before the deletion
	  of sock_pool. Move sending priority 0 adverts to before address
	  removal occurs
	* vrrp: From John Southworth: Stop timers before shutting down
	  vrrp instances. This is to avoid a possible condition where
	  a priority 0 advertisement is sent and before the master
	  thread is killed another advertisement can be generated and sent.
	* vrrp: Change when socket fd's are freed.
	  From John Southworth:
	  Priority 0 advertisements were not being sent as desired on
	  config reload. This was causing long delays on manually failed
	  over instances. The socket pool was being freed too early, as a
	  result the file descriptor for the socket was no longer valid at
	  the time the priority 0 advertisment was attempted.
	* vrrp: Added a separate timeout parameter for vrrp_script checks
	  From Jonathan Harden:
	  I've added a timeout parameter to the vrrp check scripts which
	  allow you to have the check timeout different to the interval.
	  When no timeout has been specified the interval is used (which
	  mimics the current behaviour).  To explain the reasoning: We
	  wanted to have check scripts time out faster than our check
	  interval. Doing the check we need to perform is a little load
	  intensive and so we don't want to perform it every few seconds.
	  With this patch we set an interval of 60 seconds but a timeout
	  of 5 seconds (if the check takes more than a few seconds then
	  the service is not working correctly).
	* Extended vector lib for futur work
	* some cosmetics.

2012-08-13  Alexandre Cassen  <acassen@linux-vs.org>
	* keepalived-1.2.5 released.
	* Merge SNMP support from Vincent Bernat.
	* SNMP is not compiled nor activated by default.
	* Updated autoconf script
	* Created Keepalived MIB
	* Integration of NetSNMP into main scheduling loop
	* vrrp: Most internal data can be queried with SNMP.
	* check: Most internal values can be queried using SNMP.
	  The main exception is the ability to query checkers
	  which is not present.
	* check: SNMP support for IPVS stats. IPVS stats are
	  exported with SNMP. A cache is used to avoid to query
	  the kernel too much.
	* Created core framework for SNMP trap
	* vrrp: SNMP traps are sent when instance state changes
	  and when sync group state changes
	* check: SNMP traprs are sent when real server state changes
	  and when virtual server quorum state changes
	* vrrp: add support to write/update operations from SNMP.
	  Write/update support is available for changing the base priority
	  and for changing instance preemption.
	* check: add support to write/update operations from SNMP.
	  Write support is available for changing the weight of a real
	  server.
	* workaround for AgentX ping blocking Keepalived. When establishing
	  AgentX session with the master agent, we setup low timeout and
	  retries values. If the master agent is blocked, we will wait for
	  less than 1 second for them and therefore, there will be no
	  disruption for VRRP.
	* Copyright update
	* some cosmetics.

2012-07-27  Alexandre Cassen  <acassen@linux-vs.org>
	* keepalived-1.2.4 released.
	* Please look at git repo for credits.
	* remove CR from manpage
	* check: fix pid display in syslog messages
	* vrrp: better documentation of the limitation on password
	  length
	* cosmetics to be pleasant with GCC4
	* Update autoconf script to properly detect VRRP VMAC
	  support
	* security: Fix exploitable issue in sighandler !
	* Add datarootdir to Makefile.in files.
	* Fix logging to console.
	* Remove newlines from log_message calls.

2012-07-13  Alexandre Cassen  <acassen@linux-vs.org>
	* keepalived-1.2.3 released.
	* Please look at git repo for credits.
	* VRRP : allow group to use priority with 'global_tracking'
	  group keyword
	* VRRP : Adjust TOS values. The TOS value used by other
	  vendors is ip precedence 6, so change that. Use socket
	  priority option to force packets into band 0 of pfifo_fast.
	* VRRP : Fix sync-group thrashing.The sync group implementation
	  was not very robust. If one synced instance lost communication
	  without going to fault state then all synced intances would
	  transition to master. Following this all instances would
	  transition back to backup because they heard higher priority
	  advertisements. This thrashing would continue indefinitely.
	  To fix this the sync-group code was made to prefer backup state.
	  That is, the sync-groups don't sync to master state unless
	  every instance wants to be master.
	* VRRP : Fix dst lladdr in IPv6 Unsollicited NA.
	* VRRP : fix pid display in syslog messages.
	* Fix configure script to correctly identify kernel version.
	* check : handle unspecified sockaddr_storage when comparing
	* VRRP : ensure VRRP script interval and GARP delay is not 0.
	* check: ensure non 0 default values for timeouts.
	* VRRP : Fix priority not changing on reload.
	* check : Fix IPv4 address comparison routine.
	* Don't use bind() with AF_UNSPEC.
	* check : enable the use of fwmark with IPv6 virtual servers.
	* Fix modprobe arguments.
	* Fix double ntohs() in SMTP checker.
	* Pretty-print IP:port as [%s]:%d.
	* check : keep retry in case of early TCP failures in checks.
	* when specifying an IPv6 range, range is hexadecimal value.
	* Only define kernel types for ip_vs.h header to avoid problems
	  when loading other headers.
	* When respawning VRRP or check process, use LOG_ALERT.
	* Do not set reload flag in the main process.
	* Set correct rights on PID file.
	* fix 'gratuitous' typos.
	* ipvs: don't include linux/types.h or asm/types.h.
	* configure: check for nl_socket_modify_cb for libnl.
	* configure: don't check for IPVS support with kernel 2.6.x.
	* VRRP : On shutdown, release sockets later to be able to send
	  shutdown packet.
	* fix documentation on linkbeat_use_polling keyword.
	* Fix a typo for healthchecker.
	* fix syslog message if bogous vrrp packet (wrong auth type)
	  received.
	* manpage update.

2011-01-09  Alexandre Cassen  <acassen@linux-vs.org>
	* keepalived-1.2.2 released.
	* IPv6 : extended autoconf script to support libnl detection.
		 IPv6 IPVS kernel subsystem is reachable through
		 generic netlink configuration interface.
	* IPv6 : Enhanced libipvs-2.6 to support generic netlink
		 configuration interface. If generic netlink is
		 available with kernel then it will be the
		 prefered path to configure IPVS.
	* IPv6 : Enhanced the whole checker API to use
		 sockaddr_storage.
	* IPv6 : Enhanced the whole core framework to use
		 sockaddr_storage.
	* IPv6 : Enhanced all checkers to use sockaddr_storage.
	* fixed a long time pending issue in all checkers. If
	  first connection attempt to remote peer was failing
	  no more check was performed to service... Up on error
	  connecting remote peer simply register a new timer for
	  next check. This is specially needed in IPv6 context
	  where a unreachable host can be reached at delayed time.
	* code clean-up: revisited the code to use more POSIX
	  compliant declaration. thread typedef to use thread_t
	  instead. revisisted checker framework to use POSIX typdef
	  declaration.

2010-12-08  Alexandre Cassen  <acassen@linux-vs.org>
	* keepalived-1.2.1 released.
	* Vincent Bernat <bernat <at> luffy.cx>:
	  VRRP: Fix incorrect computation for packet size
	* Vincent Bernat <bernat <at> luffy.cx>:
	  VRRP: handle passwords up to 8 characters
	* Vincent Bernat <bernat <at> luffy.cx>:
	  When updating weight, check quorum state.
	  MISC check can update the weight of a real server. This
	  can lead to a change in quorum state.
	  We factor out quorum handling from perform_svr_state()
	  into a new function update_quorum_state() that will check if
	  the quorum state changed and if yes, update sorry server status,
	  exec quorum commands and add back or remove alive real servers
	  (with existing function perform_quorum_state()).
	  This patch is mostly cut'n'paste and adding a call to
	  update_quorum_state() in update_svr_wgt(). We also make
	  perform_svr_state() and update_quorum_state() almost symmetric.
	* Vincent Bernat <bernat <at> luffy.cx>:
	  Fix an infinite loop in master transition with sync groups.
	  This patch is from Arjan Filius. See:
	  http://marc.info/?l=keepalived-devel&m=128212278218825&w=2
	  When transitioning to master state, keepalived might try to
	  force transition to master state of other VRRP instances into
	  the same group before their transition is complete. This leads
	  to an infinite loop with huge VRRP trafic.
	* Vincent Bernat <bernat <at> luffy.cx>:
	  VRRP : Use VRRP_PRIO_DFL instead of 100 for default priority.
	* Vincent Bernat <bernat <at> luffy.cx>:
	  Use netpacket/packet.h instead of linux/if_packet.h to get
	  sockaddr_ll.
	  linux/if_packet.h pulls linux/types.h that should not be used
	  by a userland program since types defined here can conflict
	  with stdint.h. We use netpacket/packet.h which is a GNU LibC
	  header.
	* Vincent Bernat <bernat <at> luffy.cx>:
	  Keep current weight on reload when initial weight is not
	  altered.
	  Weight can be changed by MISC_CHECK when using dynamic option.
	  In case of reload, the change is lost until the script runs
	  again. We record the initial weight in a separate variable and
	  use it to check if a real server has changed instead of using
	  the actual weight.
	* Vincent Bernat <bernat <at> luffy.cx>:
	  VRRP : disabled scripts and initially good scripts should be
	  considered as OK.
	  When a script is not weighted, its failure will lead to a
	  failure of the associated VRRP instance. However, disabled
	  script and scripts that are initially good (after a reload)
	  should be considered as successful and not make the instance
	  fail.  Moreover, a disabled script should not be used when
	  computing script weights.
	* Vincent Bernat <bernat <at> luffy.cx>:
	  VRRP : more informative message when disabling a script due
	  to use of weights.
	  When using a weight for a tracked script, the script is
	  disabled.  However, the warning message said that the weight
	  was ignored. We change the message to tell that the script is
	  ignored. Moreover, we don't change its weight since it can be
	  used in another instance, not in a SYNC group.
	* Vincent Bernat <bernat <at> luffy.cx>:
	  check : include missing virtual server group name in a log
	  message
	* Vincent Bernat <bernat <at> luffy.cx>:
	  configure: add a check for ETHERTYPE_IPV6.
	  ETHERTYPE_IPV6 defined in net/ethernet.h is pretty recent.
	  If absent, we hard-code the value into CFLAGS. This patch
	  requires regeneration of configure.
	* Vincent Bernat <bernat <at> luffy.cx>:
	  check : update server weight in IPVS only if server is alive
	  and in the pool.
	  With inhibit_on_failure, a server can be in the pool and not
	  alive. We don't want to set the weight of an inhibited server
	  or a server in a virtual server whose qorum is not met yet.
	* Vincent Bernat <bernat <at> luffy.cx>:
	  check: really add back inhibited server when quorum is gained
	  A previous change contained an erroneous check to add back
	  alive servers when quorum state was gained. This check was
	  incompatible with inhibit_on_failure. When servers were added
	  back in the pool, the weight was not updated accordingly.
	* Vincent Bernat <bernat <at> luffy.cx>:
	  check : update server weight despite quorum when no sorry
	  server.
	  In absence of a sorry server, the logic is to not use quorum
	  except to run commands when quorum is gained or lost. This
	  means that if a MISC check modifies the weight of a server
	  and there is no sorry server, we do not consider quorum.

2010-05-31  Alexandre Cassen  <acassen@linux-vs.org>
	* Branch 1.2.0 created. This branch will host all new
	  developments on Keepalived. New code will be added
	  in here only.
	* VRRP : Add support to IPv6 protocol. The global framework
	  has been extended to support this branch new family !
	* VRRP : Implement IPv6 Neighbour Discovery protocol (NDISC).
	  In IPv6 gratuitous ARP doesnt exist since ARP is IPv4 only.
	  NDISC can provide the same feature by sending so called
	  Unsolicited Neighbour Advertisement. A node can send such a
	  protocol datagram in order to (unreliable) propagate new
	  information quickly (rfc4861.4.4). NDISC build an ICMPv6
	  message with taget link-layer address option, this option is
	  set icmp6_override flag to indicate that advertisement should
	  override an existing cache entry and update the cached
	  link-layer.
	* VRRP : Extend ip address framework to be IPv4 and IPv6
	  independant. An ip address, as defined in framework, is
	  now {IPv4,broadcast} or {IPv6}. Use struct ifaddrmsg to
	  store and prepare netlink related operation. This clean-
	  -up the code.
	* VRRP : Extend parser to support IPv6 declarations. IPv6
	  and IPv4 addresses can be configured inside the same
	  configuration block (eg: virtual_ipaddress or
	  virtual_ipaddress_excluded). An instance can run IPv4 and
	  IPv6 addresses at a time, this can be useful in dual-stack
	  env (since this will become certainly the most common use
	  case in the next years).
	* VRRP : Extend netlink framwork to support IPv6 addresses
	  interactions (reflection/addition/deletion).
	* VRRP : Extend finite state machine support IPv4 & IPv6
	  at a time.
	* VRRP : Extend protocol helpers to support IPv6 multicast
	  related. AF_INET6 SOCK_RAW tweaking it done through
	  socket API instead of PF_PACKET header building... This
	  makes code cleaner.
	* VRRP : Set default VRRP instance protocol to be IPv4.
	  you can use configuration keyword "native_ipv6" inside
	  vrrp_instance configuration block to specify that you
	  want to use IPv6 for VRRP multicasting protocol instead.
	* VRRP : Extend socket option related helpers to support
	  IPv6 specifics.
	* VRRP : Extend protocol scheduler and dispatcher to
	  support IPv6.
	* VRRP : Extend socket pool to keep track of socket
	  family.
	* VRRP : Cleanup protocol offset pointer by removing
	  duplication code...
	* VRRP : some code clean-up...

2010-05-06  Alexandre Cassen  <acassen@linux-vs.org>
	* keepalived-1.1.20 released.
	* Vincent Bernat <bernat <at> luffy.cx> extended ip/route
	  framework to be able to add route or ip address if they
	  already exist.
	* Vincent Bernat <bernat <at> luffy.cx> fixed broadcast
	  address display.
	* Vincent Bernat <bernat <at> luffy.cx> extended genhash to
	  display an error when giving an incorrect IP address.
	* Vincent Bernat <bernat <at> luffy.cx>: When parsing
	  "blackhole" route, also parse IP mask.
	* Vincent Bernat <bernat <at> luffy.cx>:
	  On reload, destroy signal pipes before recreating them.
	* Vincent Bernat <bernat <at> luffy.cx>:
	  Fix SMTP checker adding himself repeatedly in the list of
	  failed checkers.
	* Vincent Bernat <bernat <at> luffy.cx>:
	  Handle non-existant default interface in VIP definition.
	* Vincent Bernat <bernat <at> luffy.cx>:
	  Remove alive real servers when quorum is lost.
	* Vincent Bernat <bernat <at> luffy.cx>:
	  Fix a segfault when a virtual_server is empty.
	* Vincent Bernat <bernat <at> luffy.cx>:
	  Add real servers to new member of a virtual server group
	  on reload.
	* Vincent Bernat <bernat <at> luffy.cx>:
	  Keep previous effective VRRP priority on reload.
	* Vincent Bernat <bernat <at> luffy.cx>:
	  Fix VRRP script not running any more after reload.
	* Vincent Bernat <bernat <at> luffy.cx>:
	  On reload, keep status for all VRRP scripts.
	* Removed IPVS Kernel 2.2 support

2009-10-01  Alexandre Cassen  <acassen@linux-vs.org>
	* keepalived-1.1.19 released.
	* Cosmetics changes.
	* Vincent Bernat <bernat <at> luffy.cx> fix a segfault
	  when there is no real server for a virtual server.
	* Vincent Bernat <bernat <at> luffy.cx>, Willy Tarreau
	  and I finally fixed SIGCHLD handling upon reload.
	* Vincent Bernat <bernat <at> luffy.cx> fix VS_ISEQ macro.
	* VRRP : Kimitoshi Takahashi <ktaka <at> clustcom.com>
	  fixed nopreempt from FAULT state. The owner of higher
	  priority in FAULT state shouldn't preempt current MASTER
	  when it's recovering, if the nopreempt option is set.

2009-09-24  Alexandre Cassen  <acassen@linux-vs.org>
	* keepalived-1.1.18 released.
	* Fixed compilation warnings
	* Updated autoconf kernel version detection. Created a new
	  configuration option to force kernel versioni selection.
	  This option can be useful for crosscompilation:
	  --with-kernel-version={2.2|2.4|2.6}
	* Updated media link failure detection strategy. Kernel
	  linkwatch has been around for long time so set it as
	  default strategy. Alternatively you can choose to use
	  MII BSMR polling strategy by adding new keyword
	  'linkbeat_use_polling' in your configuration file.
	* Vincent Bernat <bernat <at> luffy.cx> fixed ip_vs.h includes.
	* Removed vrrp_running and check_running test since it is
	  already performed by keepalived_running.
	* Properly handle father pidfile handling.
	* fixed reload handler to properly print out PID.
	* Willy and I fixed a signal handling issue while reloading
	  daemon. A dereferencing master thread issue leading to a
	  segfault, so that reload was seen as a restart because it
	  was respawned by keepalived father process.
	* Willy fixed a missing UNSET_RELOAD declaration leading to
	  a potential infinite loop while performing reload.
	* Vincent Bernat <bernat <at> luffy.cx> fixed initial value
	  of quorum state on startup and reload. Fixed sorry server
	  removal to consider quorum state.
	* VRRP : Add missing notify calls while entering FAULT state.
	* VRRP : Willy added support to delayed script check launch
	  (up and down). It defines "rise" and "fall" keywords. "fall"
	  defines the required number of failures to switch in KO mode,
	  "rise" defines the number of sucesses to switch in OK mode.
	* VRRP : Fixed an IP_DROP_MEMBERSHIP issue while performing
	  reload. vrrp socket pool is released at first.

2009-03-05  Alexandre Cassen  <acassen@linux-vs.org>
	* keepalived-1.1.17 released.
	* Fixed low-level scheduler timer computation to take care to
	  monothonic computation. Select returns if timer is null!
	* VRRP : Fixed vrrp script initialization to use event thread
	  instead of timer thread so that script no longer need to
	  wait until first polling timer fired.
	* VRRP : Willy and I fixed MII media link failure detection
	  to test SIOCGMIIREG call before fetching BMSR.
	* VRRP : Resurected VRRP_STATE_GOTO_FAULT. This state is
	  really needed to speed-up convergence and prevent against
	  any issue while using vrrp_sync_group.

2009-02-15  Alexandre Cassen  <acassen@linux-vs.org>
	* keepalived-1.1.16 released.
	* Code clean-up.
	* Stefan Rompf, <stefan@loplof.de> extended scheduler to
	  synchronize signal handling by sending the signal number through
	  a self pipe, making signals select()able. Child reaping has been
	  moved to a simple signal synchronous signal handler. Signal
	  shutdown handling has been centralized.
	* Denis Ovsienko, <pilot@etcnet.org> extended healthchecker
	  framework to support alpha/omega design. It provides virtual
	  service control in a more fine-graned maner. You may have a
	  look to the SYNOPSIS file to have full picture on configation.
	  It addresses the following issues :
	  - A virtual service is considered up even with an empty RS pool.
	  - There is no reliable mean to avoid service regression, when
	    the server pool becomes too small.
	  - There is no mean to escalate any of the above fault/recovery
	    events.
	  - Real servers are assumed alive initially. This leads to
	    unnecessary state flap on keepalived start.
	  - notify_down isn't executed for working real servers on
	    keepalived shutdown.
	  - There is no reliable mean to handle keepalived stop to move
	    the virtual service over another load balancer.
	* Stephan Mayr, <Mayr.Stefan@swm.de> fixed default value for
	  checker loop... a missing TIMER_HZ.
	* Merge keepalived.init.suse.
	* Robin Garner, <robin.garner@scu.edu.au> added support to
	  --log-console facility.
	* Tobias Klausmann, <klausman@schwarzvogel.de> fixed an openfile
	  leak while performing reload.
	* Leo Baltus, <Leo.Baltus@omroep.nl> extended pidfile handling
	  to allow keepalived to start using configurated pidfile.
	* VRRP : Siim Poder, <siim@p6drad-teel.net> fixed IPSEC AH auth
	  to skip IPv4 id field of zero. If zeroed kernel will fill it
	  and lead to an unwanted protocol re-election.
	* VRRP : Siim Poder, <siim@p6drad-teel.net> fixed reloading issue.
	  New ip addresses are added (from configuration). State is kept
	  instead of starting from whatever is in configuration file.
	  If prios are changed in such a way, state change can occur after
	  reload.
	* VRRP : Vincent Bernat, <bernat@luffy.cx> extended virtual_route
	  to support virtual "black hole" route as well as multihop route.
	* VRRP : Stig Thormodsrud, <stig@vyatta.com> fixed a crash while
	  using virtual_router_id set to 255.
	* VRRP: Jon DeVree, <jadevree@arbor.net> fixed arp handling to
	  to initialize the target hardware address, using 0xff as found
	  in arping. Let scripts work without dealing with weight, if the
	  script fails, VRRP fails.
	* VRRP : Pierre-Yves Ritschard, <pierre-yves@spootnik.org> removed
	  the GOTO_FAULT state from FSM.
	* VRRP : Willy Tarreau, <w@1wt.eu> fixed link detection handling
	  to support right ioctl values for recent kernel ! It can lead
	  to issue while running instance on a bonding interface.
	* VRRP : Willy Tarreau, <w@1wt.eu> extended scheduler to catch
	  time drift. It implements an internal monotonic clock. It
	  maintains an offset between sysclock and monotonic clock, if
	  computed time if anterior to monotonic time then just update
	  offset. If time computed if fare away into the future then
	  limit delay and recompute offset.
	* VRRP : Willy Tarreau, <w@1wt.eu> fixed autoconf issues.

2007-09-15  Alexandre Cassen  <acassen@linux-vs.org>
	* keepalived-1.1.15 released.
	* Matthias Saou, <matthias at rpmforge.net> fixed genhash
	  Makefile for man page installation.
	* Casey Zacek, <keepalived at bogleg.org> provided a patch
	  to check_http to remove buffer minimization while processing
	  stream. It appears some webserver cause healthchecker crash.
	* Chris Marchesi, <chris.marchesi at canadawebhosting.com> provided
	  a patch for better handling of SSL handshake errors.
	* Shinji Tanaka, <stanaka at hatena.ne.jp> fixed parser "include"
	  directive to support declaration inside configuration directives,
	  like including file inside vrrp_instance declaration.
	* Andreas Kotes, <count at flatline.de> fixed HTTP healthchecker
	  while handling MD5SUM result. It appears checker never removed
	  realserver on MD5SUM mismatch !!! whats that crap.
	* VRRP : Willy Tarreau, <w at 1wt.eu> fixed a missing notifications
	  upon transition from fault to backup.
	* VRRP : Add support to route metric in virtual_routes definition.

2007-09-13  Alexandre Cassen  <acassen@linux-vs.org>
	* keepalived-1.1.14 released.
	* Shinji Tanaka, <stanaka at hatena.ne.jp> extended parsing
	  framework to support "include" directives. For more
	  informations and documentation please refer to Shinji
	  website :
	    http://misccs.dyndns.org/index.php?keepalived%20include%20patch
	* Tobias Klausmann, <klausman at schwarzvogel.de> add error loggin
	  while parsing configuration file.
	* Merged patches from rpmforge.net on Makefile and redhat specfile.
	* Create a goodies directory to store nice scripts received from
	  users. Add Steve Milton (milton AT isomedia.com) arpreset script
	  to delete a single ARP entry from a CISCO router.
	* VRRP : David Woodhouse, <dwmw2 at redhat.com> fixed vrrp_arp
	  includes.
	* VRRP : Pierre-Yves Ritschard, <pyr at spootnik.org> fixed negative
	  weights in script.
	* VRRP : Michael Smith, <msmith at cbnco.com> extended
	  virtual_ipaddress setting to support Old-style Linux interface
	  aliases like eth0:1.
	* VRRP : Ward Wouts, <ward.wouts at gmail.com> add support to
	  vrrp_script logging.

2006-10-11  Alexandre Cassen  <acassen@linux-vs.org>
	* keepalived-1.1.13 released.
	* VRRP : Added a new notify script to be launch during vrrp
	  instances shutdown. This new notify hook is configured
	  using notify_stop keyword inside vrrp_instance block.
	* VRRP : Willy Tarreau <w at 1wt.eu> fixed an errno issue in
	  thread_fetch(), errno is lost during set_time_now(). This
	  patch saves it across the call to set_time_now() in order
	  to get the valid error.
	* VRRP : Willy Tarreau <w at 1wt.eu> extended timer framework
	  to save errno in timer_now() and set_time_now() just in
	  case other functions do not expect these functions to modify
	  it. This is a safer approach than the initial patch to
	  thread_fetch(), while still compatible.
	* VRRP : Willy Tarreau <w at 1wt.eu> fixed an FSM silent issue.
	  By default, the VRRP daemon stops sending during new MASTER
	  elections. This causes 3 to 4 seconds of silence depending on
	  the local priority, and sometimes causes flapping when the
	  differences in priorities are very low, due to the kernel timer's
	  resolution : sometimes, the old master receives a first
	  advertisement, enters backup, waits 3 seconds, sees nothing and
	  finally becomes master again, which forces a new reelection on
	  the other one.
	* VRRP : Willy Tarreau <w at 1wt.eu> extended VRRP framework to
	  support floating priority. Replace the priority in each
	  vrrp_instance with a base priority and an effective priority,
	  to prepare the support for floating priorities. The configuration
	  sets the base_priority, and all comparisons use the new
	  effective_priority value. This one is computed in the
	  vrrp_update_priority() thread by adding an offset to base_priority,
	  based on the result of various checks.
	* VRRP : Willy Tarreau <w at 1wt.eu> extended notify script to add
	  the priority in "$4" when calling a notify script. This is
	  important in labs and datacenters when systems can display the
	  priority on a front LCD, because it allows workers to carefully
	  operate without causing unexpected reelections.
	* VRRP : Willy Tarreau <w at 1wt.eu> extended interface tracking
	  framework to let interface tracking change the priority by adding
	  a "weight" parameter. If the weight is positive, it will be added
	  to the priority when the interface is UP. If the weight is negative,
	  it will be subtracted from the priority when the interface is down.
	  If the weight is zero (default), a down interface will switch the
	  instance to the FAULT state.
	* VRRP : Willy Tarreau <w at 1wt.eu> added a new "vrrp_script" section
	  to monitor local processes or do any type of local processing to
	  decide whether the machine is in good enough health to be elected
	  as master. A same script will be run once for all instances which
	  monitor it. If no instance use it, it will not be run, so that it's
	  safe to declare a lot of useful scripts. A weight is associated to
	  the script result. If the weight is positive, it will be added to
	  the priority when the result is OK (exit 0). If the weight is
	  negative, it will be subtracted from the priority when the result
	  is KO (exit != 0). If the weight is zero, the script will not be
	  monitored. The default value is 2.
	* VRRP : Willy Tarreau <w at 1wt.eu> extended vrrp scheduler so that
	  when a VRRP is part of a SYNC group, it must not use floating
	  priorities, otherwise this may lead to infinite re-election after
	  every advertisement because some VRRPs will announce higher prios
	  than the peer, while others will announce lower prios. The solution
	  is to set all weights to 0 to enable standard interface tracking,
	  and to disable the update prio thread if VRRP SYNC is enabled on a
	  VRRP.
	* VRRP : Willy Tarreau <w at 1wt.eu> added some documentation and
	  examples for the brand new VRRP tracking mechanisms.
	* VRRP : Ranko Zivojnovic, <ranko at spidernet.net> fixed vrrp
	  scheduler to execute notify* scripts in transition from the
	  failed state to the backup state.
	* Nick Couchman, <nick.couchman at seakr.com>, added support for
	  real server upper and lower thresholds.  This allows you to set
	  a minimum and maximum number of connections to each real server
	  using the "uthreshold" (maximum) and "lthreshold" (minimum)
	  options in the real_server section of the configuration file.
	* Chris Caputo, <ccaputo at alt.net> extended autoconf script
	  to support recent move of UTS_RELEASE from linux/version.h to
	  linux/utsrelease.h.
	* Chris Caputo, <ccaputo at alt.net> extended ipvswrapper 2.4
	  code to support misc_dynamic weight.

2006-03-09  Alexandre Cassen  <acassen@linux-vs.org>
	* keepalived-1.1.12 released.
	* VRRP : Christophe Varoqui, <Christophe.Varoqui@free.fr> extended
	  VRRP framework to use virtual_router_id as syncid in LVS mcast
	  datagram while using LVS syncd in VRRP instance.
	* Kevin Lindsay, <kevinl@netnation.com> and Christophe Varoqui,
	  <Christophe.Varoqui@free.fr> fixed SSL checker to properly
	  use openssl when dealing with asynchronous stream handling.
	  Kevin fixed asynchronous handling during connection stage
	  while Christophe fixed stream handling after connection stage.
	* Kjetil Torgrim Homme, <kjetilho@ifi.uio.no> extended keepalived
	  spec file to cleanly compile on RedHat enterprise 3 and 4.
	* Heinz Knutzen, <Heinz.Knutzen@dataport.de> fixed SMTP checker
	  to overwrite default_host while parsing configuration file.
	  A SMTP_CHECK without a "host" section should use the ip of the
	  current real server as default.

2005-03-01  Alexandre Cassen  <acassen@linux-vs.org>
	* keepalived-1.1.11 released.
	* Asier Llano Palacios, <a.llano@usyscom.com> extended
	  autoconf script to support cross-compilation.
	* Kevin Lindsay, <kevinl@netnation.com> and I fixed a
	  missing bitwise negation while removing signal from
	  global signal mask. Set this operation before handler
	  is called. This assume that bitwise negation is an
	  atomic code generated from compiler. Since gcc 3.3
	  this is true.
	* VRRP : extended ipaddress and iproutes code to return
	  if vip or vroutes is referencing an unknown interface.

2005-02-15  Alexandre Cassen  <acassen@linux-vs.org>
	* keepalived-1.1.10 released.
	* VRRP : While restoring interface, release iproutes
	  before ipaddresses. Routing daemons needs that order
	  for netlink reflection channel.
	* VRRP : Bin Guo, <bguo@bluesocket.com> fixed a memory
	  leak while calling script_open.
	* Kevin Lindsay, <kevinl@netnation.com> fixed some buffer
	  overruns, NULL pointer and dangling pointer references.
	* Kevin Lindsay, <kevinl@netnation.com> redisigned signal
	  handling. When a signal occurs, a global signal_mask is
	  modified. In the main loop there is a checked to see if
	  the signal_mask has any pending signals. The appropriate
	  signal handler is then run at this time. This is to prevent
	  races when modifying linked lists.
	* Kevin Lindsay, <kevinl@netnation.com> fixed shadowed
	  declarations.
	* Christophe Varoqui, <Christophe.Varoqui@free.fr> and I
	  Extended libipvs-2.6 to support syncd zombies handling.
	  Since ip_vs_sync.c kernel code no longer handle waitpid()
	  we fork a child before any ipvs syncd operation in order
	  to workaround zombies generation.
	* John Ferlito, <johnf@inodes.org> and I Fixed a scheduling
	  race condition while working with low timers.
	* Updated check_http and check_ssl to use non-blocking
	  socket.
	* Fixed some race conditions while reloading configuration.
	  Prevent against list gardening if list is empty !
	* Fixed recursive configuration parsing function to be clean
	  with stack. Only one recursion level.
	* Some cosmetics cleanup in Makefiles.

2005-02-07  Alexandre Cassen  <acassen@linux-vs.org>
	* keepalived-1.1.9 released.
	* VRRP : Chris Caputo, <ccaputo@alt.net> updated keepalived manpage
	  for nopreempt and preempt_delay.
	* VRRP : Fixed an issue while releasing vrrp socket pool... Just
	  release pool one time !
	* VRRP : Fixed netlink framework to properly save netlink socket flags
	  while setting blocking flags.
	* VRRP : Fixed a regression introduced with previous release while
	  hashing vrrp fd bucket into fd hash index.
	* Patrick Boutilier, <boutilpj@ednet.ns.ca> fixed an issue in the
	  extract_html function. Read the full html header.
	* Chris Caputo, <ccaputo@alt.net> and I fixed compilation issue
	  while using --enable-debug configuration option.
	* Extended both VRRP and Healthchecker framework to support
	  debugging flags.
	* Removed the watchdog framework. Since scheduling framework
	  support child, we register a child thread for both process
	  VRRP & Healthcheck. When child die or stop prematuraly this
	  launch scheduling callback previously registered. Watchdog
	  is now handled by signaling.
	  (credit goes to Kevin Lindsay, <kevinl@netnation.com> for nice
	  idea).
	* Some cosmetics cleanup.

2005-01-25  Alexandre Cassen  <acassen@linux-vs.org>
	* keepalived-1.1.8 released.
	* VRRP : Chris Caputo, <ccaputo@alt.net> added "dont_track_primary"
	  vrrp_instance keyword which tells keepalived to ignore VRRP
	  interface faults. Can be useful on setup where two routers
	  are connected directly to each other on the interface used
	  for VRRP.  Without this feature the link down caused
	  by one router crashing would also inspire the other router to lose
	  (or not gain) MASTER state, since it was also tracking link status.
	* VRRP : Chris Caputo, <ccaputo@alt.net> added "nopreempt" which
	  overrides the VRRP RFC preemption default. This replaces the
	  "preempt" keyword which was not fully implemented. "preempt" is
	  kept around for backward compatibility but is deprecated.
	* VRRP : Chris Caputo, <ccaputo@alt.net> added "preempt_delay" which
	  allows one to specify number of seconds after startup until VRRP
	  preemption.  (range 0 to 1,000 seconds) this is useful because
	  sometimes when a machine recovers it takes a while for it to become
	  usable, such as when it is a router and BGP sessions need to come
	  back up.
	* Chris Caputo, <ccaputo@alt.net> made it so there is a useful "Date:"
	  in SMTP alert emails.
	* VRRP : Chris Caputo, <ccaputo@alt.net>. In debug output log
	  gratuitous ARPs with actual IP addresses being ARPed.
	* VRRP : Chris Caputo, <ccaputo@alt.net>. If started with
	  "--dont-release-vrrp" then try to remove addresses even if we didn't
	  add them during the current run, when it makes sense to do so.
	* VRRP : Chris Caputo, <ccaputo@alt.net> added a missing
	  free_vrrp_buffer() during VRRP stop.
	* VRRP : Kees Bos, <k.bos@zx.nl> fixed VRRP sanity check to perform
	  checksum computation over incoming packet and not local router
	  instance memory representation => Better to log 'invalid vip
	  count' instead of 'Invalid vrrp checksum' when the number of
	  configured vips differ in the master and backup server :)
	* VRRP : Release socket pool during daemon stop and reload
	* VRRP : Refresh socket pool during reload
	* VRRP : Extended netlink framework to support blocking
	  operation. During initialization, set blocking netlink channel
	  to wait responses from kernel while parsing result. Kernel netlink
	  reflection are still handled using non-blocking.
	* Jeremy Rumpf, <rumpf.6@osu.edu> added SMTP checker. It take
	  a special care of smtp server return code.
	* Merged genhash man page
	* Chris Caputo, <ccaputo@alt.net> added "misc_dynamic" to a
	  MISC_CHECK which makes it so a script can adjust the weight of
	  a real server.
	* Fixed some assertion issue in memory framework.
	* Use router_id instead of lvs_id in the global_def configuration
	  block (lvs_id kept for backward compatibility).
	* Ronald Wahl <rwa@peppercon.com>, fixed declarations to be only
	  in includes files.
	* Ronald Wahl <rwa@peppercon.com>, moved the definition of variables
	  to C files
	* Ronald Wahl <rwa@peppercon.com> and I fixed scanning for header/body
	  separator in HTTP protocol
	* Ronald Wahl <rwa@peppercon.com> replaced memcpy by memmove where source
	  & destination may overlap
	* Extended checker API to only register checkers when checker callback
	  is defined.
	* Jacob Rief, <jacob.rief@tiscover.com> fixed openlog to take care
	  of configured log facility.
	* Move in_csum to util file.
	* Extended libraries to support some new facilities (list and vector).
	* Extended scheduler I/O to use timer decalred on the stack.
	* Some cosmetics changes.

2004-04-05  Alexandre Cassen  <acassen@linux-vs.org>
	* keepalived-1.1.7 released.
	* Jacob Rief, <jacob.rief@tiscover.com> added target tarball into
	  root Makefile to facilitate packaging (rpm & tarball).
	* Jacob Rief, <jacob.rief@tiscover.com> and I unified version
	  handling. Now only the root file VERSION is used by configure
	  to add VERSION_STRING via config.h.in. Added VERSION_DATE
	  included into the VERSION_STRING that reflect the building
	  date into the version banner.
	* Andres Salomon, <dilinger@voxel.net> wrote the genhash manpage.
	* VRRP : Added ipvs_start() and ipvs_stop() calls during vrrp child
	  start and stop stage.
	* Added some assertion test in memory framework to not allocate
	  bucket if no more place. This option is only used if compiled
	  with debug flags.
	* Some cosmetics patch in Makefiles and autoconf script.

2004-02-23  Alexandre Cassen  <acassen@linux-vs.org>
	* keepalived-1.1.6 released.
	* VRRP : Fixed scheduling timer update. Global scheduling timer is
	  updated before each thread registering and after scheduling I/O MUX.
	  Since is needed to take care of scheduling jitter introduced by
	  overhead (VRRP is using low low timer so more sensitive to overhead).
	  Thanks to Nathan Neulinger, <nneul@umr.edu> for his quick feedback
	  debugging time.
	* VRRP : Nathan Neulinger, <nneul@umr.edu> updated vrrp dropping
	  strategy to not reply to incoming bogus adverts. Since this can
	  introduce flooding loop, bogus adverts are now simply silently
	  dropped.
	* VRRP : Fixed a linkbeat issue while polling NIC flags.
	* Updated autoconf and Makefile to support 2.6 kernel IPVS code. For
	  code readability, created 2 differents libipvs for 2.4 and 2.6 kernel
	  . Fixed autoconf generated warning.
	* Extended ipvswrapper to support shared buffer user rule. This
	  increase performances by limiting memory allocation. OTOH, created
	  two new ipvs helpers ipvs_start & ipvs_stop to initialize ipvs
	  subsystem.
	* Andres Salomon, <dilinger@voxel.net> made some cosmetics update
	  in Makefiles to support $(DESTDIR) and $(BIN)/$(EXEC) path split.

2004-01-25  Alexandre Cassen  <acassen@linux-vs.org>
	* keepalived-1.1.5 released.
	* Joseph Mack, <mack.joseph@epa.gov> wrote keeplived manpages
	  in doc/man/man5/keepalived.conf.5 and doc/man/man8/keepalived.8.
	* VRRP : Tsuji Akira, <tsuji@centurysys.co.jp> fixed a length
	  issue while testing password field for auth_pass method.
	* VRRP : Willy Tarreau, <willy@w.ods.org> fixed a quick loop
	  in the watchdog timer thread.
	* VRRP : Willy Tarreau, <willy@w.ods.org> extended scheduler
	  to support stable scheduling time. There is now, only one
	  time source updated before and after scheduling event. This
	  solve sliding timer observed on some env, also known as
	  periodically flapping issue (sometime a VRRP election is
	  forced).
	* VRRP : Willy Tarreau, <willy@w.ods.org> updated the default
	  media link failure detection strategy to perform a ioctl
	  ifflags even if NIC driver are supporting MII or ETHTOOL.
	  Some buggy drivers need this. Anyway the linkwatch patch
	  still the best solution to support efficient and scalable
	  media link failure detection.
	* Some cosmetics clean-up, removed some dead files, updated
	  autoconf and Makefile prototypes to support dependencies
	  libs like kerberos for RedHat/Fedora distro. To compile
	  keepalived properly on redhat 9 box, for example, run :
	  export CPPFLAGS="-I/usr/kerberos/include" && ./configure
	  Renamed keywords lb_kind to lvs_method and ld_algo to
	  lvs_sched. For compatibility reasons, old keywords are still
	  available.

2003-12-29  Alexandre Cassen  <acassen@linux-vs.org>
	* keepalived-1.1.4 released.
	* Refresh autoconf script to use autoconf 2.5.
	* Extended the autoconf script to support linkwatch kernel
	  detection.
	* To work-around the SMP forking bug, added support to two
	  new daemon starting options :
	  --vrrp	       -P    Only run with VRRP subsystem.
	  --check	       -C    Only run with Health-checker
				     subsystem.
	  Those options extend daemon design to support VRRP &
	  heathchecking subsystem selection. You can now run
	  two Keepalived daemon one invoqued with --vrrp and
	  the other with --check. That way we workaround the
	  forking issue by running one daemon per subsystem.
	* Tiddy cleanup in the daemon code.
	* VRRP : Extended the link media failure detection to support
	  asynchronous NIC MII polling. The design use now, one
	  dedicated polling thread per NIC. This reduce scheduling
	  jitter by this way.
	* VRRP : Added support to kernel linkwatch subsystem. This
	  patch that you will find a copy on the Keepalived website
	  for the kernel 2.4 branch, provides kernel netlink broadcast
	  events drived by NIC link media state event. That way
	  we move from a polling design to an event design. Link
	  events are received throught a kernel netlink broadcast
	  socket in the userspace land. So, NIC media link failure
	  detection is now provided by kernel netlink reflection.
	  You can read the paper attached with the patch for
	  indepth explanations.
	* VRRP : fixed timer computation to prevent against negative
	  value.

2003-09-29  Alexandre Cassen  <acassen@linux-vs.org>
	* keepalived-1.1.3 released.
	* Stephan von Krawczynski, <skraw@ithnet.com> extended ip
	  address framework to support broadcast address selection.
	* Extended the scheduling framework to support plain 'long'
	  timer. Visited the layer4 framework to support this new
	  scheduling scheme. Reviewed the checkers and VRRP framework
	  to support long timer.
	* VRRP : Removed the timer micro adjust call. Its use is
	  obsolete with the new scheduling 'long' timer support.
	* Jacob Rief, <Jacob.Rief@tiscover.com> and I added support
	  log level selection for main daemon. A new command line
	  argument has been created :
	  --log-facility  -S  0-7 Set syslog facility to
			      LOG_LOCAL[0-7]. (default=LOG_DAEMON)
	* Extended the HTTP checker to support non blocking read
	  while processing stream. NONBLOCK flags is set before
	  read operation to catch EAGAIN error.
	* VRRP : Diego Rivera, <lrivera@racsa.co.cr> and I fixed a
	  notify issue while building notify exec string.
	* VRRP : Diego Rivera, <lrivera@racsa.co.cr> and I extended
	  FSM to support BACKUP state notifiers and smtp_alert call
	  during VRRP initialization.
	* Jan Vanhercke, <jan.vanhercke@c-cure.be> and I extended
	  scheduling timer computation to support micro-sec second
	  overlap. Extended the whole scheduling framework to support
	  this scheduling scheme while computing thread timers.
	* Fixed scheduling framework to support child thread timers
	  while computing global scheduling timer.

2003-09-07  Alexandre Cassen  <acassen@linux-vs.org>
	* keepalived-1.1.2 released.
	* Dominik Vogt, <dominik.vogt@gmx.de> and I extended checker
	  framework to support multiple checkers per realserver.
	  Each checker own a uniq id, each realserver own a list
	  of checkers id. Realserver is considered down if one of the
	  checkers fails.
	* Dominik Vogt, <dominik.vogt@gmx.de> extended list library to
	  support free_list_element.
	* Dominik Vogt, <dominik.vogt@gmx.de> and I extended ipwrapper
	  to support multiple checkers test. Created a checker state
	  updater helper function to perform realserver state according
	  to checker state.
	* Dominik Vogt, <dominik.vogt@gmx.de> extended all checkers
	  code to support multiple checker design (to not perform
	  server state according a single checkers test).
	* Tobias Klausmann, <klausman@schwarzvogel.de> and I extended
	  layer4 framework to support socket binding to a specific
	  ip address before calling connect(). Extended the TCP, HTTP
	  and SSL checker to support binding selection, creating
	  a new checker keyword named "bindto".
	  look at doc/keepalived.conf.SYNOPSIS for more informations.
	* VRRP : Extended the ethtool code to be selected only if
	  ETHTOOL_GLINK is available. This is useful for s/390 zSeries
	  users :) since zSerie 2.4 kernel doesn't support ethtool
	  extension.
	* VRRP : Gatis Peisenieks, <gatis@mt.lv> fixed IPSEC-AH
	  code to exclude ip header id filed while computing AH digest.
	  Fixed AH sequence number to be set in network byte order.
	* VRRP : Fixed a bug in the static_ipaddress block that caused
	  a noisy crashing startup.
	* VRRP : Kjetil Torgrim Homme, <kjetilho@ifi.uio.no> and I
	  fixed a daemon crash while reloading configuration due to a
	  vrrp_buffer not freed.
	* VRRP : Review the watchdog calling location. watchdog listener
	  is reinitialized during a daemon reload.
	* VRRP : Diego Rivera, <lrivera@racsa.co.cr> extended notify
	  framework to support simple notify script call. Created a new
	  keyword "notify", for both vrrp_instance and vrrp_sync_group.
	  If configured, this notify script is called after FSM state
	  transition notify scripts.
	  look at doc/keepalived.conf.SYNOPSIS for more informations.
	* Review the checker watchdog calling location like VRRP.
	* Fixed code selection to exclude VRRP dependencies if code is
	  configured without VRRP framework.
	* Extended memory lib free function to reset memory location to
	  NULL.
	* Diego Rivera, <lrivera@racsa.co.cr> extended global parser
	  to support default handlers for lvs_id, smtp_server,
	  smtp_connection_timeout and email_from. default values are :
	   o lvs_id : box local name
	   o smtp_server : localhost
	   o email_from : uid@box_local_name
	   o smtp_connection_timeout : 30s

2003-07-24  Alexandre Cassen  <acassen@linux-vs.org>
	* keepalived-1.1.1 released.
	* VRRP : Fixed an issue while reloading configuration. Fixed
	  a dereferencing pointer.
	* Fixed misc checker to perform server state according to
	  checker result !!!

2003-07-22  Alexandre Cassen  <acassen@linux-vs.org>
	* keepalived-1.1.0 released.
	* The release focus is : "High Performance"
	* Name cleanup for the healthchecking directory. use check
	  instead of healthcheck to be in conformance with watchdog and
	  global software architecture.
	* updated the SYNOPSIS file for documenting the table arg inside
	  virtual/static_routes declaration. You can set routes refering
	  to a specific TABLE-ID.
	* Added a dummy debug var in the genhash declaration code to
	  support compilation when compilation is done with debug flag.
	* Added a set flag inside the real_server declaration correctly
	  relfect the IPVS topology when inhibit_on_failure is used.
	* fixed a daemon.h include depandency on signal.h
	* VRRP : Added support to a global shared buffer for incoming
	  advert handling. A new buffer is no longer allocated each time
	  processing incoming advert, instead a shared room is used.
	* VRRP : Added support to pre-allocated shared buffer for
	  outgoing adverts. Each vrrp instance use a 'one time'
	  allocated buffer instead of a 'all time' one.
	* VRRP : Extended the socket pool design to support shared fd
	  for the outbound channel. Now, socket pool create a sending
	  socket and affect the fd returned to vrrp instances. This
	  forces instances to use a shared socket instead of creating
	  new socket for each outgoing adverts. The error detection
	  is based on the incoming socket, so that outgoing socket is
	  not created as long as incoming socket can not be created.
	* Added support to netlink ipaddress as global keyword
	  "static_ipaddress".
	  look at doc/samples/keepalived.conf.static_ipaddress.
	  IP addresses specified into this block will be added during
	  daemon bootstrap and removed during daemon shutdown.
	  Differential conf parsing is enabled for this block,
	  removing/adding static_ipaddress can be done on the fly
	  sending SIGHUP signal to daemon.
	* VRRP : Extended track_interface to support multiple interface
	  tracking. For those familiar with Nokia monitored circuit,
	  this extention provide the same functionality.
	  look at doc/samples/keepalived.conf.track_interface.
	* VRRP : The VRRP instance lookup framework has been extended
	  to use a o(1) scheduling design. Rewrote the whole instance
	  lookup to use o(1) lookup instead of previous o(n^2). When
	  receiving incoming adverts vrrp_scheduler performs a lookup
	  over the VRID received to get local instance representation.
	  Since the internal instance representation is an non-sorted
	  linked list, then we run a lookup at o(n^2) complexity that
	  introduce lantency and scheduling jitter side effect when
	  runing large number of instances. To avoid this limitation
	  a static hash table of 255 buckets were created. Since
	  lookup is performed over VRID and since VRID is 8bit fixed,
	  then the hashkey will be VRID. In order to extend code the
	  hashkey is based on incoming fd too. Internally, a NIC is
	  represented by a 2 fds : sending socket and receiving socket.
	  Those fds are NIC specific so we are using them as a hash
	  table lookup collision resolver. With this design we can now
	  use the same VRID on different NICs. The collision design
	  is a linked list so lookup is o(n^2) but due to low number
	  of entries we can consider o(1) speed. But to reach best
	  perf, differents VRID on all instance must be used. The
	  design can be sumed by :

	  VRID hash table :

	     +---+---+---+---+---+---+.........+-----+
	     | 1 | 2 | 3 | 4 | 5 | 6 |.........| 255 |
	     +---+---+---+---+---+---+.........+-----+
		   |       |
		 +---+   +---+
		 |fd3|   |fd1|
		 +---+   +---+
			   |
			 +---+
			 |fd5|
			 +---+

	  This hash table is filled during configuration parsing and
	  VRRP instances are not duplicated but dynamically pointed
	  to optimize memory.
	* VRRP : The VRRP synchronization group lookup has been
	  extended. During bootstrap a VRRP instance index is built upon
	  sync_group instance name. This extension speed up
	  synchronization since while synchronizing it perfoms the
	  instance index instead of lookup by instance_name. The
	  previous synchornization code has been rewritten to use this
	  'list visiting' design for FAULT/BACKUP/MASTER states
	  synchronization.
	* VRRP : Optimized the vrrp_timer_vrid_timeout(...) to speed
	  up vrid lookup over timeouted fd using a one pass lookup.
	* Bradley Baetz, <bradley.baetz@optusnet.com.au> extended
	  the scheduler framework to support child process handling.
	  Adding support to new thread child facility for handling
	  child processes, and modifying the scheduling select
	  loop & signal handling to catch SIGCHLD, and call the
	  appropriate process.
	* Bradley Baetz, <bradley.baetz@optusnet.com.au> fixed
	  the misc_check healthchecker using new thread child
	  scheduling facility. Introduced a new keyword
	  "misc_timeout" to kill processes which take too long
	  time (default is delay_loop). SIGKILL is send to processes
	  if they take too long time to shutdown.
	* Bradley Baetz, <bradley.baetz@optusnet.com.au> extended
	  daemon framework to block SIGCHLD to only receive it
	  whn its unblocked in the scheduling loop.
	* Extended healthchecker delay_loop to support long
	  delay (ie: >1000s).
	* VRRP : Added support to a shared kernel netlink command
	  channel for setting ip address and routes.
	* Extended the genhash code to support verbose output
	  selection. command arg '-v' will generate a very verbose
	  output.
	* VRRP : Extended the logging code to select verbose log
	  output or not. This selection is done by passing the
	  '-D' option to command line while starting daemon.
	  By default the output is silent.
	* VRRP : Extended the gratuitous ARP framework to support
	  shared buffer and shared socket. This increase performances
	  for instances owning a bunch of VIP.
	* VRRP : Extended the scheduling timer computation to support
	  timer auto-recalibrating. While computing next instance
	  timer, the scheduler will substract the time taken by
	  previous advert handling. This provide software overhead
	  adaptation. The recalibration is performed over usec timer
	  to not pertube global scheduler.
	* VRRP : Fixed a gratuitous ARP issue. Extended the
	  ipaddress framework to point directly to interface
	  reflected by netlink channel instead of storing device
	  index. Extended the gratuitous ARP code to use new
	  ipaddress structure and for sending garp over device
	  ipaddess belong to. Needed if you run an instance on
	  one device interface and set VRRP VIP on different
	  interface.
	* Extended watchdog framework to support polling delay
	  selection via daemon command line. Created two new
	  cmdline options :
	       --wdog-vrrp  -R  Define VRRP watchdog polling
				delay. (default=5s)
	       --wdog-check -H  Define checkers watchdog
				polling delay. (default=5s)
	* Extended SMTP code to support bigger buffer while
	  processing remote mta messages.
	* Erik Barker, <erikb@netnation.com> extended initscript
	  to support native redhat init functions.
	* Extended the autoconf scripts and Makefile(s) to support
	  code profiling. New configure option : --enable-profile
	* list library has been extended to support multi-sized list &
	  specific element deletion. Extended to return when list is
	  empty. This reduce duplicated code to test is list is empty
	  while processing.
	* VRRP : Extended VRRP scheduler to support fd hash
	  table design. Speed up instance lookup while
	  computing instance sands. This offer o(1) design
	  if we consider limited number of instances per
	  device.
	* VRRP : Extended vrrp new socket creation to replace
	  refreshed instance fd into fd hash table index.
	* VRRP : Extended vrrp framework to support
	  blank virtual_ipaddress block, can be usefull
	  if someone want to use just the VRRP advert
	  as hello monitoring channel.
	* Some code cleaning.

2003-05-12  Alexandre Cassen  <acassen@linux-vs.org>
	* keepalived-1.0.3 released.
	* This release has been sponsorized by :
	  Tiscover AG, <www.tiscover.com>
	  Please visit sponsor homepage. I would just like to thanks their IT
	  team for interresting design discussions and testing time, especially
	  Jacob Rief.
	* This release consist of a major daemon re-design to increase security
	  and availability of Keepalived. The daemon has been splitted into 3
	  distinct process. The global design is based on a minimalistic
	  parent process responsible for monitoring its forked children process.
	  Then 2 children process, one responsible for VRRP framework and the
	  other for healthchecking. Each children process has its own scheduling
	  I/O multiplexer, that way VRRP scheduling jitter is optimized since
	  VRRP scheduling must be more sensible than healthcheckers. On the other
	  hand this splitted design minimalize for healthchecking the usage of
	  foreign librairies and minimalize its own action down to and idle
	  mainloop in order to avoid malfunctions caused by itself. The parent
	  process monitoring framework has been called watchdog, the design is :
	  each children process open an accept unix domain socket, then while
	  daemon bootstrap, parent process connect to those unix domain socket
	  and send periodic (5s) hello packets to children. If parent cannot send
	  hello packet to remote connected unix domain socket it simply restart
	  children process. This watchdog design offer 2 benefit, first of all
	  hello packets sent from parent process to remote connected children
	  is done throught I/O multiplexer scheduler that way it can detect
	  deadloop in the children scheduling framework. The second benefit
	  is brought by the uses of sysV signal to detect dead children.
	  When running you will see in process list :
	    PID
	    111  keepalived	<-- parent process monitoring child activity
	    112   \_ keepalived	<-- VRRP children
	    113   \_ keepalived <-- Healthchecking children

	* Parent : Created a global data and global keyword parser structure.
	* Healthcheck framework : Defined check_conf_data to handle related
	  checker data structures. Created specific checker framework parser.
	* VRRP framework : Defined vrrp_conf_data to handle related vrrp
	  data structures. Created specific vrrp framework parser.
	* Each child process has its own syslog facility. VRRP use LOG_LOCAL1
	  and Healthchecker LOG_LOCAL2. To split log you can so configure your
	  syslog to log both facilities in a different logfile.
	* Modularized the configuration parser to limit code duplication.
	* Created modularized software watchdog.
	* Extended the recursive stream parser to use sublevel detection while
	  stream processing. Used to skip end-of-block handling if still at
	  keyword root level to prevent against end parsing if unknown block
	  is parsed.
	* Extended pidfile framework to be more generic.
	* Extended memory framework to log specific child data.
	* Fixed a virtual_server_group issue while healthchecker bringing back
	  real_servers. Modularized virtual_server_group API.
	* Fixed a virtual_server_group issue will reloading configuration.
	  Remove vsgname test from the VS_ISEQ macro. strcmp(...) comparing
	  null pointer... this must have been done in libc :)
	* ipwrapper : set alive flag after ipvs_cmd(...) has been performed.
	* VRRP : Extended the netlink framework to support SCOPE selection for
	  both ipaddress and routes fonctionnalities. SCOPE available are
	  site, link, host, nowhere & global. Default value is set to global.
	  look at doc/keepalived.conf.SYNOPSIS for more informations.
	* Renamed doc/samples/keepalived.conf.routes to
	  doc/samples/keepalived.conf.vrrp.routes.
	* Updated Makefile include dependencies.

2003-04-14  Alexandre Cassen  <acassen@linux-vs.org>
	* keepalived-1.0.2 released.
	* This release has been sponsorized by :
	  edNET, <www.ednet.co.uk>
	  Please visit sponsor homepage and thanks to them for supporting
	  keepalived project.
	* Added support to virtual_server_group so that a virtual_server
	  can be either an IP:PORT, a fwmark or group. A group is a set
	  of virtual_server IP:PORT, IP range and fwmark. So, now a
	  real_server can be part of multiple virtual_server without launching
	  multiple time the same healthchecker that finaly flood real_server.
	  This extension is useful for big ISP/ASP configuration using many
	  virtual_server.
	  look at doc/samples/keepalived.conf.virtual_server_group.
	* Extended differential configuration parser to support diff
	  virtual_server_group entries keeping current entry state as
	  persistent (weight, conn, ...) big work here...
	* Added support to IP range declaration for virtual_server_group.
	  The IP range has the notation XXX.YYY.ZZZ.WWW-VVV. This will
	  set IPVS virtual_server from WWW to VVV monotonaly incremented by
	  one.
	  look at doc/samples/keepalived.conf.virtual_server_group.
	* Dominik Vogt, <dominik.vogt@gmx.de> enhanced SIGCHLD handler to
	  reap all zombie child processes.
	* Created a generic allocation value block with callback handler for
	  block parsing. This remove duplicated code in parser.
	* VRRP : Jan Holmberg, <jan@artech.net> extended the virtual_routes
	  and static_routes to support source route selection (netlink
	  RTA_PREFSRC).
	  look at doc/samples/keepalived.conf.routes.
	* Some cosmetics patches to reduce code duplication.

003-03-17  Alexandre Cassen  <acassen@linux-vs.org>
	* keepalived-1.0.1 released.
	* This release has been sponsorized by :
	  Creative Internet Techniques, <www.httpd.net>
	  Please visit sponsor homepage, open minded people here !
	* Fixed some Makefile and autoconf code dependence issues.
	* Move keepalived.conf.SYNOPSIS and samples into "doc" directory.
	* Enhanced HTTP|SSL check to support large url. Get buffer request is
	  now 2KBytes.
	* Removed \n in healthchecker smtp_alert call. This cause some troubles
	  with MTA like qmail. Thanks go to John Koyle, <jkoyle@rfpdepot.com>.
	* Added support to netlink route as global keyword "static_routes".
	  look at doc/samples/keepalived.conf.routes. Routes specified into
	  this block will be added during daemon bootstrap and removed during
	  daemon shutdown. Differential conf parsing is enabled for this block,
	  removing/adding static_route can be done on the fly sending SIGHUP
	  signal to daemon.
	* VRRP : Added support to "virtual_routes". This is the same as
	  virtual_address. Those routes are set when VRRP instance enter
	  MASTER state and removed otherwise. Differential conf parsing is
	  enabled for this block. This concept extend VRRP and bring
	  dynamic routing as a "route takeover" concept.
	* VRRP : Rewrote the VRRP vip handling to use template lib list
	  structure. VIP and E-VIP are no longer a simple array reallocated.
	  List library is used to limite code duplication.
	* VRRP : Extended virtual_ipaddres and virtual_ipaddress_excluded
	  block to support "dev" specification. So that a VIP can be set to
	  a specific interface instead of default runing VRRP instance
	  interface.
	* VRRP : Added support to "track_interface". Interesting for use with
	  vlan interface. The concept here is to drive VRRP FSM according
	  do both "interface" and "track_interface" state. If tracked interface
	  is down or instance interface is down then VRRP instance transit to
	  FAULT state. For use with vlan, add track to interface vlan belong
	  to. Look at doc/sample/keepalived.conf.track_interface for sample.
	  doc/keepalived.conf.SYNOPSIS for configuration details.
	* VRRP : Extended FSM FAULT state to keep in fault if track_interface
	  still fault.
	* VRRP : Extended sync group design to test if group is unary or not.
	* Some code cleaning and cosmetics enhancements.

2003-01-06  Alexandre Cassen  <acassen@linux-vs.org>
	* keepalived-1.0.0 released.
	* After fixed all bugs users reported during 2 months, I am glad to
	  announce the first STABLE production ready Keepalived release.
	* Rename keepalived.init to keepalived RedHat startup script. Fixed
	  some issues to be RedHat release generic. Thanks go to
	  Jeroen Simonetti <jeroens@q-go.com> & Jason Gilbert <jason@doozer.com>
	* Jason Gilbert, <jason@doozer.com> cleaned keepalived.spec.
	* Added support to "ha_suspend" for healthcheckers. This option, if set,
	  inform Keepalived to active/suspend checkers according to netlink
	  IP address information reflection. If one IP is removed and this is
	  a virtual_server VIP then the healthcheckers corresponding will be
	  desactivated. (and reciprocity).
	* Added support to "notify_up" & "notify_down" for realserver config.
	  These options specify a script to be run according to healthchecker
	  activity. If healthchecking fails then "notify_down" script is
	  launched (and reciprocity for healthcheck succeed). This can be
	  usefull for global monitoring system, to send alert to Unicenter TNG
	  or HPOV.
	* Set default realserver weight to 1. So, realserver will be active
	  if no weight is specified into the configuration file.
	* Review the layer4.c/tcp_socket_state to return connection in progress
	  only if SOL_SOCKET/SO_ERROR return EINPROGRESS. Thanks go to
	  Mark Weaver, <mark@npsl.co.uk>
	* Reviewed the global SIGCHLD handler to not suspend execution of the
	  calling process if status is not immediately available for one of the
	  child processes. This remove zombies by reaping.
	* Extended the parser.c/set_value() code to accept encapsulated quoted
	  string.
	* Review SMTP DBG() message to LOG_INFO message for more verbose
	  error handling.
	* Review the check_tcp.c/check_http.c logging messages to be more
	  detailed.
	* Review the check_tcp.c/check_http.c retry facility to fixes some
	  stalled issues.
	* VRRP : Added support to sync_group smtp notification in addition to
	  the per instances approach.
	* VRRP : Fixed some IPSEC-AH seq_num synchronizations issues. Force
	  seq_num sync if vrrp instance is linked to a group.
	* VRRP : In BACKUP state, force a new MASTER election is received adv.
	  has a lower priority as locale instance.
	* VRRP : vrrp.c/vrrp_state_master_rx(), sync IPSEC-AH seq_num counter
	  (decrement) if receiving higher prio advert in MASTER state.
	* VRRP : Reviewed the TSM to be fully filled. Extended speed-up
	  synchronization handling MASTER sync if group is not already synced.
	* VRRP : Leaving fault state, force MASTER transition is received adv
	  priority is lower than locale.
	* VRRP : Extended the parser to not be borred with sync_group
	  declaration position in the conf file. vrrp_sync_group can be
	  declared before or after vrrp_instance. Done by adding a reverse
	  instance lookup during parsing.
	* VRRP : sync_master_election cleanup.
	* Some cosmetics patches.
	* Created the keepalived/samples/keepalived.conf.SYNOPSIS to describe
	  all keywords available.

2002-11-20  Alexandre Cassen  <acassen@linux-vs.org>
	* keepalived-0.7.6 released.
	* Created a common library for code modularization. This lib will
	  be used by all Keepalived components (genhash + Keepalived) to
	  reduce repeated and duplicated code.
	* Rewrote the genhash utility using the common lib. The design is
	  similar to Keepalived core design.
	* Reviewed the autoconf and Makefiles for new code architecture.
	* Created a html utility lib for HTTP headers manipulations.
	* Extended the CHECK_HTTP and CHECK_SSL checkers to support remote
	  webserver HTTP header status_code. HTTP status_code is parsed
	  according to rfc2616.6.1. The keyword created for the new feature is
	  "status_code" inside and "url" declaration. "status_code" feature
	  can be mixed with "digest" feature. See the samples directory
	  keepalived/samples/keepalived.conf.status_code for example.
	* Review the CHECK_HTTP and CHECK_SSL MD5SUM code to use a common
	  stream handling function.
	* Matthijs van der Klip, <Matthijs.van.der.Klip@tech.omroep.nl> and I
	  fixed a bug into the HTTP/SSL code that close the socket fd even
	  if remote webserver has not been connected. As a result of fact,
	  next socket created were imediatly closed. As a side effect, this
	  altered the SMTP notification when remote webserver checked fall. No
	  SMTP notification were sent if webserver were detected DOWN. Thanks
	  to Matthijs for time debugging and investigation.
	* VRRP : Rewrote the previous Gratuitous ARP facility. Created a lib
	  (vrrp_arp.c) dealing with PF_PACKET-SOCK_RAW-ETH_P_RARP and
	  sockaddr_ll.
	* VRRP : Some cosmetics patch for messages logging.
	* VRRP : Fixed an issue during VRRP packet building, appending VRRP
	  VIPs to the VRRP packet in the network order form.
	* VRRP : Reviewed the previous VRRP packet building process to not
	  create the ARP header. Removec the previous hacky
	  PF_PACKET-SOCK_PACKET-0x300 to use AF_INET-SOCK_RAW-PROTO to leave
	  kernel appending ARP header since code doesn t currently support
	  VRRP VMAC.
	* VRRP : Rewrote the previous vrrp_send_pkt() function to deal with
	  sendmsg(). optimization lazzyness :)
	* VRRP : Extended the interfaces library to support common utility
	  functions (if_setsockopt_hdrincl, if_setsockopt_bindtodevice, ...)
	* VRRP : Finally extend the code to support VRRP IPSEC-AH authentication
	  method. Created a IPSEC-AH seq_number syncrhonization mecanism during
	  VRRP MASTER/BACKUP elections.
	* VRRP : Extended the VRRP TSM to speed up instances syncrhonization
	  during FAULT->BACKUP & FAULT->MASTER state transition.
	* Some cosmetics patches. This release is proposed as a 1.0.0 STABLE
	  release candidate.

2002-09-17  Alexandre Cassen  <acassen@linux-vs.org>
	* keepalived-0.7.1 released.
	* Fixed a MISC_CHECK issue when registering next timer checker. Must
	  register a new timer thread before forking process. This imply for
	  the user the extra script call must not execute in more than
	  checker->vs->delay_loop.
	* Extented the ipfwwrapper (for LVS kernel 2.2) to not set ipchains
	  rules if nat_mask is not specified in the configuration file.
	* VRRP : Added support to delayed gratuitous ARP send. When one instance
	  enter to MASTER state a timer thread is registered. The default delay
	  is 5secs. This delay is configurable per vrrp instance and handle the
	  'garp_master_delay' keyword. This delay refer to the delay after
	  MASTER state transition we want to launch gratuitous ARP.
	* VRRP : Force health checker enable flag if VRRP framework is not
	  selected.
	* VRRP : Review the gratuitous ARP helper function to only send
	  gratuitous ARP if VRRP VIPs are set.
	* VRRP : Review the FSM to eliminate stalled flapping loop. The state
	  transition diagram implemented is :
	                           +---------------+
	          +----------------|               |----------------+
	          |                |     Fault     |                |
	          |  +------------>|               |<------------+  |
	          |  |             +---------------+             |  |
	          |  |                     |                     |  |
	          |  |                     V                     |  |
	          |  |             +---------------+             |  |
	          |  |  +--------->|               |<---------+  |  |
	          |  |  |          |  Initialize   |          |  |  |
	          |  |  |  +-------|               |-------+  |  |  |
	          |  |  |  |       +---------------+       |  |  |  |
	          |  |  |  |                               |  |  |  |
	          V  |  |  V                               V  |  |  V
	       +---------------+                       +---------------+
	       |               |---------------------->|               |
	       |    Master     |                       |    Backup     |
	       |               |<----------------------|               |
	       +---------------+                       +---------------+

	  The state DUMMY_MASTER state has been removed since it is a fake.
	* VRRP : In order to handle all possible state transition, a Transition
	  State Matrix design (TSM) has been added. This matrix defines
	  transition state handlers for VRRP sync group extension. The TSM
	  implemented is (cf: vrrp_scheduler.c for more informations) :
	   \ E |  B  |  M  |  F  |
	   S \ |     |     |     |
	 ------+-----+-----+-----+     Legend:
	   B   |  x     1     2  |       B: VRRP BACKUP state
	 ------+                 |       M: VRRP MASTER state
	   M   |  3     x     4  |       F: VRRP FAULT state
	 ------+                 |       S: VRRP start state (before transition)
	   F   |  5     6     x  |       E: VRRP end state (after transition)
	 ------+-----------------+       [1..6]: Handler functions.
	* VRRP : Set ms_down_timer to 3 * advert_int + TIMER_SKEW when leaving
	  MASTER state.
	* VRRP : In MASTER state, when incoming advert match or FAULT state is
	  requested then force leaving MASTER state transition. (review the
	  previous election approach).
	* VRRP : Optimized the leave FAULT state transition. Directly coded into
	  the FSM for speed up recovery or code readability.
	* VRRP : Extended smtp notifier for BACKUP state. Review the MASTER state
	  notification to only notify when VIPs are set.
	* some cosmetics patches.
	* Adam Fletcher, <adamf@rovia.com> created the 'Keepalived+LVS NAT HOWTO'

2002-08-05  Alexandre Cassen  <acassen@linux-vs.org>
	* keepalived-0.6.10 released.
	* Fixed a faked flag during VRRP VIP set. Updated the IP address set flag to reflect
	  netlink return code.
	* Fixed an autoconf issue during selection of VRRP framework.

2002-07-31  Alexandre Cassen  <acassen@linux-vs.org>
	* keepalived-0.6.9 released.
	* Fixe some code dependence selection during compilation. If autoconf netlink
	  probe fails then unset VRRP code.
	* Cleanup daemon lib. Added some logging info for the daemon processing, removed
	  some repeated code part.
	* Added 2 new daemon arguments :
	    --dont-release-vrrp : Dont remove VRRP VIPs on daemon stop
	    --dont-release-ipvs : Dont remove IPVS topology on daemon stop
	* Review the global scheduling process to clear FD queues on master thread
	  destroy.
	* Fixed a forking issue in the MISC_CHECK.
	* Review IPVS wrapper functions to use allocated IPVS rules instead of static
	  referencing pointer.
	* Fixed the IPVS wrapper to delete IPVS entries according to their 'alive' state.
	* Added IPVS support to alive flag for VS entries.
	* Rewrote the previous main.c to support configuration reload on the fly. Extented
	  signal handling to register a conf reload_thread on SIGHUP. The software design
	  used here is a dynamic differential conf file reloading framework. This design
	  offer key decision to add/remove new/old entries to/from low-level framework:
	  IPVS topology and netlink IP addresses entries. This design reduce to the max
	  the global service interruption since only negative diff entries are removed.
	  For VRRP config reload on the fly, if you plan to add/remove many VIPs consider
	  VIP declaration into the virtual_ipaddress_excluded since they are not present
	  into VRRP adverts.
	* Review the keepalived.init script to support restart and reload arguments.
	* Fixed some typo issues.

2002-07-16  Alexandre Cassen  <acassen@linux-vs.org>
	* keepalived-0.6.8 released.
	* Alex Kramarov, <alex@incredimail.com> & Remi Nivet, <Remi.Nivet@atosorigin.com>
	  reported an assertion error during smtp notification process. The assertion
	  caused a bad file descriptor registration during in_progress connection
	  handling. Fixed registering an event thread calling upper level SMTP
	  protocol in_progress connection handler. So the SMTP stream handlers use
	  global I/O multiplexer on connection success.
	* Benoit Gaussen, <ben@trez42.net> and I added support to "inhibit" feature.
	  Added a new keyword called "inhibit_on_failure" for real_server declaration.
	  If specified the real_server will not be removed from the IPVS topology if
	  real_server fail according to checker result. Instead of removing the entry
	  from IPVS topology, the corresponding real_server weight will be set to 0.
	  When real_server will be back, then weight will be set back to original value.
	  See sample directory for example.
	* Added support to IP_MASQ_CMD_SET_DEST for 2.2 krnl and IP_VS_SO_SET_EDITDEST
	  for 2.4 IPVS code to provide support to "inhibit" feature.
	* Review Makefile.in to exit on compilation error.
	* Extended autconf script to check for kernel netlink support.

2002-07-12  Alexandre Cassen  <acassen@linux-vs.org>
	* keepalived-0.6.7 released.
	* Rewrote the previous SMTP notification framework. New code use a strong
	  multi-threaded FSM design.
	* Moved the SMTP get_local_name() into utils.c
	* IPVS : updated the code to support IPVS_SVC_PERSISTENT_TIMEOUT. Introduced
	  into the new libipvs coming with ipvs-1.0.4.
	* VRRP : Extended the mcast membership subscription to handle more robust
	  mcast subscription errors. Removed the previous ugly stalling sleeping
	  call retry for membership subscription. Membership subscriptions are now
	  multi-threaded to not degrade global scheduling timer.
	* VRRP : Remi Nivet, <Remi.Nivet@atosorigin.com> pointed out a buffer
	  overflow during the sending advert interface binding process.
	* Some more cosmetics patches.

2002-07-05  Alexandre Cassen  <acassen@linux-vs.org>
	* keepalived-0.6.6 released.
	* added indentation style .indent.pro
	* Review the previous source tree. Splitted the code into functional subdirs.
	  Added multi-level automake scripts. The source tree looks like :
		.
		|-- bin
		|-- genhash
		|-- keepalived
		|   |-- core
		|   |-- etc
		|   |   |-- init.d
		|   |   `-- keepalived
		|   |-- healthcheck
		|   |-- include
		|   |-- libipfwc
		|   |-- libipvs
		|   |-- samples
		|   `-- vrrp
		`-- lib
	* Refine autoconf/automake scripts. Added automake support to libipvs and
	  libipfwc. Added code selection compilation for libipvs and libipfwc.
	* Review Makefile(s) to use more convenient facilities like distclean, ...
	* Review the Makefile(s) code dependencies.
	* Added support to modprobe_ipvs if the ip_vs.o module is not loaded.
	  If modprobe fails then IPVS is assumed unavailable.
	* Refine the IPVS wrapper to be more tolerant. When a VS or RS is already
	  configured don t stop the daemon. The daemon is stopped only on critical
	  IPVS errors.
	* VRRP : Review the bootstrap sequence to start daemon even if one of the
	  instance want to run on an interface administratively shut. Added extension
	  to FSM to force transition to FAULT state during bootstrap if the interface
	  is shut.
	* Updated the TODO file.
	* Some cosmetics patches.

2002-07-01  Alexandre Cassen  <acassen@linux-vs.org>
	* keepalived-0.6.5 released.
	* Fixed a NULL pointer exception while releasing IPVS entries.
	* Review the Makefile.in to fixe some conventional issue. Fixed a libipvs
	  dependance code selection.
	* Christophe Varoqui, <Christophe.Varoqui@free.fr> created the rpm spec file.
	* Roberto Nibali, <ratz@linux-vs.org> helped during OLS with code cleanup.
	  Review the whole code coding style to use more conventional indentation. The
	  one used into LVS and Kernel code. Coding style provided by the following
	  command :
	    find . -name "*.[chS]" -exec indent -kr -i8 -ts8 -sob -l80 -ss -bs -psl \
	    {} \; && find . -name "*~" -exec rm  {} \;
	* Roberto Nibali and I review the DEBUG logging facility adding global DBG()
	  func declaration.
	* Roberto Nibali fixed two potential buffer overflow (strcpy).
	* Richard  L. Allbery, <rla@prideindustries.com> pointed out a fwmark issue.
	  Healthcheckers is enabled if virtual service is a fwmark.
	* Some cosmetics patches.

2002-06-25  Alexandre Cassen  <acassen@linux-vs.org>
	* keepalived-0.6.4 released.
	* Rewrote the previous ip address utilities functions. Review the string
	  to ulong convertion function to support CIDR filtering and more simple
	  handling ("without all hexadecimal and shorthand"), pickted from Paul
	  Vixie code.
	* VRRP : extended the notify framework to support scripts inside a
	  vrrp_sync_group. view the sample/keepalived.conf.vrrp.sync file.
	* VRRP : Review the previous vrrp_sync_group block. New declaration
	  is : view the sample/keepalived.conf.vrrp.sync file.
	* VRRP : fixed a FSM sync_group side effect in FAULT state.
	* Fixed a Kernel 2.2 code selection issue (ETHTOOL).
	* Added support to wensong libipvs.
	* Fixed a sorry_server cleanup side effect.
	* Alex Kramarov, <alex@incredimail.com> fine the keepalived.init script
	  to be compatible with redhat chkconfig.

2002-06-18  Alexandre Cassen  <acassen@linux-vs.org>
	* keepalived-0.6.3 released.
	* VRRP : Christian Motelet, <cmotelet@canal-plus.com> pointed out a
	  flapping issue when runing vrrp_sync_group on multiple NICs. This have
	  been fixed adding leave FAULT state transition on both FSM state (read
	  & read_to). The group leave fault state if all NIC of each VRRP Instance
	  are functional.
	* Fixed some issue in the autoconf/automake scripts.

2002-06-16  Alexandre Cassen  <acassen@linux-vs.org>
	* keepalived-0.6.2 released.
	* Andres Salomon, <dilinger@voxel.net> enhanced the autoconf/automake
	  scripts to be more generic and to facilitate cross compilation. Including
	  more efficient IPVS code detection, Kernel version, install script
	  location, ...
	* Johannes Erdfelt, <johannes@erdfelt.com> fixed a genhash get request
	  length calculation issue.
	* Johannes Erdfelt, <johannes@erdfelt.com> fixed a wrong printed IP address
	  issue due to a static pivot buffer called multiple times for a single
	  syslog call.
	* Johannes Erdfelt, <johannes@erdfelt.com> enhanced SMTP notification
	  framework to use more compliant SMTP protocol handling. Enhanced both
	  sending and receiving functions. A nice response code buffer handling
	  calculating remote SMTP server retcode.
	* Johannes Erdfelt, <johannes@erdfelt.com> fixed a NULL pointer exception
	  into the 2.2 ipvswrapper code.
	* Aneesh Kumar, <aneesh.kumar@digital.com> fixed a compilation issue for
	  CI-LINUX checker compilation.
	* Jan Du Caju, <jan@kulnet.kuleuven.ac.be> fixed a compilation dependence
	  selection into the VRRP framework when compiling without LVS support.
	  This disable checkers activity update when compiled without LVS support.
	* fixed a dereferencing pointer into the parser.
	* move the dump configuration to printout conf after daemon initialization.
	* VRRP : Added support to start on complete init. VRRP framework and thus
	  keepalived will start if VRRP instances are properly configured.

2002-06-13  Alexandre Cassen  <acassen@linux-vs.org>
	* keepalived-0.6.1 released.
	* Aneesh Kumar, <aneesh.kumar@digital.com> and I added support to
	  Cluster Infrastructure checkers. Providing HA-LVS for their cluster
	  project (http://ci-linux.sourceforge.net/). The new checker added
	  provide a derivation to the internal CI healthcheck mechanism.
	* Enhanced the Kernel netlink reflector to drive global healthcheckers
	  activity. The policy implemented here is : If healthchecker is performing
	  test on a service that belong to a VIP not owned by the director, then
	  the healthchecker is suspended. This suspend/active state is particulary
	  usefull if runing VRRP for HA => That way the backup LVS will not charge
	  the realserver pool since LVS VIP is owned by master LVS.
	* Cosmetics patches into the vector lib.
	* VRRP : Rewrote the previous VRRP synchronization instance policy.
	  Created a new config block called "vrrp_sync_group" that define VRRP
	  instances synchronization dependences. That way we replace the previous
	  "by-pair" sync approach by this "by-group" approach. This can be useefull
	  for firewall HA with many NICs. Created a dedicated framework to speed up
	  takeover synchronization.
	* VRRP : Added support to CIDR notation for VRRP VIPs definitions
	  => VRRP VIPs definition like a.b.c.d/e. By default "e" value is set to 32.
	* VRRP : Added support to multicast source IP address selection
	  => "mcast_src_ip" keyword. Can be usefull for strongly filtered env.
	  The mcast group subscription is done using the NIC default IP after this
	  mcast_src_ip is used if specified.
	* VRRP : Enhanced the link media failure detection. Added support to the
	  new kernel SIOCETHTOOL probing for ETHTOOL_GLINK command. New drivers
	  use this ETHTOOL interface to report link failure activity. During
	  bootstrap a probe is done to determine the proper polling method to
	  use for link media failure detection. The policy used is : probe for
	  SIOCGMIIREG if not supported then try SIOCETHTOOL GLINK probe, otherwise
	  use a ioctl SIOCGIFFLAGS polling function mirroring kernel NIC flags to
	  localy reflected representation.
	* Ramon Kagan, <rkagan@YorkU.CA> and I updated the UserGuide.pdf.

2002-05-30  Alexandre Cassen  <acassen@linux-vs.org>
	* keepalived-0.5.9 released.
	* Added support to realserver_group. The work is not yet finished since
	  it introduces new compilation design currently not supported. So please
	  do not use yet.
	* VRRP : Review the script notification. Moved to a script per VRRP
	  instance state => Created new keywords notify_backup|master|fault
	  to run a specific script during backup|master|fault state transition.
	* VRRP : Added support to quoted strings for notify_backup|master|fault.
	  Can now launch script passing arguments.
	  See sample directory for examples.
	* VRRP : Added a protocol extension called "virtual_ipaddress_excluded".
	  This configuration block is similar to "virtual_ipaddress" block =>
	  those VIPs (called E-VIPs) are set throught netlink kernel channel and
	  gratuitous arp are sent over each E-VIP. The only difference is that
	  they are not added into VRRP packet adverts. This can be usefull for
	  big env where you want to run many VRRP VIPs (200 for example).
	  VRRP packet lenght are limited to a 20 VIPs, if you want more VRRP VIPs
	  add them to the "virtual_ipaddress_excluded" configuration block.
	* VRRP : Added more logging facility when setting/removings VIPs & E-VIPs.
	* VRRP : Created a new FSM state called become_master in charge of
	  VIPs/E-VIPs/notifications handling. The goto_master state is now a state
	  where the instance send an advert to force a new MASTER election setting
	  the instance into a transition mode. If election success its finaly
	  transit to become_master state to own VIPs/E-VIPs and launch scripts.
	* VRRP : Force a new MASTER election when receiving a lower prio advert.
	* VRRP : Review the vrrp_scheduler.c to use more conventional FSM design.
	  This reduce and beautifull the code.
	* VRRP : Fixed a very noisy flapping issue observed on heavy loaded env.
	  Simulating big traffic on a backbone figure out this flapping issue.
	  Added support to a TIMER_MICRO_ADJUST to prevent against timer degradation.
	  This can be view as a DOS protection policy. VRRP MASTER timers are adjusted
	  if they are too degradated, due to heavy loaded networking env introducing
	  latency receiving/sending VRRP protocol adverts.
	  Thanks goes to Paul, <xerox@foonet.net> for pointing it out and providing
	  access to its Internet routing backbone.

2002-05-21  Alexandre Cassen  <acassen@linux-vs.org>
	* keepalived-0.5.8 released.
	* Added an OpenSSL Licence exception to grant Keepalived compilation
	  with OpenSSL Toolkit.
	  Thanks to Andres Salomon, <dilinger@voxel.net> for suggesting.
	* Added connection port selection for Healthcheckers (TCP_CHECK,
	  HTTP|SSL_GET). Can be usefull for Healthcheck in fwmark LVS topology
	  for grouping service.
	  Thanks to Richard  L. Allbery, <rla@prideindustries.com> for suggection.
	  See samples directory for examples.
	* Fixed some IPVS exclusion code when running --disable-lvs.
	* Added support to VirtualHost selection when using HTTP|SSL_GET.
	  See samples directory for examples.
	* Added VirtualHost selection into the genhash utility.
	* Fixed some IPVS sync daemon initializations issues.
	* Cometics patches in IPVS wrapper framework.
	* Added support to quoted string. This can be usefull if you are using
	  MISC_CHECK and you want to pass arguments to called script. See samples.
	* Prepare work on real_server_group in order to group some realserver
	  declaration.
	* VRRP : Fixed a password length exception causing an unwanted dropping
	  issue.
	* VRRP : Enhanced the MASTER state to send gratuitous arp if receiving
	  a remote lower prio advert => This fix a remote stalled ARP cache.
	  Thanks to Simon Kirby, <sim@netnation.com> for discussing this case.

2002-05-02  Alexandre Cassen  <acassen@linux-vs.org>
	* keepalived-0.5.7 released.
	* Review autoconf/automake scripts to be more generic on system and code
	  selection. Added primitives (configure) :
	    --disable-lvs-syncd : Do not use IPVS sync daemon
	    --disable-lvs       : Do not use IPVS framework
	    --disable-vrrp      : Do not use VRRP framework
	    --enable-debug      : Compile with debugging flags
	* Fixed a SSL stream handling bug.
	  Thanks to Andres Salomon, <dilinger@voxel.net> for pointing the issue.
	* Added a global memory counter to track global memory used.
	* Fixed configuration parser. read_line. Remove static allocated
	  temporary read buffer. Only handle stream if line has been spitted into
	  vector.
	* Limit maximum number of VIPs per VRRP Instance to 20. (for fragmentation,
	  overhead, and others reasons).
	* Added IPVS wrapper support to persistence granularity.
	  Thanks to Mike Zimmerman, <tarmon@spamcop.net> for the suggestion.
	* Review smtp notifier to handle VRRP MASTER state transition alert.
	  Thanks to Paul, <xerox@foonet.net> for the suggestion.
	* Review the UserGuide.pdf to fixe some english issues :)
	  Thanks to Jacques Thomas, <jacktom@noos.fr> for reviewing.

2002-04-13  Alexandre Cassen  <acassen@linux-vs.org>
	* keepalived-0.5.6 released.
	* VRRP : Review in "GOTO_MASTER_STATE" the IP address handling.
	  send protocol adverts before registering IP address to the interface.
	* VRRP : Review the "LEAVE_MASTER_STATE" to only handle state transition
	  if wanted states are BACKUP or FAULT.
	* VRRP : Review the BACKUP state to force new protocol election if
	  receiving a lower priority advert.
	* VRRP : Fixed a BACKUP to MASTER state transition only if interface is
	  reported UP.
	* VRRP : Fake the "ipvs_syncd_cmd" function if running LVS using a Kernel
	  2.2.

2002-04-10  Alexandre Cassen  <acassen@linux-vs.org>
	* keepalived-0.5.5 released.
	* Fixed a gratuitous ARP porting bug.
	* VRRP : Review the data structure to be more generic
	  and clean with the rest of the code.
	* VRRP : Remove the interface flags (NIC) ioctl functions
	* VRRP : Created an interface (NIC) library giving access
	  to common interface helpers functions.
	* VRRP : Created an interface lookup function creating a global
	  interface structure during daemon bootstrap. Consist of a netlink
	  RTM_GETLINK & RTM_GETADDR lookup, so we can work with a userspace
	  interface representation.
	* VRRP : Create a netlink kernel reflection framework updating
	  dynamically our interface structure according to kernel
	  netlink broadcast. This design is highly inspired from zebra.
	  => Reflection mean : wait for netlink kernel broadcast, if received,
	  wakeup netlink filter to update our userspace representation.
	  Prefer this design instead of a delayed netlink poller. That way
	  we reduce global overhead.
	* VRRP : VRRP need to detect failure from many places.
	  If netlink can notify for many troubles like mainly
	  IFF_UP|DOWN & IFF_RUNNING, those flags are kernel drivers dependent.
	  To reduce takeover time and performance we need to have informations like
	  : Does the media link is present ?. The fact is that most of the new NICs
	  own embended hardware chip providing such informations. So created a
	  MII transceiver status register thread poller. Monitoring Basic Mode
	  Status Register (BMSR) of the MII status words. Waiting for kernel
	  NIC drivers hackers to support this functionnality through netlink
	  (=> Like a IFF_RUNNING update broadcast).
	* VRRP : Linked the state machine to the global interface structure.
	  NIC failure/events are handled.
	* VRRP : Review the whole state machine code to be more realistic. The
	  State transition diagram described into the RFC2338 is an obtimist
	  view. The VRRP state transition diagram implemented here is :

                              +---------------+
                   +--------->|               |<-------------+
                   |          |  Initialize   |              |
                   |   +------|               |----------+   |
                   |   |      +---------------+          |   |
                   |   V                                 V   |
           +---------------+                       +---------------+
           |               |---------------------->|               |
           |    Master     |                       |    Backup     |
           |               |<----------------------|               |
           +---------------+                       +---------------+
            ^   |     |                                   |    ^
            |   |     |       +---------------+           |    |
            |   |     +------>|  Dummy Master |           |    |
            |   |             +---------------+           |    |
            |   |                     |                   |    |
            |   |                     V                   |    |
            |   |             +---------------+           |    |
            |   +------------>|               |<----------+    |
            |                 |     Fault     |                |
            +-----------------|               |----------------+
                              +---------------+

	* VRRP : Robust multicast handling. Something really strange
	  is : after a NIC failure (in fallback mode) without closing
	  the socket, multicast advert can be sent but not received ?
	  really strange don t know why probably an IGMP resubmit ?.
	  So multicast group is left during failover (media trouble,
	  IFF_DOWN or !IFF_RUNNING). In fallback, we register a new
	  membership and synchronize all the packet dispatcher fds.
	* VRRP : Fixed a checksum trouble using password authentication.
	* VRRP : Added support to the LVS sync daemon. This permit
	  LVS sync daemon to be state drived by a specific VRRP instance.
	* Review the autoconf/automake to be more generic.
	* Some cosmetics patches.

2002-02-25  Alexandre Cassen  <acassen@linux-vs.org>
	* keepalived-0.5.3 released.
	* Added autoconf / automake generic scripts.
	* Rewrite the configuration file stream parser.
	  Using a generic keywords tree. Each keyword refer a specific
	  stream handler. The main stream processor is a multilevel
	  recursive function getting file stream and backtracking the
	  keyword tree. Kind of global compiler structure using event driven
	  stream processing.
	* Re-design the global data structure to be much more generic and
	  to dissociate LVS configuration related to checkers related. Remove
	  static char lenght to use dynamic length strings.
	* Created a global timer framework.
	* Created a global vector template, used in cofiguration file
	  parsing (both stream process & keywords tree generation).
	* Created a global list template, used in most of the code.
	* Review the global scheduler to remove repeated code.
	* Created a global checkers API. The design and goal here is to
	  facilitate new checkers creation by localizing specific checker
	  code into a single file without any other global framework
	  integration.
	* Patched a SSL stream handling race condition finding end of stream.
	* Jan Holmberg, review MISC checker to use forked process to not degrade
	  global scheduler timer.
	* Revisited the whole code to use new templates structures.
	* Fixed a url lentgh bug into the genhash utility.
	* Fabrice Bucher, <fabrice.bucher@urbanet.ch> fixed a timeout_persistence
	  bug in the IPVS wrapper code.
	* Bradley McLean, <bradlist@bradm.net> added support to '0' port number
	  service in VS manipulation. Useful for balancing all services (host rather
	  than service).
	* Matthijs van der Klip, <matthijs.van.der.klip@nos.nl> enhanced smtp
	  framework to use SMTP header and email enclosed with angle brackets.

2001-12-20  Alexandre Cassen  <acassen@linux-vs.org>
	* keepalived-0.4.9a released.
	* Jan and I patched a memory pointer problems in vrrp_scheduler.c
	  Thanks to Negrea Mihai, <mike@umft.ro> for reporting.
	* Jan Holmberg, patched a memory reallocation pointer
	  exception in memory management framework.
	* Jan Holmberg, patched a vrrp vip set/remove retry.
	* Some cosmetics/logging patches.
	* Created Keepalived UserGuide.

2001-12-10  Alexandre Cassen  <acassen@linux-vs.org>
	* keepalived-0.4.9 released.
	* Jan Holmberg, <jan@artech.net> added a memory managment framework.
	  In debug mode it is used as a memory leak buster. We can so use it
	  to debug quickly memory leaks (buffer overrun, allocation errors, ...).
	* Jan Holmberg and I added support to SSL. Checker SSL_GET. Can be used
	  with autogenerated cert or with specific cafile, certfile, keyfile.
	* Use the OpenSSL, <www.openssl.org> library for MD5 & SSL functions.
	* Jan Holmberg and I Rewrote the HTTP_GET code to use full asynchronous
	  stream handling. The code use a common part for HTTP/SSL stream handling.
	  Review the MD5 digest buffer computation, update MD5 over received buffer.
	* Patched some memory leaks in smtp handling.
	* Jan Holmbarg added support to LVS FWMARK.
	* Added command line option for keepalived. Used the libpopt library.
	  -h, -v, -n, -d, -l, -f.
	* Jan Holmberg and I added debugging facility on keepalived console.
	* Added a BOOTSTRAP_DELAY of 1sec when registering checkers during
	  daemon bootstrap.
	* VRRP : Jan Holmberg added possibility to run an extra script when
	  VRRP Instance become or leave MASTER STATE (=> using a forked process).
	* Review/fine the whole code to apply cosmetics patch.
	* Rewrote the genhash utility.
	* Started checkers API specs.
	* doc doc doc...

2001-11-20  Alexandre Cassen  <acassen@linux-vs.org>
	* keepalived-0.4.8 released.
	* Rewrite the whole VRRP previous code.
	* VRRP : Created a hierarchic scheduling framework.
	  Handle VRRP instances multiplexing on the same I/O fd.
	  VRRP I/O events are handled by our global scheduling
	  framework. Then the global sheduling framework call a VRRP
	  I/O instance dispatcher to manage VRRP instances.
	* VRRP : Created a temporary socket pool to handle register
		 our VRRP thread instances.
	  We create & allocate a socket pool here. The soft design
	  can be sum up by the following sketch :

	         fd1  fd2    fd3  fd4          fdi  fdi+1
	      -----\__/--------\__/---........---\__/---
	         | ETH0 |    | ETH1 |          | ETHn |
	         +------+    +------+          +------+

	  Here we have n physical NIC. Each NIC own a maximum of 2 fds.
	  (one for VRRP the other for IPSEC_AH). All our VRRP instances
	  are multiplexed through this fds. So our design can handle 2*n
	  multiplexing points.
	* VRRP : Review the multicast socket creating. We bind the socket
	  to a specific NIC. inbound & outbound traffic are bound to the
	  NIC.
	  => why IP_ADD_MEMBERSHIP & IP_MULTICAST_IF doesnt set
	     sk->bound_dev_if themself ??? !!!
	     Needed for filter multicasted advert per interface.
	  => For inbound binding we use SO_BINDTODEVICE kernel option.
	* VRRP : Created a read dispatcher thread to deal with our sockpool.
	  Handle VRRP states & transition states.
	* VRRP : Created a VRRP synchronization instance circuit. This
	  functionnality gave you the ability to monitor VRRP instance
	  each other. This mean that if 2 VRRP instances are monitoring
	  themself and if one of this instance change state, the other
	  follow the same state. ex.: With 2 VRRP instances (VI_1 & VI_2)
	  if VI_1 become backup then VI_2 become backup too. (symetricly
	  with master VRRP state).
	* VRRP : Rewrite the netlink interface to use non blocking socket.
	* VRRP : Rewrite the ipaddress handling to use the new netlink
	  interface.
	* VRRP : Remove the VRPP VMAC handling since linux kernel only
	  permit to use one MAC address on a specific NIC. We use gratuitous
	  arp when setting up VRRP VIP, to uptade remote host arp caches.
	  => In certain case this can cause a TCP session renegociation
	     which can cause a permature session end.
	  => To be fully compliant with the VRRP RFC, need to patch the
	     kernel to gave it the possibility to deal with more than one
	     MAC address at a time. Give me clue on it please ! to same me
	     a little time :)
	* Starting VRRP documentation.
	* Patch a pidfile handling bug when forking the keepalived daemon.
	  Thanks goes to Gianni D'Aprile for pointing it to me.
	* Patch a timer race condition into the scheduling framework.
	  This bug caused tcpcheck to respawn quickly...
	  Thanks goes to Gianni D'Aprile for pointing it to me.

2001-11-04  Alexandre Cassen  <acassen@linux-vs.org>
	* keepalived-0.3.8 released.
	* Added support to native IPTABLE LVS CODE
	  => using NAT on 2.4 kernel ipchains kernel support
	     has been removed.
	* Added support to Direct Routing & Tunneling.
	* Review the keepalived.init script to be much more generic.

2001-09-14  Alexandre Cassen  <acassen@linux-vs.org>
	* keepalived-0.4.1 released.
	* Added support to LVS kernel 2.4 code

2001-08-23  Alexandre Cassen  <acassen@linux-vs.org>
	* keepalived-0.4.0 released.
	* Patch a race condition into the scheduler timer computation.
	* Patch a race condition into the tcp checker thread. Only
	  register next timer thread if tcp connection is not in progress.
	* Patch a race condition into the http checker thread. Handle
	  empty buffer returned from remote http server.
	* Patch a race condition into the dumping configuration process.
	  A simple dereferencing pointer value...oops...
	* Eric Jarman, <ehj38230@cmsu2.cmsu.edu> added MISC CHECKER.
	  It Perform a system call to run an extra system or script.
	  => security auditing needed for system call,
	  buffer overflow over script path must be handled.

	* Added VRRP support using our scheduling I/O multiplexer.
	  VRRP implementation support to IPSEC-AH using HMAC-96bits digest
	  with anti-replay. rfc2402 & rfc2104.
	* Added routing table fetcher. We ignore route when it is a
	  cloned route from other router, learn by an ICMP redirect
	  or set by kernel. Only UNICAST route are stored.
	* Added dropping packet support.

2001-07-15  Alexandre Cassen  <acassen@linux-vs.org>
	* keepalived-0.3.5 released.
	* Rewrite the whole signal handling, registering a terminating
	  thread on signal.
	* Move logsystem to syslog using facility LOG_INFO & LOG_DEBUG.
	* Added a daemonization function imported from zebra.
	* Rewrite the pidfile handling, check if daemon is running, if not
	  remove eventual stalled pidfile and create new pidfile.
	* Added a strong scheduling framework based on an I/O multiplexer
	  to handle asynchronous process. This code is imported from zebra
	  and have been enhanced for keepalived purposes.

	  Thread types are :
	  . timeouted read on fd.
	  . timeouted write on fd.
	  . timer.
	  . event.
	  . terminate event.

	  => The zebra framework have been enhanced to add support for timeouted
	     read/write fds.

	  => With this framework keepalived use a Boss/Worker thread model design,
	     fetching ready thread from a master threading queues.

	* Rewrite the configuration file reader to add flexibility on extending.
	  The dynamic data structure has been rewritten to use apropriate types.
	  Right now parsing framework is ready for easy new checker structures
	  integration.
	* Rewrite the smtp connector. The implementation take advantage of the
	  I/O multiplexer. All read/write operations from/to the remote smtp server
	  are done asynchronously. The implementation is rfc 821 compliant (multiple
	  receiver are handled by a multiple RCPT TO command as specified in rfc821.3.1).
	* Rewrite the IPFW & IPVS wrappers.
	* Added support for NAT mask on IP MASQ rules (keyword nat_mask in configuration
	  file). Added support for sorry server facility, so when all the server from a
	  VS server pool are removed, a sorry server is automaticaly added to the VS pool
	  (typically this is used when you have a spare server online).
	* Rewrite the previous checkers. Checkers are now based on a hierarchic layer
	  stack framework. The protocol implemented for the moment is TCP. All layer 5
	  checkers are using layer4.c primitives with the same design :

	  . a checker connector thread (creating the socket) registering the connection
	    checker thread.
	  . a connection checker thread testing connection states (error, in_progress,
	    timeout, success). When connection success upper level thread are registered
	    to handle checks.
	* Delay loop is now checkers specifics since we can use a multithreaded framework.
	* Update the PDF documentation file.<|MERGE_RESOLUTION|>--- conflicted
+++ resolved
@@ -1,5 +1,4 @@
-<<<<<<< HEAD
-Beta branch 2017-10-29 Quentin Armitage <quentin@armitage.org.uk>
+Beta branch 2018-05-26 Quentin Armitage <quentin@armitage.org.uk>
 
 	* Transition to master as soon as decision is made to do so
 	    Previously keepalived waited one further advert interval before
@@ -166,7 +165,7 @@
 	    changes state, but only if a real server changes state
 	* Monitor VIP/eVIP deletion and transition to backup if a VIP/eVIP
 	    is removed unloes it is configured with the no-track option.
-=======
+
 2018-05-26 Alexandre Cassen  <acassen@linux-vs.org>
 	* keepalived-1.4.5 released.
 	* Update snapcraft.yaml for 1.4.x+git
@@ -185,7 +184,6 @@
 	  When an instance transitioned from BACKUP to FAULT, the Dbus
 	  status change message reported the old status (BACKUP) rather than
 	  the new status (FAULT). This commit attempts to resolved that.
->>>>>>> d979808a
 
 2018-05-08 Alexandre Cassen  <acassen@linux-vs.org>
 	* keepalived-1.4.4 released.
