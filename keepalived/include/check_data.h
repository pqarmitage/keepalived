--- conflicted
+++ resolved
@@ -226,17 +226,10 @@
 	   (XS)->gid == (YS)->gid)))
 
 #define VS_ISEQ(X,Y)	(sockstorage_equal(&(X)->addr,&(Y)->addr)			&&\
-<<<<<<< HEAD
-			 (X)->vfwmark		      == (Y)->vfwmark			&&\
-			 (X)->af		      == (Y)->af			&&\
-			 (X)->service_type	      == (Y)->service_type		&&\
-			 (X)->loadbalancing_kind      == (Y)->loadbalancing_kind	&&\
-=======
 			 (X)->vfwmark                 == (Y)->vfwmark			&&\
 			 (X)->af                      == (Y)->af			&&\
 			 (X)->service_type            == (Y)->service_type		&&\
 			 (X)->forwarding_method       == (Y)->forwarding_method		&&\
->>>>>>> fe99d12b
 			 (X)->persistence_granularity == (Y)->persistence_granularity	&&\
 			 VS_SCRIPT_ISEQ((X)->quorum_up, (Y)->quorum_up)			&&\
 			 VS_SCRIPT_ISEQ((X)->quorum_down, (Y)->quorum_down)		&&\
