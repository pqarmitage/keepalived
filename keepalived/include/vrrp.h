/*
 * Soft:        Vrrpd is an implementation of VRRPv2 as specified in rfc2338.
 *              VRRP is a protocol which elect a master server on a LAN. If the
 *              master fails, a backup server takes over.
 *              The original implementation has been made by jerome etienne.
 *
 * Part:        vrrp.c program include file.
 *
 * Author:      Alexandre Cassen, <acassen@linux-vs.org>
 *
 *              This program is distributed in the hope that it will be useful,
 *              but WITHOUT ANY WARRANTY; without even the implied warranty of
 *              MERCHANTABILITY or FITNESS FOR A PARTICULAR PURPOSE.
 *              See the GNU General Public License for more details.
 *
 *              This program is free software; you can redistribute it and/or
 *              modify it under the terms of the GNU General Public License
 *              as published by the Free Software Foundation; either version
 *              2 of the License, or (at your option) any later version.
 *
 * Copyright (C) 2001-2017 Alexandre Cassen, <acassen@gmail.com>
 */

#ifndef _VRRP_H
#define _VRRP_H

#include "config.h"

/* system include */
#include <stdint.h>
#include <stdbool.h>
#include <net/if.h>
#include <sys/types.h>
#include <sys/socket.h>
#include <arpa/inet.h>
#ifdef HAVE_LIBNFNETLINK_LIBNFNETLINK_H
#include <libnfnetlink/libnfnetlink.h>
#endif

/* local include */
#include "vector.h"
#include "list.h"
#include "timer.h"
#include "notify.h"
#if defined _WITH_VRRP_AUTH_
#include "vrrp_ipsecah.h"
#endif
#include "vrrp_if.h"
#include "vrrp_sock.h"

/* Special value for parameters when we want to know they haven't been set */
#define	PARAMETER_UNSET		UINT_MAX

typedef struct _vrrphdr {			/* rfc2338.5.1 */
	uint8_t			vers_type;	/* 0-3=type, 4-7=version */
	uint8_t			vrid;		/* virtual router id */
	uint8_t			priority;	/* router priority */
	uint8_t			naddr;		/* address counter */
	union {
		struct {
			uint8_t	auth_type;	/* authentification type */
			uint8_t adver_int;	/* advertisement interval (in sec) */
		} v2;
		struct {
			uint16_t adver_int;	/* advertisement interval (in centi-sec (100ms)) */
		} v3;
	};
	uint16_t		chksum;		/* checksum (ip-like one) */
	/* here <naddr> ip addresses */
	/* here authentification infos */
} vrrphdr_t;

typedef struct {
	uint32_t src;
	uint32_t dst;
	uint8_t  zero;
	uint8_t  proto;
	uint16_t len;
} ipv4_phdr_t;

/* protocol constants */
#define INADDR_VRRP_GROUP	"224.0.0.18"	/* multicast IPv4 addr - rfc2338.5.2.2 */
#define INADDR6_VRRP_GROUP	"ff02::12"	/* multicast IPv6 addr - rfc5798.5.1.2.2 */
#define VRRP_IP_TTL		255		/* in and out pkt ttl -- rfc2338.5.2.3 */
#define IPPROTO_VRRP		112		/* IP protocol number -- rfc2338.5.2.4 */
#define VRRP_VERSION_2		2		/* VRRP version 2 -- rfc2338.5.3.1 */
#define VRRP_VERSION_3		3		/* VRRP version 3 -- rfc5798.5.2.1 */
#define VRRP_PKT_ADVERT		1		/* packet type -- rfc2338.5.3.2 */
#define VRRP_PRIO_OWNER		255		/* priority of the ip owner -- rfc2338.5.3.4 */
#define VRRP_PRIO_DFL		100		/* default priority -- rfc2338.5.3.4 */
#define VRRP_PRIO_STOP		0		/* priority to stop -- rfc2338.5.3.4 */
#define VRRP_MAX_ADDR		0xFF		/* count addr field is 8 bits wide */
#define VRRP_AUTH_NONE		0		/* no authentification -- rfc2338.5.3.6 */
#ifdef _WITH_VRRP_AUTH_
#define VRRP_AUTH_PASS		1		/* password authentification -- rfc2338.5.3.6 */
#define VRRP_AUTH_AH		2		/* AH(IPSec) authentification - rfc2338.5.3.6 */
#endif
#define VRRP_ADVER_DFL		1		/* advert. interval (in sec) -- rfc2338.5.3.7 */
#define VRRP_GARP_DELAY		(5 * TIMER_HZ)	/* Default delay to launch gratuitous arp */
#define VRRP_GARP_REP		5		/* Default repeat value for MASTER state gratuitous arp */
#define VRRP_GARP_REFRESH	0		/* Default interval for refresh gratuitous arp (0 = none) */
#define VRRP_GARP_REFRESH_REP	1		/* Default repeat value for refresh gratuitous arp */

/*
 * parameters per vrrp sync group. A vrrp_sync_group is a set
 * of VRRP instances that need to be state sync together.
 */
typedef struct _vrrp_sgroup {
	char			*gname;			/* Group name */
	vector_t		*iname;			/* Set of VRRP instances in this group, only used during initialisation */
	list			vrrp_instances;		/* List of VRRP instances */
	unsigned		num_member_fault;	/* Number of members of group in fault state */
	unsigned		num_member_init;	/* Number of members of group in pending state */
	int			state;			/* current stable state */
	bool			sgroup_tracking_weight;	/* Use floating priority and scripts
							 * Used if need different priorities needed on a track object in a sync group.
							 * It probably won't work properly. */
	list			track_ifp;		/* Interface state we monitor */
	list			track_script;		/* Script state we monitor */
	list			track_file;		/* Files whose value we monitor */
	list			track_bfd;		/* List of tracked_bfd_t */

	/* State transition notification */
	bool			notify_exec;
	notify_script_t		*script_backup;
	notify_script_t		*script_master;
	notify_script_t		*script_fault;
	notify_script_t		*script_stop;
	notify_script_t		*script;
	int			smtp_alert;
	int			last_email_state;
} vrrp_sgroup_t;

/* Statistics */
typedef struct _vrrp_stats {
	uint64_t	advert_rcvd;
	uint32_t	advert_sent;

	uint32_t	become_master;
	uint32_t	release_master;

	uint64_t	packet_len_err;
	uint64_t	advert_interval_err;
	uint64_t	ip_ttl_err;
	uint64_t	invalid_type_rcvd;
	uint64_t	addr_list_err;

	uint32_t	invalid_authtype;
#ifdef _WITH_VRRP_AUTH_
	uint32_t	authtype_mismatch;
	uint32_t	auth_failure;
#endif

	uint64_t	pri_zero_rcvd;
	uint64_t	pri_zero_sent;

#ifdef _WITH_SNMP_RFC_
	uint32_t	chk_err;
	uint32_t	vers_err;
	uint32_t	vrid_err;
	timeval_t	uptime;
#ifdef _WITH_SNMP_RFCV3_
	uint32_t	master_reason;
	uint32_t	next_master_reason;
	uint32_t	proto_err_reason;
#endif
#endif
} vrrp_stats;

#ifdef _WITH_UNICAST_CHKSUM_COMPAT_
/* Whether we are using v1.3.6 and earlier VRRPv3 unicast checksums */
typedef enum chksum_compatibility {
	CHKSUM_COMPATIBILITY_NONE,		/* Default setting, will revert to old if receive advert with old */
	CHKSUM_COMPATIBILITY_NEVER,		/* Do not auto set old checksum mode */
	CHKSUM_COMPATIBILITY_MIN_COMPAT,	/* Values before this are new chksum, values after are old */
	CHKSUM_COMPATIBILITY_CONFIG,		/* Configuration specifies old chksum */
	CHKSUM_COMPATIBILITY_AUTO,		/* Use old chksum mode due to received advert with old mode */
} chksum_compatibility_t;
#endif

/* parameters per virtual router -- rfc2338.6.1.2 */
typedef struct _vrrp_t {
	sa_family_t		family;			/* AF_INET|AF_INET6 */
	char			*iname;			/* Instance Name */
	vrrp_sgroup_t		*sync;			/* Sync group we belong to */
	vrrp_stats		*stats;			/* Statistics */
	interface_t		*ifp;			/* Interface we belong to */
	bool			dont_track_primary;	/* If set ignores ifp faults */
	bool			linkbeat_use_polling;	/* Don't use netlink for interface status */
	bool			skip_check_adv_addr;	/* If set, don't check the VIPs in subsequent
							 * adverts from the same master */
	unsigned		strict_mode;		/* Enforces strict VRRP compliance */
#ifdef _HAVE_VRRP_VMAC_
	unsigned long		vmac_flags;		/* VRRP VMAC flags */
	char			vmac_ifname[IFNAMSIZ];	/* Name of VRRP VMAC interface */
#endif
	list			track_ifp;		/* Interface state we monitor */
	list			track_script;		/* Script state we monitor */
	list			track_file;		/* list of tracked_file_t - Files whose value we monitor */
#ifdef _WITH_BFD_
	list			track_bfd;		/* List of tracked_bfd_t */
#endif
	unsigned		num_script_if_fault;	/* Number of scripts and interfaces in fault state */
	unsigned		num_script_init;	/* Number of scripts in init state */
	struct sockaddr_storage	saddr;			/* Src IP address to use in VRRP IP header */
	bool			saddr_from_config;	/* Set if the source address is from configuration */
	bool			track_saddr;		/* Fault state if configured saddr is missing */
	struct sockaddr_storage	pkt_saddr;		/* Src IP address received in VRRP IP header */
	list			unicast_peer;		/* List of Unicast peer to send advert to */
#ifdef _WITH_UNICAST_CHKSUM_COMPAT_
	chksum_compatibility_t	unicast_chksum_compat;	/* Whether v1.3.6 and earlier chksum is used */
#endif
	struct sockaddr_storage master_saddr;		/* Store last heard Master address */
	uint8_t			master_priority;	/* Store last heard priority */
	timeval_t		last_transition;	/* Store transition time */
	unsigned		garp_delay;		/* Delay to launch gratuitous ARP */
	timeval_t		garp_refresh;		/* Next scheduled gratuitous ARP refresh */
	timeval_t		garp_refresh_timer;	/* Next scheduled gratuitous ARP timer */
	unsigned		garp_rep;		/* gratuitous ARP repeat value */
	unsigned		garp_refresh_rep;	/* refresh gratuitous ARP repeat value */
	unsigned		garp_lower_prio_delay;	/* Delay to second set or ARP messages */
	bool			garp_pending;		/* Are there gratuitous ARP messages still to be sent */
	bool			gna_pending;		/* Are there gratuitous NA messages still to be sent */
	unsigned		garp_lower_prio_rep;	/* Number of ARP messages to send at a time */
	unsigned		lower_prio_no_advert;	/* Don't send advert after lower prio advert received */
	unsigned		higher_prio_send_advert; /* Send advert after higher prio advert received */
	uint8_t			vrid;			/* virtual id. from 1(!) to 255 */
	uint8_t			base_priority;		/* configured priority value */
	uint8_t			effective_priority;	/* effective priority value */
	int			total_priority;		/* base_priority +/- track_script, track_interface and track_file weights.
							   effective_priority is this within the range [1,254]. */
	bool			vipset;			/* All the vips are set ? */
	list			vip;			/* list of virtual ip addresses */
	list			evip;			/* list of protocol excluded VIPs.
							 * Those VIPs will not be presents into the
							 * VRRP adverts
							 */
	bool			promote_secondaries;	/* Set promote_secondaries option on interface */
	bool			evip_add_ipv6;		/* Enable IPv6 for eVIPs if this is an IPv4 instance */
	list			vroutes;		/* list of virtual routes */
	list			vrules;			/* list of virtual rules */
	unsigned		adver_int;		/* locally configured delay between advertisements*/
	unsigned		master_adver_int;	/* In v3, when we become BACKUP, we use the MASTER's
							 * adver_int. If we become MASTER again, we use the
							 * value we were originally configured with.
							 * In v2, this will always be the configured adver_int.
							 */
	unsigned		accept;			/* Allow the non-master owner to process
							 * the packets destined to VIP.
							 */
	bool			iptable_rules_set;	/* Iptable drop rules set to VIP list ? */
	bool			nopreempt;		/* true if higher prio does not preempt lower */
	unsigned long		preempt_delay;		/* Seconds*TIMER_HZ after startup until
							 * preemption based on higher prio over lower
							 * prio is allowed.  0 means no delay.
							 */
	timeval_t		preempt_time;		/* Time after which preemption can happen */
	int			state;			/* internal state (init/backup/master/fault) */
#ifdef _WITH_SNMP_VRRP_
	int			init_state;		/* the initial state of the instance */
#endif
	int			wantstate;		/* user explicitly wants a state (back/mast) */
	sock_t			*sockets;		/* In and out socket descriptors */

	int			debug;			/* Debug level 0-4 */

	int			version;		/* VRRP version (2 or 3) */

	/* State transition notification */
	int			smtp_alert;
	int			last_email_state;
	bool			notify_exec;
	notify_script_t		*script_backup;
	notify_script_t		*script_master;
	notify_script_t		*script_fault;
	notify_script_t		*script_stop;
	notify_script_t		*script;

	/* rfc2338.6.2 */
	uint32_t		ms_down_timer;
	timeval_t		sands;

	/* Sending buffer */
	char			*send_buffer;		/* Allocated send buffer */
	size_t			send_buffer_size;
	uint32_t		ipv4_csum;		/* Checksum ip IPv4 pseudo header for VRRPv3 */

#if defined _WITH_VRRP_AUTH_
	/* Authentication data (only valid for VRRPv2) */
	uint8_t			auth_type;		/* authentification type. VRRP_AUTH_* */
	uint8_t			auth_data[8];		/* authentification data */

	/* IPSEC AH counter def (only valid for VRRPv2) --rfc2402.3.3.2 */
	seq_counter_t		ipsecah_counter;
#endif

	/*
	 * To have my own ip_id creates collision with kernel ip->id
	 * but it should be ok because the packets are unlikely to be
	 * fragmented (they are non routable and small)
	 * This packet isnt routed, i can check the outgoing MTU
	 * to warn the user only if the outoing mtu is too small
	 */
	int			ip_id;
} vrrp_t;

/* VRRP state machine -- rfc2338.6.4 */
#define VRRP_STATE_INIT			0	/* rfc2338.6.4.1 */
#define VRRP_STATE_BACK			1	/* rfc2338.6.4.2 */
#define VRRP_STATE_MAST			2	/* rfc2338.6.4.3 */
#define VRRP_STATE_FAULT		3	/* internal */
<<<<<<< HEAD
#define VRRP_STATE_STOP			98	/* internal */
=======
#define VRRP_STATE_GOTO_MASTER		4	/* internal */
#define VRRP_STATE_MASTER_RELOAD	96	/* internal */
#define VRRP_STATE_STOP			97	/* internal */
#define VRRP_STATE_GOTO_FAULT		98	/* internal */
>>>>>>> c1643b2b
#define VRRP_DISPATCHER			99	/* internal */

/* VRRP packet handling */
#define VRRP_PACKET_OK       0
#define VRRP_PACKET_KO       1
#define VRRP_PACKET_DROP     2
#define VRRP_PACKET_NULL     3
#define VRRP_PACKET_OTHER    4	/* Multiple VRRP on LAN, Identify "other" VRRP */

/* VRRP Packet fixed length */
#define VRRP_AUTH_LEN		8
#define VRRP_VIP_TYPE		(1 << 0)
#define VRRP_EVIP_TYPE		(1 << 1)

/* VRRP macro */
#define VRRP_IS_BAD_VERSION(id)		((id) < 2 || (id) > 3)
#define VRRP_IS_BAD_VID(id)		((id) < 1 || (id) > 255)	/* rfc2338.6.1.vrid */
#define VRRP_IS_BAD_PRIORITY(p)		((p) < 1 || (p) > VRRP_PRIO_OWNER)	/* rfc2338.6.1.prio */
#define VRRP_IS_BAD_DEBUG_INT(d)	((d) < 0 || (d) > 4)

/* We have to do some reduction of the calculation for VRRPv3 in order not to overflow a uint32; 625 / 16 == TIMER_CENTI_HZ / 256 */
#define VRRP_TIMER_SKEW(svr)	((svr)->version == VRRP_VERSION_3 ? (((256U-(svr)->effective_priority) * ((svr)->master_adver_int / TIMER_CENTI_HZ) * 625U) / 16U) : ((256U-(svr)->effective_priority) * TIMER_HZ/256U))
#define VRRP_TIMER_SKEW_MIN(svr)	((svr)->version == VRRP_VERSION_3 ? ((((svr)->master_adver_int / TIMER_CENTI_HZ) * 625U) / 16U) : (TIMER_HZ/256U))
#define VRRP_VIP_ISSET(V)	((V)->vipset)

#define VRRP_MIN(a, b)	((a) < (b)?(a):(b))
#define VRRP_MAX(a, b)	((a) > (b)?(a):(b))

#define VRRP_PKT_SADDR(V) (((V)->saddr.ss_family) ? ((struct sockaddr_in *) &(V)->saddr)->sin_addr.s_addr : IF_ADDR((V)->ifp))

#define VRRP_ISUP(V)		(!(V)->num_script_if_fault)

/* Global variables */
extern bool block_ipv4;
extern bool block_ipv6;

/* prototypes */
extern vrrphdr_t *vrrp_get_header(sa_family_t, char *, unsigned *);
extern int open_vrrp_send_socket(sa_family_t, int, interface_t *, bool);
extern int open_vrrp_read_socket(sa_family_t, int, interface_t *, bool);
extern int new_vrrp_socket(vrrp_t *);
extern void vrrp_send_link_update(vrrp_t *, unsigned);
extern bool vrrp_state_fault_rx(vrrp_t *, char *, ssize_t);
extern bool vrrp_state_master_rx(vrrp_t *, char *, ssize_t);
extern void vrrp_state_master_tx(vrrp_t *);
extern void vrrp_state_backup(vrrp_t *, char *, ssize_t);
extern void vrrp_state_goto_master(vrrp_t *);
extern void vrrp_state_leave_master(vrrp_t *, bool);
extern void vrrp_state_leave_fault(vrrp_t *);
extern bool vrrp_complete_init(void);
extern void vrrp_restore_interfaces_startup(void);
extern void restore_vrrp_interfaces(void);
extern void shutdown_vrrp_instances(void);
extern void clear_diff_vrrp(void);
extern void clear_diff_script(void);
extern void clear_diff_bfd(void);
extern void vrrp_restore_interface(vrrp_t *, bool, bool);

#endif<|MERGE_RESOLUTION|>--- conflicted
+++ resolved
@@ -309,14 +309,7 @@
 #define VRRP_STATE_BACK			1	/* rfc2338.6.4.2 */
 #define VRRP_STATE_MAST			2	/* rfc2338.6.4.3 */
 #define VRRP_STATE_FAULT		3	/* internal */
-<<<<<<< HEAD
 #define VRRP_STATE_STOP			98	/* internal */
-=======
-#define VRRP_STATE_GOTO_MASTER		4	/* internal */
-#define VRRP_STATE_MASTER_RELOAD	96	/* internal */
-#define VRRP_STATE_STOP			97	/* internal */
-#define VRRP_STATE_GOTO_FAULT		98	/* internal */
->>>>>>> c1643b2b
 #define VRRP_DISPATCHER			99	/* internal */
 
 /* VRRP packet handling */
@@ -358,6 +351,7 @@
 extern int open_vrrp_send_socket(sa_family_t, int, interface_t *, bool);
 extern int open_vrrp_read_socket(sa_family_t, int, interface_t *, bool);
 extern int new_vrrp_socket(vrrp_t *);
+extern void vrrp_send_adv(vrrp_t *, uint8_t);
 extern void vrrp_send_link_update(vrrp_t *, unsigned);
 extern bool vrrp_state_fault_rx(vrrp_t *, char *, ssize_t);
 extern bool vrrp_state_master_rx(vrrp_t *, char *, ssize_t);
