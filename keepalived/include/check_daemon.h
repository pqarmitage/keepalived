/*
 * Soft:        Keepalived is a failover program for the LVS project
 *              <www.linuxvirtualserver.org>. It monitor & manipulate
 *              a loadbalanced server pool using multi-layer checks.
 *
 * Part:        check_daemon.c include file.
 *
 * Author:      Alexandre Cassen, <acassen@linux-vs.org>
 *
 *              This program is distributed in the hope that it will be useful,
 *              but WITHOUT ANY WARRANTY; without even the implied warranty of
 *              MERCHANTABILITY or FITNESS FOR A PARTICULAR PURPOSE.
 *              See the GNU General Public License for more details.
 *
 *              This program is free software; you can redistribute it and/or
 *              modify it under the terms of the GNU General Public License
 *              as published by the Free Software Foundation; either version
 *              2 of the License, or (at your option) any later version.
 *
 * Copyright (C) 2001-2012 Alexandre Cassen, <acassen@gmail.com>
 */

#ifndef _CHECK_DAEMON_H
#define _CHECK_DAEMON_H

<<<<<<< HEAD
=======
/* system include */
#include <stdlib.h>
#include <signal.h>
#include <stdbool.h>

>>>>>>> 95022cee
/* Daemon define */
#define PROG_CHECK	"Keepalived_healthcheckers"
#define WDOG_CHECK	"/tmp/.healthcheckers"

/* Global data */
extern bool using_ha_suspend;

/* Prototypes */
extern int start_check_child(void);

#endif<|MERGE_RESOLUTION|>--- conflicted
+++ resolved
@@ -23,14 +23,9 @@
 #ifndef _CHECK_DAEMON_H
 #define _CHECK_DAEMON_H
 
-<<<<<<< HEAD
-=======
 /* system include */
-#include <stdlib.h>
-#include <signal.h>
 #include <stdbool.h>
 
->>>>>>> 95022cee
 /* Daemon define */
 #define PROG_CHECK	"Keepalived_healthcheckers"
 #define WDOG_CHECK	"/tmp/.healthcheckers"
