--- conflicted
+++ resolved
@@ -23,33 +23,17 @@
 #ifndef _CHECK_API_H
 #define _CHECK_API_H
 
-<<<<<<< HEAD
 #include "config.h"
-=======
+
 /* global includes */
 #include <stdbool.h>
->>>>>>> 95022cee
 
 /* local includes */
 #include "list.h"
 #include <sys/socket.h>
 #include "check_data.h"
-<<<<<<< HEAD
 #include "vector.h"
-
-/* connection options structure definition */
-typedef struct _conn_opts {
-	struct sockaddr_storage		dst;
-	struct sockaddr_storage		bindto;
-	unsigned int			connection_to; /* connection time-out */
-#ifdef _WITH_SO_MARK_
-	unsigned int			fwmark; /* to mark packets going out of the socket using SO_MARK */
-#endif
-} conn_opts_t;
-=======
-#include "scheduler.h"
 #include "layer4.h"
->>>>>>> 95022cee
 
 /* Checkers structure definition */
 typedef struct _checker {
