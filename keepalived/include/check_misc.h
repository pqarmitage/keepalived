--- conflicted
+++ resolved
@@ -40,11 +40,6 @@
 	bool			forcing_termination; /* Set if we have sent the process a SIGTERM */
 	uid_t			uid;		/* uid for script execution */
 	gid_t			gid;		/* gid for script execution */
-<<<<<<< HEAD
-	bool			executable;	/* script is executable for uid:gid */
-=======
-	bool			insecure;	/* script is insecure */
->>>>>>> 1b5f38b0
 } misc_checker_t;
 
 /* Prototypes defs */
