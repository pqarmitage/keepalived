--- conflicted
+++ resolved
@@ -64,12 +64,8 @@
 #endif
 extern char *instance_name;		/* keepalived instance name */
 extern bool use_pid_dir;		/* pid files in /var/run/keepalived */
-<<<<<<< HEAD
-extern size_t getpwnam_buf_len;		/* Buffer length needed for getpwnam_r/getgrnam_r */
-=======
 extern uid_t default_script_uid;	/* Default user/group for script execution */
 extern gid_t default_script_gid;
->>>>>>> 7f5ab708
 extern unsigned os_major;		/* Kernel version */
 extern unsigned os_minor;
 extern unsigned os_release;
