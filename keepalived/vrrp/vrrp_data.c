/*
 * Soft:        Keepalived is a failover program for the LVS project
 *              <www.linuxvirtualserver.org>. It monitor & manipulate
 *              a loadbalanced server pool using multi-layer checks.
 *
 * Part:        Dynamic data structure definition.
 *
 * Author:      Alexandre Cassen, <acassen@linux-vs.org>
 *
 *              This program is distributed in the hope that it will be useful,
 *              but WITHOUT ANY WARRANTY; without even the implied warranty of
 *              MERCHANTABILITY or FITNESS FOR A PARTICULAR PURPOSE.
 *              See the GNU General Public License for more details.
 *
 *              This program is free software; you can redistribute it and/or
 *              modify it under the terms of the GNU General Public License
 *              as published by the Free Software Foundation; either version
 *              2 of the License, or (at your option) any later version.
 *
 * Copyright (C) 2001-2012 Alexandre Cassen, <acassen@gmail.com>
 */

#include "config.h"

#include "global_data.h"
#include "vrrp_data.h"
#include "vrrp_index.h"
#include "vrrp_sync.h"
#include "vrrp_if.h"
#ifdef _HAVE_VRRP_VMAC_
#include "vrrp_vmac.h"
#endif
#include "vrrp.h"
#include "vrrp_print.h"
#include "memory.h"
#include "utils.h"
#include "logger.h"
#include "bitops.h"
#ifdef _HAVE_FIB_ROUTING_
#include "vrrp_iprule.h"
#include "vrrp_iproute.h"
#endif

/* global vars */
vrrp_data_t *vrrp_data = NULL;
vrrp_data_t *old_vrrp_data = NULL;
char *vrrp_buffer;
size_t vrrp_buffer_len;

/* Static addresses facility function */
void
alloc_saddress(vector_t *strvec)
{
	if (!LIST_EXISTS(vrrp_data->static_addresses))
		vrrp_data->static_addresses = alloc_list(free_ipaddress, dump_ipaddress);
	alloc_ipaddress(vrrp_data->static_addresses, strvec, NULL);
}

#ifdef _HAVE_FIB_ROUTING_
/* Static routes facility function */
void
alloc_sroute(vector_t *strvec)
{
	if (!LIST_EXISTS(vrrp_data->static_routes))
		vrrp_data->static_routes = alloc_list(free_iproute, dump_iproute);
	alloc_route(vrrp_data->static_routes, strvec);
}

/* Static rules facility function */
void
alloc_srule(vector_t *strvec)
{
	if (!LIST_EXISTS(vrrp_data->static_rules))
		vrrp_data->static_rules = alloc_list(free_iprule, dump_iprule);
	alloc_rule(vrrp_data->static_rules, strvec);
}
#endif

/* VRRP facility functions */
static void
free_vgroup(void *data)
{
	vrrp_sgroup_t *vgroup = data;

	if (vgroup->iname) {
		log_message(LOG_INFO, "sync group %s - iname vector exists when freeing group", vgroup->gname);
		free_strvec(vgroup->iname);
	}
	FREE(vgroup->gname);
	free_list(&vgroup->index_list);
	free_notify_script(&vgroup->script_backup);
	free_notify_script(&vgroup->script_master);
	free_notify_script(&vgroup->script_fault);
	free_notify_script(&vgroup->script);
	FREE(vgroup);
}

static void
dump_notify_script(notify_script_t *script, char *type)
{
	if (!script)
		return;

	log_message(LOG_INFO, "   %s state transition script = %s, uid:gid %d:%d", type,
	       script->name, script->uid, script->gid);
}

static void
dump_vgroup(void *data)
{
	vrrp_sgroup_t *vgroup = data;
	element e;

	log_message(LOG_INFO, " VRRP Sync Group = %s, %s", vgroup->gname, get_state_str(vgroup->state));
	if (vgroup->index_list) {
		for (e = LIST_HEAD(vgroup->index_list); e; ELEMENT_NEXT(e)) {
			vrrp_t *vrrp = ELEMENT_DATA(e);
			log_message(LOG_INFO, "   monitor = %s", vrrp->iname);
		}
	}
	if (vgroup->global_tracking)
		log_message(LOG_INFO, "   Same tracking for all VRRP instances");
	dump_notify_script(vgroup->script_backup, "Backup");
	dump_notify_script(vgroup->script_master, "Master");
	dump_notify_script(vgroup->script_fault, "Fault");
	dump_notify_script(vgroup->script, "Generic");
	if (vgroup->smtp_alert)
		log_message(LOG_INFO, "   Using smtp notification");
}

void
dump_vscript_vrrp(void *data)
{
	vrrp_t *vrrp = (vrrp_t *)data;
	log_message(LOG_INFO, "     %s", vrrp->iname);
}

static void
free_vscript(void *data)
{
	vrrp_script_t *vscript = data;

	free_list(&vscript->vrrp);
	FREE(vscript->sname);
	FREE_PTR(vscript->script);
	FREE(vscript);
}
static void
dump_vscript(void *data)
{
	vrrp_script_t *vscript = data;
	const char *str;

	log_message(LOG_INFO, " VRRP Script = %s", vscript->sname);
	log_message(LOG_INFO, "   Command = %s", vscript->script);
	log_message(LOG_INFO, "   Interval = %lu sec", vscript->interval / TIMER_HZ);
	log_message(LOG_INFO, "   Timeout = %lu sec", vscript->timeout / TIMER_HZ);
	log_message(LOG_INFO, "   Weight = %d", vscript->weight);
	log_message(LOG_INFO, "   Rise = %d", vscript->rise);
	log_message(LOG_INFO, "   Fall = %d", vscript->fall);
	log_message(LOG_INFO, "   Insecure = %s", vscript->insecure ? "yes" : "no");

	switch (vscript->result) {
	case VRRP_SCRIPT_STATUS_INIT:
		str = "INIT"; break;
<<<<<<< HEAD
=======
	case VRRP_SCRIPT_STATUS_INIT_GOOD:
		str = "INIT/GOOD"; break;
	case VRRP_SCRIPT_STATUS_INIT_FAILED:
		str = "INIT/FAILED"; break;
>>>>>>> 1b5f38b0
	case VRRP_SCRIPT_STATUS_DISABLED:
		str = "DISABLED"; break;
	default:
		str = (vscript->result >= vscript->rise) ? "GOOD" : "BAD";
	}
	log_message(LOG_INFO, "   Status = %s", str);
	if (vscript->uid || vscript->gid)
		log_message(LOG_INFO, "   Script uid:gid = %d:%d", vscript->uid, vscript->gid);
	log_message(LOG_INFO, "   Use count = %d", vscript->vrrp ? LIST_SIZE(vscript->vrrp) : 0);
	log_message(LOG_INFO, "   VRRP instances:");
	if (vscript->vrrp)
		dump_list(vscript->vrrp);
	else
		log_message(LOG_INFO, "     (none)");
}

/* Socket pool functions */
static void
free_sock(void *sock_data)
{
	sock_t *sock = sock_data;

	/* First of all cancel pending thread */
	thread_cancel(sock->thread);

	/* Close related socket */
	if (sock->fd_in > 0)
		close(sock->fd_in);
	if (sock->fd_out > 0)
		close(sock->fd_out);
	FREE(sock_data);
}

static void
dump_sock(void *sock_data)
{
	sock_t *sock = sock_data;
	log_message(LOG_INFO, "VRRP sockpool: [ifindex(%u), proto(%u), unicast(%d), fd(%d,%d)]"
			    , sock->ifindex
			    , sock->proto
			    , sock->unicast
			    , sock->fd_in
			    , sock->fd_out);
}

static void
free_unicast_peer(void *data)
{
	FREE(data);
}

static void
dump_unicast_peer(void *data)
{
	struct sockaddr_storage *peer = data;

	log_message(LOG_INFO, "     %s", inet_sockaddrtos(peer));
}

static void
free_vrrp(void *data)
{
	vrrp_t *vrrp = data;

	FREE(vrrp->iname);
	FREE_PTR(vrrp->send_buffer);
	free_notify_script(&vrrp->script_backup);
	free_notify_script(&vrrp->script_master);
	free_notify_script(&vrrp->script_fault);
	free_notify_script(&vrrp->script_stop);
	free_notify_script(&vrrp->script);
	FREE_PTR(vrrp->stats);

	free_list(&vrrp->track_ifp);
	free_list(&vrrp->track_script);
	free_list(&vrrp->unicast_peer);
	free_list(&vrrp->vip);
	free_list(&vrrp->evip);
	free_list(&vrrp->vroutes);
	free_list(&vrrp->vrules);
	FREE(vrrp);
}
static void
dump_vrrp(void *data)
{
	vrrp_t *vrrp = data;
#ifdef _WITH_VRRP_AUTH_
	char auth_data[sizeof(vrrp->auth_data) + 1];
#endif

	log_message(LOG_INFO, " VRRP Instance = %s", vrrp->iname);
	log_message(LOG_INFO, "   Using VRRPv%d", vrrp->version);
	if (vrrp->family == AF_INET6)
		log_message(LOG_INFO, "   Using Native IPv6");
	if (vrrp->init_state == VRRP_STATE_BACK)
		log_message(LOG_INFO, "   Want State = BACKUP");
	else
		log_message(LOG_INFO, "   Want State = MASTER");
	log_message(LOG_INFO, "   Running on device = %s", IF_NAME(vrrp->ifp));
	if (vrrp->dont_track_primary)
		log_message(LOG_INFO, "   VRRP interface tracking disabled");
	log_message(LOG_INFO, "   Skip checking advert IP addresses = %s", vrrp->skip_check_adv_addr ? "yes" : "no");
	log_message(LOG_INFO, "   Enforcing strict VRRP compliance = %s", vrrp->strict_mode ? "yes" : "no");
	if (vrrp->saddr.ss_family)
		log_message(LOG_INFO, "   Using src_ip = %s"
				    , inet_sockaddrtos(&vrrp->saddr));
	log_message(LOG_INFO, "   Gratuitous ARP delay = %d",
		       vrrp->garp_delay/TIMER_HZ);
	log_message(LOG_INFO, "   Gratuitous ARP repeat = %d", vrrp->garp_rep);
	log_message(LOG_INFO, "   Gratuitous ARP refresh timer = %lu",
		       vrrp->garp_refresh.tv_sec);
	log_message(LOG_INFO, "   Gratuitous ARP refresh repeat = %d", vrrp->garp_refresh_rep);
	log_message(LOG_INFO, "   Gratuitous ARP lower priority delay = %d", vrrp->garp_lower_prio_delay / TIMER_HZ);
	log_message(LOG_INFO, "   Gratuitous ARP lower priority repeat = %d", vrrp->garp_lower_prio_rep);
	log_message(LOG_INFO, "   Send advert after receive lower priority advert = %s", vrrp->lower_prio_no_advert ? "false" : "true");
	log_message(LOG_INFO, "   Virtual Router ID = %d", vrrp->vrid);
	log_message(LOG_INFO, "   Priority = %d", vrrp->base_priority);
	log_message(LOG_INFO, "   Advert interval = %d %s",
		(vrrp->version == VRRP_VERSION_2) ? (vrrp->adver_int / TIMER_HZ) :
		(vrrp->adver_int / (TIMER_HZ / 1000)),
		(vrrp->version == VRRP_VERSION_2) ? "sec" : "milli-sec");
	log_message(LOG_INFO, "   Accept %s", vrrp->accept ? "enabled" : "disabled");
	if (vrrp->nopreempt)
		log_message(LOG_INFO, "   Preempt disabled");
	if (vrrp->preempt_delay)
		log_message(LOG_INFO, "   Preempt delay = %ld secs",
		       vrrp->preempt_delay / TIMER_HZ);
	log_message(LOG_INFO, "   Promote_secondaries %s", vrrp->promote_secondaries ? "enabled" : "disabled");
#if defined _WITH_VRRP_AUTH_
	if (vrrp->version == VRRP_VERSION_2) {
		if (vrrp->auth_type) {
			log_message(LOG_INFO, "   Authentication type = %s",
				    (vrrp->auth_type ==
				     VRRP_AUTH_AH) ? "IPSEC_AH" : "SIMPLE_PASSWORD");
			if (vrrp->auth_type != VRRP_AUTH_AH) {
				/* vrrp->auth_data is not \0 terminated */
				memcpy(auth_data, vrrp->auth_data, sizeof(vrrp->auth_data));
				auth_data[sizeof(vrrp->auth_data)] = '\0';
				log_message(LOG_INFO, "   Password = %s", auth_data);
			}
		}
	}
#endif
	if (!LIST_ISEMPTY(vrrp->track_ifp)) {
		log_message(LOG_INFO, "   Tracked interfaces = %d", LIST_SIZE(vrrp->track_ifp));
		dump_list(vrrp->track_ifp);
	}
	if (!LIST_ISEMPTY(vrrp->track_script)) {
		log_message(LOG_INFO, "   Tracked scripts = %d", LIST_SIZE(vrrp->track_script));
		dump_list(vrrp->track_script);
	}
	if (!LIST_ISEMPTY(vrrp->unicast_peer)) {
		log_message(LOG_INFO, "   Unicast Peer = %d", LIST_SIZE(vrrp->unicast_peer));
		dump_list(vrrp->unicast_peer);
	}
	if (!LIST_ISEMPTY(vrrp->vip)) {
		log_message(LOG_INFO, "   Virtual IP = %d", LIST_SIZE(vrrp->vip));
		dump_list(vrrp->vip);
	}
	if (!LIST_ISEMPTY(vrrp->evip)) {
		log_message(LOG_INFO, "   Virtual IP Excluded = %d", LIST_SIZE(vrrp->evip));
		dump_list(vrrp->evip);
	}
	if (!LIST_ISEMPTY(vrrp->vroutes)) {
		log_message(LOG_INFO, "   Virtual Routes = %d", LIST_SIZE(vrrp->vroutes));
		dump_list(vrrp->vroutes);
	}
	if (!LIST_ISEMPTY(vrrp->vrules)) {
		log_message(LOG_INFO, "   Virtual Rules = %d", LIST_SIZE(vrrp->vrules));
		dump_list(vrrp->vrules);
	}
	dump_notify_script(vrrp->script_backup, "Backup");
	dump_notify_script(vrrp->script_master, "Master");
	dump_notify_script(vrrp->script_fault, "Fault");
	dump_notify_script(vrrp->script_stop, "Stop");
	dump_notify_script(vrrp->script, "Generic");
	if (vrrp->smtp_alert)
		log_message(LOG_INFO, "   Using smtp notification");
#ifdef _HAVE_VRRP_VMAC_
	if (__test_bit(VRRP_VMAC_BIT, &vrrp->vmac_flags))
		log_message(LOG_INFO, "   Using VRRP VMAC (flags:%s|%s), vmac ifindex %u"
				    , (__test_bit(VRRP_VMAC_UP_BIT, &vrrp->vmac_flags)) ? "UP" : "DOWN"
				    , (__test_bit(VRRP_VMAC_XMITBASE_BIT, &vrrp->vmac_flags)) ? "xmit_base" : "xmit"
				    , vrrp->ifp->base_ifp->ifindex);
#endif
}

void
alloc_vrrp_sync_group(char *gname)
{
	size_t size = strlen(gname);
	vrrp_sgroup_t *new;

	/* Allocate new VRRP group structure */
	new = (vrrp_sgroup_t *) MALLOC(sizeof(vrrp_sgroup_t));
	new->gname = (char *) MALLOC(size + 1);
	new->state = VRRP_STATE_INIT;
	memcpy(new->gname, gname, size);
	new->global_tracking = 0;

	list_add(vrrp_data->vrrp_sync_group, new);
}

vrrp_stats *
alloc_vrrp_stats(void)
{
	vrrp_stats *new;
	new = (vrrp_stats *) MALLOC(sizeof (vrrp_stats));
	new->become_master = 0;
	new->release_master = 0;
	new->invalid_authtype = 0;
	new->authtype_mismatch = 0;
	new->packet_len_err = 0;
	new->advert_rcvd = 0;
	new->advert_sent = 0;
	new->advert_interval_err = 0;
	new->auth_failure = 0;
	new->ip_ttl_err = 0;
	new->pri_zero_rcvd = 0;
	new->pri_zero_sent = 0;
	new->invalid_type_rcvd = 0;
	new->addr_list_err = 0;
	return new;
}

void
alloc_vrrp(char *iname)
{
	size_t size = strlen(iname);
	vrrp_t *new;

	/* Allocate new VRRP structure */
	new = (vrrp_t *) MALLOC(sizeof(vrrp_t));

	/* Set default values */
	new->family = AF_UNSPEC;
	new->saddr.ss_family = AF_UNSPEC;
	new->init_state = VRRP_STATE_INIT;
	new->version = 0;
	new->master_priority = 0;
	new->last_transition = timer_now();
	new->iname = (char *) MALLOC(size + 1);
	memcpy(new->iname, iname, size);
	new->stats = alloc_vrrp_stats();
	new->accept = PARAMETER_UNSET;
	new->garp_rep = global_data->vrrp_garp_rep;
	new->garp_refresh = global_data->vrrp_garp_refresh;
	new->garp_refresh_rep = global_data->vrrp_garp_refresh_rep;
	new->garp_delay = global_data->vrrp_garp_delay;
	new->garp_lower_prio_delay = PARAMETER_UNSET;
	new->garp_lower_prio_rep = PARAMETER_UNSET;
	new->lower_prio_no_advert = PARAMETER_UNSET;

	new->skip_check_adv_addr = global_data->vrrp_skip_check_adv_addr;
	new->strict_mode = PARAMETER_UNSET;

	list_add(vrrp_data->vrrp, new);
}

void
alloc_vrrp_unicast_peer(vector_t *strvec)
{
	vrrp_t *vrrp = LIST_TAIL_DATA(vrrp_data->vrrp);
	struct sockaddr_storage *peer = NULL;
	int ret;

	if (!LIST_EXISTS(vrrp->unicast_peer))
		vrrp->unicast_peer = alloc_list(free_unicast_peer, dump_unicast_peer);

	/* Allocate new unicast peer */
	peer = (struct sockaddr_storage *) MALLOC(sizeof(struct sockaddr_storage));
	ret = inet_stosockaddr(strvec_slot(strvec, 0), 0, peer);
	if (ret < 0) {
		log_message(LOG_ERR, "Configuration error: VRRP instance[%s] malformed unicast"
				     " peer address[%s]. Skipping..."
				   , vrrp->iname, FMT_STR_VSLOT(strvec, 0));
		FREE(peer);
		return;
	}

	if (!vrrp->family)
		vrrp->family = peer->ss_family;
	else if (peer->ss_family != vrrp->family) {
		log_message(LOG_ERR, "Configuration error: VRRP instance[%s] and unicast peer address"
				     "[%s] MUST be of the same family !!! Skipping..."
				   , vrrp->iname, FMT_STR_VSLOT(strvec, 0));
		FREE(peer);
		return;
	}

	list_add(vrrp->unicast_peer, peer);
}

void
alloc_vrrp_track(vector_t *strvec)
{
	vrrp_t *vrrp = LIST_TAIL_DATA(vrrp_data->vrrp);

	if (!LIST_EXISTS(vrrp->track_ifp))
		vrrp->track_ifp = alloc_list(free_track, dump_track);
	alloc_track(vrrp->track_ifp, strvec);
}

void
alloc_vrrp_track_script(vector_t *strvec)
{
	vrrp_t *vrrp = LIST_TAIL_DATA(vrrp_data->vrrp);

	if (!LIST_EXISTS(vrrp->track_script))
		vrrp->track_script = alloc_list(free_track_script, dump_track_script);
	alloc_track_script(vrrp, strvec);
}

void
alloc_vrrp_vip(vector_t *strvec)
{
	vrrp_t *vrrp = LIST_TAIL_DATA(vrrp_data->vrrp);

	if (!LIST_EXISTS(vrrp->vip))
		vrrp->vip = alloc_list(free_ipaddress, dump_ipaddress);
	alloc_ipaddress(vrrp->vip, strvec, vrrp->ifp);
}
void
alloc_vrrp_evip(vector_t *strvec)
{
	vrrp_t *vrrp = LIST_TAIL_DATA(vrrp_data->vrrp);

	if (!LIST_EXISTS(vrrp->evip))
		vrrp->evip = alloc_list(free_ipaddress, dump_ipaddress);
	alloc_ipaddress(vrrp->evip, strvec, vrrp->ifp);
}

#ifdef _HAVE_FIB_ROUTING_
void
alloc_vrrp_vroute(vector_t *strvec)
{
	vrrp_t *vrrp = LIST_TAIL_DATA(vrrp_data->vrrp);

	if (!LIST_EXISTS(vrrp->vroutes))
		vrrp->vroutes = alloc_list(free_iproute, dump_iproute);
	alloc_route(vrrp->vroutes, strvec);
}

void
alloc_vrrp_vrule(vector_t *strvec)
{
	vrrp_t *vrrp = LIST_TAIL_DATA(vrrp_data->vrrp);

	if (!LIST_EXISTS(vrrp->vrules))
		vrrp->vrules = alloc_list(free_iprule, dump_iprule);
	alloc_rule(vrrp->vrules, strvec);
}
#endif

void
alloc_vrrp_script(char *sname)
{
	size_t size = strlen(sname);
	vrrp_script_t *new;

	/* Allocate new VRRP group structure */
	new = (vrrp_script_t *) MALLOC(sizeof(vrrp_script_t));
	new->sname = (char *) MALLOC(size + 1);
	memcpy(new->sname, sname, size + 1);
	new->interval = VRRP_SCRIPT_DI * TIMER_HZ;
	new->timeout = VRRP_SCRIPT_DT * TIMER_HZ;
	new->weight = VRRP_SCRIPT_DW;
	new->result = VRRP_SCRIPT_STATUS_DISABLED;	/* Disabled until a vrrp instance uses it */
	new->last_status = VRRP_SCRIPT_STATUS_NOT_SET;
	new->rise = 1;
	new->fall = 1;
	list_add(vrrp_data->vrrp_script, new);
}

/* data facility functions */
void
alloc_vrrp_buffer(size_t len)
{
	vrrp_buffer = (char *) MALLOC(len);
	vrrp_buffer_len = (vrrp_buffer) ? len : 0;
}

void
free_vrrp_buffer(void)
{
	FREE(vrrp_buffer);
	vrrp_buffer = NULL;
	vrrp_buffer_len = 0;
}

vrrp_data_t *
alloc_vrrp_data(void)
{
	vrrp_data_t *new;

	new = (vrrp_data_t *) MALLOC(sizeof(vrrp_data_t));
	new->vrrp = alloc_list(free_vrrp, dump_vrrp);
	new->vrrp_index = alloc_mlist(NULL, NULL, 255+1);
	new->vrrp_index_fd = alloc_mlist(NULL, NULL, 1024+1);
	new->vrrp_sync_group = alloc_list(free_vgroup, dump_vgroup);
	new->vrrp_script = alloc_list(free_vscript, dump_vscript);
	new->vrrp_socket_pool = alloc_list(free_sock, dump_sock);

	return new;
}

void
free_vrrp_data(vrrp_data_t * data)
{
	free_list(&data->static_addresses);
	free_list(&data->static_routes);
	free_list(&data->static_rules);
	free_mlist(data->vrrp_index, 255+1);
	free_mlist(data->vrrp_index_fd, 1024+1);
	free_list(&data->vrrp);
	free_list(&data->vrrp_sync_group);
	free_list(&data->vrrp_script);
	FREE(data);
}

void
dump_vrrp_data(vrrp_data_t * data)
{
	if (!LIST_ISEMPTY(data->static_addresses)) {
		log_message(LOG_INFO, "------< Static Addresses >------");
		dump_list(data->static_addresses);
	}
	if (!LIST_ISEMPTY(data->static_routes)) {
		log_message(LOG_INFO, "------< Static Routes >------");
		dump_list(data->static_routes);
	}
	if (!LIST_ISEMPTY(data->static_rules)) {
		log_message(LOG_INFO, "------< Static Rules >------");
		dump_list(data->static_rules);
	}
	if (!LIST_ISEMPTY(data->vrrp)) {
		log_message(LOG_INFO, "------< VRRP Topology >------");
		dump_list(data->vrrp);
	}
	if (!LIST_ISEMPTY(data->vrrp_sync_group)) {
		log_message(LOG_INFO, "------< VRRP Sync groups >------");
		dump_list(data->vrrp_sync_group);
	}
	if (!LIST_ISEMPTY(data->vrrp_script)) {
		log_message(LOG_INFO, "------< VRRP Scripts >------");
		dump_list(data->vrrp_script);
	}
}<|MERGE_RESOLUTION|>--- conflicted
+++ resolved
@@ -163,13 +163,8 @@
 	switch (vscript->result) {
 	case VRRP_SCRIPT_STATUS_INIT:
 		str = "INIT"; break;
-<<<<<<< HEAD
-=======
-	case VRRP_SCRIPT_STATUS_INIT_GOOD:
-		str = "INIT/GOOD"; break;
 	case VRRP_SCRIPT_STATUS_INIT_FAILED:
 		str = "INIT/FAILED"; break;
->>>>>>> 1b5f38b0
 	case VRRP_SCRIPT_STATUS_DISABLED:
 		str = "DISABLED"; break;
 	default:
