/*
 * Soft:        Keepalived is a failover program for the LVS project
 *              <www.linuxvirtualserver.org>. It monitor & manipulate
 *              a loadbalanced server pool using multi-layer checks.
 *
 * Part:        NETLINK IPv4 rules manipulation.
 *
 * Author:      Chris Riley, <kernelchris@gmail.com>
 *
 *              This program is distributed in the hope that it will be useful,
 *              but WITHOUT ANY WARRANTY; without even the implied warranty of
 *              MERCHANTABILITY or FITNESS FOR A PARTICULAR PURPOSE.
 *              See the GNU General Public License for more details.
 *
 *              This program is free software; you can redistribute it and/or
 *              modify it under the terms of the GNU General Public License
 *              as published by the Free Software Foundation; either version
 *              2 of the License, or (at your option) any later version.
 *
 * Copyright (C) 2015 Chris Riley, <kernelchris@gmail.com>
 */

#include "config.h"

/* global includes */
#include <errno.h>
#ifdef NETLINK_H_NEEDS_SYS_SOCKET_H
#include <sys/socket.h>
#endif
#include <linux/fib_rules.h>
#include <inttypes.h>
#include <stdlib.h>

/* local include */
#include "vrrp_iproute.h"
#include "vrrp_iprule.h"
#include "vrrp_netlink.h"
#include "vrrp_data.h"
#include "logger.h"
#include "memory.h"
#include "utils.h"
#include "rttables.h"
#include "vrrp_ip_rule_route_parser.h"

/* Utility functions */
static inline bool
rule_is_equal(const ip_rule_t *x, const ip_rule_t *y)
{
	if (x->mask != y->mask ||
	    x->invert != y->invert ||
	    !IP_ISEQ(x->from_addr, y->from_addr) ||
	    !IP_ISEQ(x->to_addr, y->to_addr) ||
	    x->priority != y->priority ||
	    x->tos != y->tos ||
	    x->fwmark != y->fwmark ||
	    x->fwmask != y->fwmask ||
	    x->realms != y->realms ||
#if HAVE_DECL_FRA_SUPPRESS_PREFIXLEN
	    x->suppress_prefix_len != y->suppress_prefix_len ||
#endif
#if HAVE_DECL_FRA_SUPPRESS_IFGROUP
	    x->suppress_group != y->suppress_group ||
#endif
#if HAVE_DECL_FRA_TUN_ID
	    x->tunnel_id != y->tunnel_id ||
#endif
<<<<<<< HEAD
	    x->iif != y->iif ||
#if HAVE_DECL_FRA_OIFNAME
	    x->oif != y->oif ||
#endif
=======
#if HAVE_DECL_FRA_UID_RANGE
	    x->uid_range.start != y->uid_range.start ||
	    x->uid_range.end != y->uid_range.end ||
#endif
	    !(x->iif) != !(y->iif) ||
	    !(x->oif) != !(y->oif) ||
>>>>>>> 113e14c0
	    x->goto_target != y->goto_target ||
	    x->table != y->table ||
	    x->action != y->action)
		return false;

	return true;
}

/* Add/Delete IP rule to/from a specific IP/network */
static int
netlink_rule(ip_rule_t *iprule, int cmd)
{
	int status = 1;
	struct {
		struct nlmsghdr n;
		struct fib_rule_hdr frh;
		char buf[1024];
	} req;

	memset(&req, 0, sizeof (req));

	req.n.nlmsg_len = NLMSG_LENGTH(sizeof(struct rtmsg));
	req.n.nlmsg_flags = NLM_F_REQUEST;

	if (cmd != IPRULE_DEL) {
		req.n.nlmsg_flags |= NLM_F_CREATE | NLM_F_EXCL;
		req.n.nlmsg_type = RTM_NEWRULE;
		req.frh.action = FR_ACT_UNSPEC;
	}
	else {
		req.frh.action = FR_ACT_UNSPEC;
		req.n.nlmsg_type = RTM_DELRULE;
	}
	req.frh.table = RT_TABLE_UNSPEC;
	req.frh.flags = 0;

	if (iprule->from_addr)
		req.frh.family = IP_FAMILY(iprule->from_addr);
	else if (iprule->to_addr)
		req.frh.family = IP_FAMILY(iprule->to_addr);
	else
		req.frh.family = AF_INET;

	if (iprule->action == FR_ACT_TO_TBL) {
		if (iprule->table < 256)	// "Table" or "lookup"
			req.frh.table = iprule->table ? iprule->table & 0xff : RT_TABLE_MAIN;
		else {
			req.frh.table = RT_TABLE_UNSPEC;
			addattr32(&req.n, sizeof(req), FRA_TABLE, iprule->table);
		}
	}

	if (iprule->invert)
		req.frh.flags |= FIB_RULE_INVERT;	// "not"

	/* Set rule entry */
	if (iprule->from_addr) {	// can be "default"/"any"/"all" - and to addr => bytelen == bitlen == 0
		add_addr2req(&req.n, sizeof(req), FRA_SRC, iprule->from_addr);
		req.frh.src_len = iprule->from_addr->ifa.ifa_prefixlen;
	}
	if (iprule->to_addr) {
		add_addr2req(&req.n, sizeof(req), FRA_DST, iprule->to_addr);
		req.frh.dst_len = iprule->to_addr->ifa.ifa_prefixlen;
	}

	if (iprule->mask & IPRULE_BIT_PRIORITY)	// "priority/order/preference"
		addattr32(&req.n, sizeof(req), FRA_PRIORITY, iprule->priority);

	if (iprule->mask & IPRULE_BIT_DSFIELD)	// "tos/dsfield"
		req.frh.tos = iprule->tos;	// Hex value - 0xnn <= 255, or name from rt_dsfield

	if (iprule->mask & IPRULE_BIT_FWMARK)	// "fwmark"
		addattr32(&req.n, sizeof(req), FRA_FWMARK, iprule->fwmark);

	if (iprule->mask & IPRULE_BIT_FWMASK)	// "fwmark number followed by /nn"
		addattr32(&req.n, sizeof(req), FRA_FWMASK, iprule->fwmask);

	if (iprule->realms)	// "realms u16[/u16] using rt_realms. after / is 16 msb (src), pre slash is 16 lsb (dest)"
		addattr32(&req.n, sizeof(req), FRA_FLOW, iprule->realms);

#if HAVE_DECL_FRA_SUPPRESS_PREFIXLEN
	if (iprule->mask & IPRULE_BIT_SUP_PREFIXLEN)	// "suppress_prefixlength" - only valid if table !=0
		addattr32(&req.n, sizeof(req), FRA_SUPPRESS_PREFIXLEN, iprule->suppress_prefix_len);
#endif

#if HAVE_DECL_FRA_SUPPRESS_IFGROUP
	if (iprule->mask & IPRULE_BIT_SUP_GROUP)	// "suppress_ifgroup" or "sup_group" int32 - only valid if table !=0
		addattr32(&req.n, sizeof(req), FRA_SUPPRESS_IFGROUP, iprule->suppress_group);
#endif

	if (iprule->iif)	// "dev/iif"
		addattr_l(&req.n, sizeof(req), FRA_IFNAME, iprule->iif, strlen(iprule->iif->ifname)+1);

#if HAVE_DECL_FRA_OIFNAME
	if (iprule->oif)	// "oif"
		addattr_l(&req.n, sizeof(req), FRA_OIFNAME, iprule->oif, strlen(iprule->oif->ifname)+1);
#endif

#if HAVE_DECL_FRA_TUN_ID
	if (iprule->tunnel_id)
		addattr64(&req.n, sizeof(req), FRA_TUN_ID, htobe64(iprule->tunnel_id));
#endif

#if HAVE_DECL_FRA_UID_RANGE
	if (iprule->mask & IPRULE_BIT_UID_RANGE)
		addattr_l(&req.n, sizeof(req), FRA_UID_RANGE, &iprule->uid_range, sizeof(iprule->uid_range));
#endif

	if (iprule->action == FR_ACT_GOTO) {	// "goto"
		addattr32(&req.n, sizeof(req), FRA_GOTO, iprule->goto_target);
		req.frh.action = FR_ACT_GOTO;
	}

	req.frh.action = iprule->action;

	if (netlink_talk(&nl_cmd, &req.n) < 0)
		status = -1;

	return status;
}

void
netlink_rulelist(list rule_list, int cmd, bool force)
{
	ip_rule_t *iprule;
	element e;

	/* No rules to add */
	if (LIST_ISEMPTY(rule_list))
		return;

	/* If force is set, we try to remove all the rules, but the
	 * rule might not exist. That's not an error, so indicate not
	 * to report such a situation */
	if (force && cmd == IPRULE_DEL)
	         netlink_error_ignore = ENOENT;

	for (e = LIST_HEAD(rule_list); e; ELEMENT_NEXT(e)) {
		iprule = ELEMENT_DATA(e);
		if (force ||
		    (cmd == IPRULE_ADD && !iprule->set) ||
		    (cmd == IPRULE_DEL && iprule->set)) {
			if (netlink_rule(iprule, cmd) > 0)
				iprule->set = (cmd == IPRULE_ADD);
			else
				iprule->set = false;
		}
	}

	netlink_error_ignore = 0;
}

/* Rule dump/allocation */
void
free_iprule(void *rule_data)
{
	ip_rule_t *rule = rule_data;

	FREE_PTR(rule->from_addr);
	FREE_PTR(rule->to_addr);
	FREE(rule_data);
}

void
format_iprule(ip_rule_t *rule, char *buf, size_t buf_len)
{
	char *op = buf;
	char *buf_end = buf + buf_len;

	if (rule->invert)
		op += snprintf(op, (size_t)(buf_end - op), " not");

	if (rule->from_addr) {
		op += snprintf(op, (size_t)(buf_end - op), "from %s", ipaddresstos(NULL, rule->from_addr));
		if ((rule->from_addr->ifa.ifa_family == AF_INET && rule->from_addr->ifa.ifa_prefixlen != 32 ) ||
		    (rule->from_addr->ifa.ifa_family == AF_INET6 && rule->from_addr->ifa.ifa_prefixlen != 128 ))
			op += snprintf(op, (size_t)(buf_end - op), "/%d", rule->from_addr->ifa.ifa_prefixlen);
	}
	else
		op += snprintf(op, (size_t)(buf_end - op), "from all" );

	if (rule->to_addr) {
		op += snprintf(op, (size_t)(buf_end - op), " to %s", ipaddresstos(NULL, rule->to_addr));
		if ((rule->to_addr->ifa.ifa_family == AF_INET && rule->to_addr->ifa.ifa_prefixlen != 32 ) ||
		    (rule->to_addr->ifa.ifa_family == AF_INET6 && rule->to_addr->ifa.ifa_prefixlen != 128 ))
			op += snprintf(op, (size_t)(buf_end - op), "/%d", rule->to_addr->ifa.ifa_prefixlen);
	}

	if (rule->mask & IPRULE_BIT_PRIORITY)
		op += snprintf(op, (size_t)(buf_end - op), " priority %u", rule->priority);

	if (rule->mask & IPRULE_BIT_DSFIELD)
		op += snprintf(op, (size_t)(buf_end - op), " tos 0x%x", rule->tos);

	if (rule->mask & (IPRULE_BIT_FWMARK | IPRULE_BIT_FWMASK)) {
		op += snprintf(op, (size_t)(buf_end - op), " fwmark 0x%x", rule->fwmark);

		if (rule->mask & IPRULE_BIT_FWMASK && rule->fwmask != 0xffffffff)
			op += snprintf(op, (size_t)(buf_end - op), "/0x%x", rule->fwmask);
	}

	if (rule->iif)
#if HAVE_DECL_FRA_OIFNAME
		op += snprintf(op, (size_t)(buf_end - op), " iif %s", rule->iif->ifname);
#else
		op += snprintf(op, (size_t)(buf_end - op), " dev %s", rule->iif->ifname);
#endif

#if HAVE_DECL_FRA_OIFNAME
	if (rule->oif)
		op += snprintf(op, (size_t)(buf_end - op), " oif %s", rule->oif->ifname);
#endif

#if HAVE_DECL_FRA_SUPPRESS_PREFIXLEN
	if (rule->mask & IPRULE_BIT_SUP_PREFIXLEN)
		op += snprintf(op, (size_t)(buf_end - op), " suppress_prefixlen %u", rule->suppress_prefix_len);
#endif

#if HAVE_DECL_FRA_SUPPRESS_IFGROUP
	if (rule->mask & IPRULE_BIT_SUP_GROUP)
		op += snprintf(op, (size_t)(buf_end - op), " suppress_ifgroup %d", rule->suppress_group);
#endif

#if HAVE_DECL_FRA_TUN_ID
	if (rule->tunnel_id)
		op += snprintf(op, (size_t)(buf_end - op), " tunnel-id %" PRIu64, rule->tunnel_id);
#endif

#if HAVE_DECL_FRA_UID_RANGE
	if (rule->mask & IPRULE_BIT_UID_RANGE)
		op += snprintf(op, (size_t)(buf_end - op), " uidrange %" PRIu32 "-%" PRIu32, rule->uid_range.start, rule->uid_range.end);
#endif

	if (rule->realms)
		op += snprintf(op, (size_t)(buf_end - op), " realms %d/%d", rule->realms >> 16, rule->realms & 0xffff);

	if (rule->action == FR_ACT_TO_TBL)
		op += snprintf(op, (size_t)(buf_end - op), " lookup %u", rule->table);
	else if (rule->action == FR_ACT_GOTO)
		op += snprintf(op, (size_t)(buf_end - op), " goto %u", rule->goto_target);
	else if (rule->action == FR_ACT_NOP)
		op += snprintf(op, (size_t)(buf_end - op), " nop");
	else
		op += snprintf(op, (size_t)(buf_end - op), " type %s", get_rttables_rtntype(rule->action));
}

void
dump_iprule(void *rule_data)
{
	ip_rule_t *rule = rule_data;
	char *buf = MALLOC(RULE_BUF_SIZE);

	format_iprule(rule, buf, RULE_BUF_SIZE);

	log_message(LOG_INFO, "     %s", buf);

	FREE(buf);
}

void
alloc_rule(list rule_list, vector_t *strvec)
{
	ip_rule_t *new;
	char *str;
	unsigned int i = 0;
	unsigned long val, val1;
	uint32_t uval32;
	uint8_t uval8;
	int family = AF_UNSPEC;
	interface_t *ifp;
	char *end;
	bool table_option = false;

	new = (ip_rule_t *)MALLOC(sizeof(ip_rule_t));
	if (!new) {
		log_message(LOG_INFO, "Unable to allocate new rule");
		goto err;
	}

	new->action = FR_ACT_UNSPEC;

	/* FMT parse */
	while (i < vector_size(strvec)) {
		str = strvec_slot(strvec, i);

		if (!strcmp(str, "from")) {
			if (new->from_addr)
				FREE(new->from_addr);
			new->from_addr = parse_ipaddress(NULL, strvec_slot(strvec, ++i), false);
			if (!new->from_addr) {
				log_message(LOG_INFO, "Invalid rule from address %s", FMT_STR_VSLOT(strvec, i));
				goto err;
			}
			if (family == AF_UNSPEC)
				family = new->from_addr->ifa.ifa_family;
			else if (new->from_addr->ifa.ifa_family != family)
			{
				log_message(LOG_INFO, "rule specification has mixed IPv4 and IPv6");
				goto err;
			}
		}
		else if (!strcmp(str, "to")) {
			if (new->to_addr)
				FREE(new->to_addr);
			new->to_addr = parse_ipaddress(NULL, strvec_slot(strvec, ++i), false);
			if (!new->to_addr) {
				log_message(LOG_INFO, "Invalid rule to address %s", FMT_STR_VSLOT(strvec, i));
				goto err;
			}
			if (family == AF_UNSPEC)
				family = new->to_addr->ifa.ifa_family;
			else if (new->to_addr->ifa.ifa_family != family)
			{
				log_message(LOG_INFO, "rule specification has mixed IPv4 and IPv6");
				goto err;
			}
		}
		else if (!strcmp(str, "table") ||
			 !strcmp(str, "lookup")) {
			if (!find_rttables_table(strvec_slot(strvec, ++i), &uval32)) {
				log_message(LOG_INFO, "Routing table %s not found for rule", FMT_STR_VSLOT(strvec, i));
				goto err;
			}
			if (uval32 == 0) {
				log_message(LOG_INFO, "Table 0 is not valid");
				goto err;
			}
			new->table = uval32;
			if (new->action != FR_ACT_UNSPEC) {
				log_message(LOG_INFO, "Cannot specify more than one of table/nop/goto/blackhole/prohibit/unreachable for rule");
				goto err;
			}
			new->action = FR_ACT_TO_TBL;
		}
		else if (!strcmp(str,"not"))
			new->invert = true;
		else if (!strcmp(str, "preference") ||
			 !strcmp(str, "order") ||
			 !strcmp(str, "priority")) {
			str = strvec_slot(strvec, ++i);
			val = strtoul(str, &end, 0);
			if (*end || val > UINT32_MAX) {
				log_message(LOG_INFO, "Invalid rule preference %s specified", str);
				goto err;
			}

			new->priority = (uint32_t)val;
			new->mask |= IPRULE_BIT_PRIORITY;
		}
		else if (!strcmp(str, "tos") || !strcmp(str, "dsfield")) {
			if (!find_rttables_dsfield(strvec_slot(strvec, ++i), &uval8)) {
				log_message(LOG_INFO, "TOS value %s is invalid", FMT_STR_VSLOT(strvec, i));
				goto err;
			}

			new->tos = uval8;
			new->mask |= IPRULE_BIT_DSFIELD;
		}
		else if (!strcmp(str, "fwmark")) {
			str = strvec_slot(strvec, ++i);
			if (str[0] == '-')
				goto fwmark_err;
			val = strtoul(str, &end, 0);
			if (val > UINT32_MAX)
				goto fwmark_err;

			if (*end == '/') {
				if (end[1] == '-')
					goto fwmark_err;
					
				val1 = strtoul(end+1, &end, 0);
				if (val1 > UINT32_MAX)
					goto fwmark_err;
				new->mask |= IPRULE_BIT_FWMASK;
			}
			else
				val1 = 0;

			if (*end)
				goto fwmark_err;

			new->fwmark = (uint32_t)val;
			new->fwmask = (uint32_t)val1;
			new->mask |= IPRULE_BIT_FWMARK;

			if (true) {
			} else {
fwmark_err:
				log_message(LOG_INFO, "Invalid rule fwmark %s specified", str);
				new->mask &= (uint32_t)~IPRULE_BIT_FWMASK;
				goto err;
			}
		}
		else if (!strcmp(str, "realms")) {
			str = strvec_slot(strvec, ++i);
			if (get_realms(&uval32, str)) {
				log_message(LOG_INFO, "invalid realms %s for rule", FMT_STR_VSLOT(strvec, i));
				goto err;
			}

			new->realms = uval32;
			table_option = true;
			if (family == AF_UNSPEC)
				family = AF_INET;
			else if (family != AF_INET) {
				log_message(LOG_INFO, "realms is only valid for IPv4");
				goto err;
			}
		}
#if HAVE_DECL_FRA_SUPPRESS_PREFIXLEN
		else if (!strcmp(str, "suppress_prefixlength") || !strcmp(str, "sup_pl")) {
			str = strvec_slot(strvec, ++i);
			val = strtoul(str, &end, 0);
			if (*end || val > INT32_MAX) {
				log_message(LOG_INFO, "Invalid suppress_prefixlength %s specified", str);
				goto err;
			}
			new->suppress_prefix_len = (uint32_t)val;
			new->mask |= IPRULE_BIT_SUP_PREFIXLEN;
			table_option = true;
		}
#endif
#if HAVE_DECL_FRA_SUPPRESS_IFGROUP
		else if (!strcmp(str, "suppress_ifgroup") || !strcmp(str, "sup_group")) {
			if (!find_rttables_group(strvec_slot(strvec, ++i), &uval32)) {
				log_message(LOG_INFO, "suppress_group %s is invalid", FMT_STR_VSLOT(strvec, i));
				goto err;
			}
			new->suppress_group = uval32;
			new->mask |= IPRULE_BIT_SUP_GROUP;
			table_option = true;
		}
#endif
		else if (!strcmp(str, "dev") || !strcmp(str, "iif")) {
			str = strvec_slot(strvec, ++i);
			ifp = if_get_by_ifname(str, true);
			if (!ifp->ifindex)
				log_message(LOG_INFO, "WARNING - interface %s for rule doesn't currently exist",  str);
			new->iif = ifp;
		}
#if HAVE_DECL_FRA_OIFNAME
		else if (!strcmp(str, "oif")) {
			str = strvec_slot(strvec, ++i);
			ifp = if_get_by_ifname(str, true);
			if (!ifp->ifindex) {
				log_message(LOG_INFO, "WARNING - interface %s for rule doesn't currently exist",  str);
				goto err;
			}
			new->oif = ifp;
		}
#endif
#if HAVE_DECL_FRA_TUN_ID
		else if (!strcmp(str, "tunnel-id")) {
			uint64_t val64;
			val64 = strtoull(strvec_slot(strvec, ++i), &end, 0);
			if (*end) {
				log_message(LOG_INFO, "Invalid tunnel-id %s specified", str);
				goto err;
			}
			new->tunnel_id = val64;
		}
#endif
#if HAVE_DECL_FRA_UID_RANGE
		else if (!strcmp(str, "uidrange")) {
			uint32_t start, end;
			if (sscanf(strvec_slot(strvec, ++i), "%" PRIu32 "-%" PRIu32, &start, &end) != 2) {
				log_message(LOG_INFO, "Invalid uidrange %s specified", str);
				goto err;
			}
			new->mask |= IPRULE_BIT_UID_RANGE;
			new->uid_range.start = start;
			new->uid_range.end = end;
		}
#endif
		else {
			uint8_t action = FR_ACT_UNSPEC;

			if (!strcmp(str, "type"))
				str = strvec_slot(strvec, ++i);

			if (!strcmp(str, "goto")) {
				val = strtoul(strvec_slot(strvec, ++i), &end, 0);
				if (*end || val > UINT32_MAX) {
					log_message(LOG_INFO, "Invalid target %s specified", str);
					goto err;
				}
				new->goto_target = (uint32_t)val;
				action = FR_ACT_GOTO;
			}
			else if (!strcmp(str, "nop")) {
				action = FR_ACT_NOP;
			}
			else if (find_rttables_rtntype(str, &action)) {
				if (action == RTN_BLACKHOLE)
					action = FR_ACT_BLACKHOLE;
				else if (action == RTN_UNREACHABLE)
					action = FR_ACT_UNREACHABLE;
				else if (action == RTN_PROHIBIT)
					action = FR_ACT_PROHIBIT;
				else {
					log_message(LOG_INFO, "Invalid rule action %s", str);
					goto err;
				}
			}
			else {
				log_message(LOG_INFO, "Unknown rule option %s", str);
				goto err;
			}
			if (new->action != FR_ACT_UNSPEC) {
				log_message(LOG_INFO, "Cannot specify more than one of table/nop/goto/blackhole/prohibit/unreachable for rule");
				goto err;
			}
			new->action = action;
		}
		i++;
	}

	if (new->action == FR_ACT_GOTO &&
	    new->mask & IPRULE_BIT_PRIORITY &&
	    new->priority >= new->goto_target)
	{
		log_message(LOG_INFO, "Invalid rule - preference %u >= goto target %u", new->priority, new->goto_target);
		goto err;
	}

	if (new->action == FR_ACT_UNSPEC) {
		log_message(LOG_INFO, "No action specified for rule - ignoring");
		goto err;
	}

	if (new->action != FR_ACT_TO_TBL && table_option) {
		log_message(LOG_INFO, "suppressor/realm specified for non table action - skipping");
		goto err;
	}

	list_add(rule_list, new);
	return;

err:
	FREE_PTR(new);
}

/* Try to find a rule in a list */
static int
rule_exist(list l, ip_rule_t *iprule)
{
	ip_rule_t *ipr;
	element e;

	for (e = LIST_HEAD(l); e; ELEMENT_NEXT(e)) {
		ipr = ELEMENT_DATA(e);
		if (rule_is_equal(ipr, iprule)) {
			ipr->set = iprule->set;
			return 1;
		}
	}
	return 0;
}

/* Clear diff rules */
void
clear_diff_rules(list l, list n)
{
	ip_rule_t *iprule;
	element e;

	/* No rule in previous conf */
	if (LIST_ISEMPTY(l))
		return;

	/* All Static rules removed */
	if (LIST_ISEMPTY(n)) {
		log_message(LOG_INFO, "Removing a VirtualRule block");
		netlink_rulelist(l, IPRULE_DEL, false);
		return;
	}

	for (e = LIST_HEAD(l); e; ELEMENT_NEXT(e)) {
		iprule = ELEMENT_DATA(e);
		if (!rule_exist(n, iprule) && iprule->set) {
			log_message(LOG_INFO, "ip rule %s/%d ... , no longer exist"
					    , ipaddresstos(NULL, iprule->from_addr), iprule->from_addr->ifa.ifa_prefixlen);
			netlink_rule(iprule, IPRULE_DEL);
		}
	}
}

/* Diff conf handler */
void
clear_diff_srules(void)
{
	clear_diff_rules(old_vrrp_data->static_rules, vrrp_data->static_rules);
}<|MERGE_RESOLUTION|>--- conflicted
+++ resolved
@@ -64,19 +64,14 @@
 #if HAVE_DECL_FRA_TUN_ID
 	    x->tunnel_id != y->tunnel_id ||
 #endif
-<<<<<<< HEAD
+#if HAVE_DECL_FRA_UID_RANGE
+	    x->uid_range.start != y->uid_range.start ||
+	    x->uid_range.end != y->uid_range.end ||
+#endif
 	    x->iif != y->iif ||
 #if HAVE_DECL_FRA_OIFNAME
 	    x->oif != y->oif ||
 #endif
-=======
-#if HAVE_DECL_FRA_UID_RANGE
-	    x->uid_range.start != y->uid_range.start ||
-	    x->uid_range.end != y->uid_range.end ||
-#endif
-	    !(x->iif) != !(y->iif) ||
-	    !(x->oif) != !(y->oif) ||
->>>>>>> 113e14c0
 	    x->goto_target != y->goto_target ||
 	    x->table != y->table ||
 	    x->action != y->action)
