--- conflicted
+++ resolved
@@ -27,16 +27,13 @@
 #include <unistd.h>
 #include <string.h>
 #include <stdint.h>
-<<<<<<< HEAD
 #include <net/if_arp.h>
 #include <sys/types.h>
 #include <sys/stat.h>
 //#include <unistd.h>
 #include <stdio.h>
 #include <ctype.h>
-=======
 #include <net/if.h>
->>>>>>> b688df38
 
 #include "vrrp_parser.h"
 #include "logger.h"
@@ -402,23 +399,14 @@
 	vrrp_t *vrrp = LIST_TAIL_DATA(vrrp_data->vrrp);
 	char *name = strvec_slot(strvec, 1);
 
-<<<<<<< HEAD
+	if (strlen(name) >= IFNAMSIZ) {
+		log_message(LOG_INFO, "Interface name '%s' too long - ignoring", name);
+		return;
+	}
+
 	vrrp->ifp = if_get_by_ifname(name, IF_CREATE_IF_DYNAMIC);
 	if (!vrrp->ifp)
 		log_message(LOG_INFO, "WARNING - interface %s for vrrp_instance %s doesn't exist", name, vrrp->iname);
-=======
-	if (strlen(name) >= IFNAMSIZ) {
-		log_message(LOG_INFO, "Interface name '%s' too long - ignoring", name);
-		return;
-	}
-
-	vrrp->ifp = if_get_by_ifname(name);
-	if (!vrrp->ifp) {
-		log_message(LOG_INFO, "Cant find interface %s for vrrp_instance %s !!!"
-				    , name, vrrp->iname);
-		return;
-	}
->>>>>>> b688df38
 	else if (vrrp->ifp->hw_type == ARPHRD_LOOPBACK) {
 		log_message(LOG_INFO, "(%s) cannot use a loopback interface (%s) for vrrp - ignoring", vrrp->iname, vrrp->ifp->ifname);
 		vrrp->ifp = NULL;
