/*
 * Soft:        Keepalived is a failover program for the LVS project
 *              <www.linuxvirtualserver.org>. It monitor & manipulate
 *              a loadbalanced server pool using multi-layer checks.
 *
 * Part:        DBus server thread for VRRP
 *
 * Author:      Alexandre Cassen, <acassen@linux-vs.org>
 *
 *              This program is distributed in the hope that it will be useful,
 *              but WITHOUT ANY WARRANTY; without even the implied warranty of
 *              MERCHANTABILITY or FITNESS FOR A PARTICULAR PURPOSE.
 *              See the GNU General Public License for more details.
 *
 *              This program is free software; you can redistribute it and/or
 *              modify it under the terms of the GNU General Public License
 *              as published by the Free Software Foundation; either version
 *              2 of the License, or (at your option) any later version.
 *
 * Copyright (C) 2016-2016 Alexandre Cassen, <acassen@gmail.com>
 */

/* See https://git.gnome.org/browse/glib/tree/gio/tests/fdbus-example-server.c
 * and https://developer.gnome.org/gio/stable/GDBusConnection.html#gdbus-server
 * for examples of coding.
 *
 * To test the DBus service run a command like: dbus-send --system --dest=org.keepalived.Vrrp1 --print-reply object interface.method type:argument
 * e.g.
 * dbus-send --system --dest=org.keepalived.Vrrp1 --print-reply /org/keepalived/Vrrp1/Vrrp org.keepalived.Vrrp1.Vrrp.PrintData
 * or
 * dbus-send --system --dest=org.keepalived.Vrrp1 --print-reply /org/keepalived/Vrrp1/Instance/eth0/1/IPv4 org.freedesktop.DBus.Properties.Get string:'org.keepalived.Vrrp1.Instance' string:'State'
 *
 * To monitor signals, run:
 * dbus-monitor --system type='signal'
 *
 * d-feet is a useful program for interfacing with DBus
 * */

#include "config.h"

#include <pthread.h>
#include <semaphore.h>
#include <signal.h>
#include <gio/gio.h>
#include <ctype.h>
#include <fcntl.h>
#include <unistd.h>

#include "vrrp_dbus.h"
#include "vrrp_data.h"
#include "vrrp_if.h"
#include "vrrp_print.h"
#include "main.h"
#include "memory.h"
#include "logger.h"
#include "timer.h"
#include "scheduler.h"
#include "list.h"
#if HAVE_DECL_CLONE_NEWNET
#include "namespaces.h"
#endif

typedef enum dbus_action {
	DBUS_ACTION_NONE,
	DBUS_PRINT_DATA,
	DBUS_PRINT_STATS,
	DBUS_CREATE_INSTANCE,
	DBUS_DESTROY_INSTANCE,
	DBUS_SEND_GARP,
	DBUS_GET_NAME,
	DBUS_GET_STATUS,
} dbus_action_t;

typedef enum dbus_error {
	DBUS_SUCCESS,
	DBUS_INTERFACE_NOT_FOUND,
	DBUS_OBJECT_ALREADY_EXISTS,
} dbus_error_t;

typedef struct dbus_queue_ent {
	dbus_action_t action;
	dbus_error_t reply;
	GVariant *args;
} dbus_queue_ent_t;

/* Global file variables */
static GDBusNodeInfo *vrrp_introspection_data = NULL;
static GDBusNodeInfo *vrrp_instance_introspection_data = NULL;
static GDBusConnection *global_connection;
static GHashTable *objects;
static GMainLoop *loop;

/* Queues between main vrrp thread and dbus thread */
static list dbus_in_queue, dbus_out_queue;
static pthread_mutex_t in_queue_lock = PTHREAD_MUTEX_INITIALIZER;
static pthread_mutex_t out_queue_lock = PTHREAD_MUTEX_INITIALIZER;
static int dbus_in_pipe[2], dbus_out_pipe[2];
static sem_t thread_end;

/* The only characters that are valid in a dbus path are A-Z, a-z, 0-9, _ */
static char *
set_valid_path(char *valid_path, const char *path)
{
	const char *str_in;
	char *str_out;

	for (str_in = path, str_out = valid_path; *str_in; str_in++, str_out++) {
		if (!isalnum(*str_in))
			*str_out = '_';
		else
			*str_out = *str_in;
	}
	*str_out = '\0';

	return valid_path;
}

static bool
valid_path_cmp(const char *path, const char *valid_path)
{
	for ( ; *path && *valid_path; path++, valid_path++) {
		if (!isalnum(*path)) {
			if (*valid_path != '_')
				return true;
		}
		else if (*path != *valid_path)
			return true;
	}

	return *path != *valid_path;
}

static vrrp_t *
get_vrrp_instance(const char *ifname, int vrid, int family)
{
	element e;
	vrrp_t *vrrp;

	if (LIST_ISEMPTY(vrrp_data->vrrp))
		return NULL;

	for (e = LIST_HEAD(vrrp_data->vrrp); e; ELEMENT_NEXT(e)) {
		vrrp = ELEMENT_DATA(e);

		if (vrrp->vrid == vrid &&
		    vrrp->family == family &&
		    !valid_path_cmp(IF_BASE_IFP(vrrp->ifp)->ifname, ifname))
				return vrrp;
	}

	return NULL;
}

static gboolean
unregister_object(gpointer key, gpointer value, gpointer user_data)
{
	g_hash_table_remove(objects, key);

	return g_dbus_connection_unregister_object(global_connection, GPOINTER_TO_UINT(value));
}

static gchar *
dbus_object_create_path_vrrp(void)
{
	return g_strconcat(DBUS_VRRP_OBJECT_ROOT,
#ifdef HAVE_DECL_CLONE_NEWNET
			  (network_namespace) ? "/" : "", (network_namespace) ? network_namespace : "",
#endif
			  (instance_name) ? "/" : "", (instance_name) ? instance_name : "",

			  "/Vrrp", NULL);
}

static gchar *
dbus_object_create_path_instance(const gchar *interface, int vrid, sa_family_t family)
{
	gchar *object_path;
	char standardized_name[sizeof ((vrrp_t*)NULL)->ifp->ifname];
	gchar *vrid_str = g_strdup_printf("%d", vrid);

	set_valid_path(standardized_name, interface);

	object_path = g_strconcat(DBUS_VRRP_OBJECT_ROOT,
#ifdef HAVE_DECL_CLONE_NEWNET
				  (network_namespace) ? "/" : "", (network_namespace) ? network_namespace : "",
#endif
				  (instance_name) ? "/" : "", (instance_name) ? instance_name : "",

				  "/Instance/",
				  standardized_name, "/", vrid_str,
				  (family == AF_INET) ? "/IPv4" : (family == AF_INET6) ? "/IPv6" : "/None",
				  NULL);

	g_free(vrid_str);
	return object_path;
}

static dbus_queue_ent_t *
process_method_call(dbus_action_t action, GVariant *args, bool return_data)
{
// TODO - don't MALLOC - not thread safe - do we need a queue - just one at a time
	dbus_queue_ent_t *ent = MALLOC(sizeof(dbus_queue_ent_t));
	element e;
	char *intf = NULL;
	int vrid = 0;
	char *msg;
	int ret;

	if (!ent)
		return NULL;

	ent->action = action;
	ent->args = NULL;

	if (args) {
		ent->args = args;
		if (g_variant_is_of_type(args, G_VARIANT_TYPE_VARDICT)) {
			g_variant_lookup(args, "interface", "s", &intf);
			g_variant_lookup(args, "group", "u", &vrid);
		}
	}
	pthread_mutex_lock(&in_queue_lock);
	list_add(dbus_in_queue, ent);
	pthread_mutex_unlock(&in_queue_lock);

	/* Tell the main thread that a queue entry is waiting. Any data works */
	write(dbus_in_pipe[1], ent, 1);

	/* Wait for a response */
	while ((ret = read(dbus_out_pipe[0], ent, 1)) == -1 && errno == EINTR) {
		log_message(LOG_INFO, "dbus_out_pipe read returned EINTR");
	}
	if (ret == -1)
		log_message(LOG_INFO, "DBus response read error - errno = %d", errno);

	/* Free any variant we created */
	if (ent->args)
		g_variant_unref(ent->args);

	/* We could loop through looking for e->data == ent */
	msg = NULL;
	pthread_mutex_lock(&out_queue_lock);
	if (!LIST_ISEMPTY(dbus_out_queue)) {
		e = LIST_HEAD(dbus_out_queue);
		free_list_element(dbus_out_queue, e);
		if (ent != e->data)
			msg = "Returned dbus entry mismatch";
	}
	else
		msg = "Empty dbus out queue";
	pthread_mutex_unlock(&out_queue_lock);
	
	if (msg)
		log_message(LOG_INFO, "%s", msg);

	if (ent->action != action)
		log_message(LOG_INFO, "DBus expected receive action %d and received %d", action, ent->action);
	if (ent->reply != DBUS_SUCCESS) {
		if (ent->reply == DBUS_INTERFACE_NOT_FOUND)
<<<<<<< HEAD
			log_message(LOG_INFO, "Unable to find DBus requested interface %s/%d", intf, vrid);
		else if (ent-> reply == DBUS_OBJECT_ALREADY_EXISTS)
			log_message(LOG_INFO, "Unable to create DBus requested object with interface %s/%d", intf, vrid);
=======
			log_message(LOG_INFO, "Unable to find DBus requested interface %s/%d", param, val);
		else if (ent->reply == DBUS_OBJECT_ALREADY_EXISTS)
			log_message(LOG_INFO, "Unable to create DBus requested object with interface %s/%d", param, val);
>>>>>>> fd44ee51
		else
			log_message(LOG_INFO, "Unknown DBus reply %d", ent->reply);
	}

	if (!return_data) {
		FREE(ent);
		ent = NULL;
	}

	return ent;
}

/* handles reply to org.freedesktop.DBus.Properties.Get method on any object*/
static GVariant *
handle_get_property(GDBusConnection  *connection,
		    const gchar      *sender,
		    const gchar      *object_path,
		    const gchar      *interface_name,
		    const gchar      *property_name,
		    GError          **error,
		    gpointer          user_data)
{
	GVariant *ret = NULL;
	dbus_queue_ent_t *ent;
	int path_length = DBUS_VRRP_INSTANCE_PATH_DEFAULT_LENGTH;
	gchar **dirs;
	gchar *interface;
	unsigned vrid;
	unsigned family;
	int action;
	GVariant *args;
	GVariantDict *dict;

	if (g_strcmp0(interface_name, DBUS_VRRP_INSTANCE_INTERFACE)) {
		log_message(LOG_INFO, "Interface %s has not been implemented yet", interface_name);
		return NULL;
	}

	if (!g_strcmp0(property_name, "Name"))
		action = DBUS_GET_NAME;
	else if (!g_strcmp0(property_name, "State"))
		action = DBUS_GET_STATUS;
	else {
		log_message(LOG_INFO, "Property %s does not exist", property_name);
		return NULL;
	}

#ifdef HAVE_DECL_CLONE_NEWNET
	if(network_namespace)
		path_length++;
#endif
	if(instance_name)
		path_length++;

	/* object_path will have interface and group as 
	 * the third to last and the second to last levels */
	dirs = g_strsplit(object_path, "/", path_length);
	interface = dirs[path_length-3];
	vrid = atoi(dirs[path_length-2]);
	family = !g_strcmp0(dirs[path_length-1], "IPv4") ? 4 : !g_strcmp0(dirs[path_length-1], "IPv6") ? 6 : 0;

<<<<<<< HEAD
	if (!g_strcmp0(property_name, "Name"))
		action = DBUS_GET_NAME;
	else if (!g_strcmp0(property_name, "State"))
		action = DBUS_GET_STATUS;
	else {
		log_message(LOG_INFO, "Property %s does not exist", property_name);
		return NULL;
	}


	dict = g_variant_dict_new(NULL);
	g_variant_dict_insert_value(dict, "interface", g_variant_new_string(interface));
	g_variant_dict_insert_value(dict, "group", g_variant_new_uint32(vrid));
	g_variant_dict_insert_value(dict, "family", g_variant_new_uint32(family));
	args = g_variant_dict_end(dict);
	ent = process_method_call(action, args, true);
	g_variant_dict_unref(dict);
=======
	args = g_variant_new("(suu)", interface, vrid, family);

	/* We are finished with all the object_path strings now */
	g_strfreev(dirs);

	ent = process_method_call(action, args, true);
	g_variant_unref(args);
>>>>>>> fd44ee51
	if (ent) {
		if (ent->reply == DBUS_SUCCESS) {
			ret = ent->args;
		}

		FREE(ent);
	}

	return ret;
}

/* handles method_calls on any object */
static void
handle_method_call(GDBusConnection *connection,
		   const gchar           *sender,
		   const gchar           *object_path,
		   const gchar           *interface_name,
		   const gchar           *method_name,
		   GVariant              *parameters,
		   GDBusMethodInvocation *invocation,
		   gpointer               user_data)
{
	if (!g_strcmp0(interface_name, DBUS_VRRP_INTERFACE)) {
		if (!g_strcmp0(method_name, "PrintData")) {
			process_method_call(DBUS_PRINT_DATA, NULL, false);
			g_dbus_method_invocation_return_value(invocation, NULL);
		} else if (g_strcmp0(method_name, "PrintStats") == 0) {
			process_method_call(DBUS_PRINT_STATS, NULL, false);
			g_dbus_method_invocation_return_value(invocation, NULL);
		} else if (g_strcmp0(method_name, "CreateInstance") == 0) {
			gchar *iname, *interface;
			guint group, family;
			GVariant *args;
			GVariantDict *dict;

			g_variant_get(parameters, "(ssuu)", &iname, &interface, &group, &family);
			dict = g_variant_dict_new(NULL);
			g_variant_dict_insert_value(dict, "name", g_variant_new_string(iname));
			g_variant_dict_insert_value(dict, "interface", g_variant_new_string(interface));
			g_variant_dict_insert_value(dict, "group", g_variant_new_uint32(group));
			g_variant_dict_insert_value(dict, "family", g_variant_new_uint32(family));
			args = g_variant_dict_end(dict);
			process_method_call(DBUS_CREATE_INSTANCE, args, false);
			g_variant_dict_unref(dict);
			g_dbus_method_invocation_return_value(invocation, NULL);
		} else if (g_strcmp0(method_name, "DestroyInstance") == 0) {
			GVariant *args;
			GVariantDict *dict;

			dict = g_variant_dict_new(NULL);
			g_variant_dict_insert_value(dict, "name", g_variant_get_child_value(parameters, 0));
			args = g_variant_dict_end(dict);
			process_method_call(DBUS_DESTROY_INSTANCE, args, false);
			g_variant_dict_unref(dict);
			g_dbus_method_invocation_return_value(invocation, NULL);
		} else {
			log_message(LOG_INFO, "Method %s has not been implemented yet", method_name);
			g_dbus_method_invocation_return_error(invocation, G_DBUS_ERROR, G_DBUS_ERROR_MATCH_RULE_NOT_FOUND, "Method not implemented");
		}

		return;
	}

	if (!g_strcmp0(interface_name, DBUS_VRRP_INSTANCE_INTERFACE)) {
		if (!g_strcmp0(method_name, "SendGarp")) {
			GVariant *name_call =  handle_get_property(connection, sender, object_path,
								   interface_name, "Name", NULL, NULL);
			if (!name_call) {
				log_message(LOG_INFO, "Name property not found");
<<<<<<< HEAD
			else {
				GVariant *args;
				GVariantDict *dict;

				dict = g_variant_dict_new(NULL);
				g_variant_dict_insert_value(dict, "name", name_call);
				args = g_variant_dict_end(dict);
				process_method_call(DBUS_SEND_GARP, args, false);
				g_variant_dict_unref(dict);
				g_dbus_method_invocation_return_value(invocation, NULL);
=======
				return;
>>>>>>> fd44ee51
			}
			process_method_call(DBUS_SEND_GARP, name_call, false);
			g_dbus_method_invocation_return_value(invocation, NULL);
		} else {
			log_message(LOG_INFO, "Method %s has not been implemented yet", method_name);
			g_dbus_method_invocation_return_error(invocation, G_DBUS_ERROR, G_DBUS_ERROR_MATCH_RULE_NOT_FOUND, "Method not implemented");
		}

		return;
	}

	log_message(LOG_INFO, "Interface %s has not been implemented yet", interface_name);
	g_dbus_method_invocation_return_error(invocation, G_DBUS_ERROR, G_DBUS_ERROR_MATCH_RULE_NOT_FOUND, "Interface not implemented");
}

static const GDBusInterfaceVTable interface_vtable =
{
	handle_method_call,
	handle_get_property,
	NULL /* handle_set_property is null because we have no writeable property */
};

/* first function to be run when trying to own bus,
 * exports objects to the bus */
static void
on_bus_acquired(GDBusConnection *connection,
		const gchar     *name,
		gpointer         user_data)
{
	global_connection = connection;
	gchar *path;
	element e;
	guint instance;
	GError *local_error = NULL;

	log_message(LOG_INFO, "Acquired DBus bus %s\n", name);

	/* register VRRP object */
	path = dbus_object_create_path_vrrp();
	guint vrrp = g_dbus_connection_register_object(connection, path,
							 vrrp_introspection_data->interfaces[0],
							 &interface_vtable, NULL, NULL, NULL);
	g_hash_table_insert(objects, "__Vrrp__", GUINT_TO_POINTER(vrrp));
	g_free(path);
	
	/* for each available VRRP instance, register an object */
	if (LIST_ISEMPTY(vrrp_data->vrrp))
		return;

	for (e = LIST_HEAD(vrrp_data->vrrp); e; ELEMENT_NEXT(e)) {
		vrrp_t * vrrp = ELEMENT_DATA(e);

		path = dbus_object_create_path_instance(IF_NAME(IF_BASE_IFP(vrrp->ifp)), vrrp->vrid, vrrp->family);
		instance = g_dbus_connection_register_object(connection, path,
							     vrrp_instance_introspection_data->interfaces[0],
							     &interface_vtable, NULL, NULL, NULL);
		g_free(path);

		if (instance)
			g_hash_table_insert(objects, vrrp->iname, GUINT_TO_POINTER(instance));
	}

	/* Send a signal to say we have started */
	path = dbus_object_create_path_vrrp();
	g_dbus_connection_emit_signal(global_connection, NULL, path,
				      DBUS_VRRP_INTERFACE, "VrrpStarted", NULL, &local_error);
	g_free(path);

	/* Notify DBus of the state of our instances */
	for (e = LIST_HEAD(vrrp_data->vrrp); e; ELEMENT_NEXT(e)) {
		vrrp_t * vrrp = ELEMENT_DATA(e);
		dbus_send_state_signal(vrrp);
	}
}

/* run if bus name is acquired successfully */
static void
on_name_acquired(GDBusConnection *connection,
		 const gchar     *name,
		 gpointer         user_data)
{
	log_message(LOG_INFO, "Acquired the name %s on the session bus\n", name);
}

/* run if bus name or connection are lost */
static void
on_name_lost(GDBusConnection *connection,
	     const gchar     *name,
	     gpointer         user_data)
{
	log_message(LOG_INFO, "Lost the name %s on the session bus\n", name);
	global_connection = connection;
	g_hash_table_foreach_remove(objects, unregister_object, NULL);
	objects = NULL;
	global_connection = NULL;
}

static gchar*
read_file(gchar* filepath)
{
	FILE * f;
	long length;
	gchar *ret = NULL;

	f = fopen(filepath, "rb");
	if (f) {
		fseek(f, 0, SEEK_END);
		length = ftell(f);
		fseek(f, 0, SEEK_SET);

		/* We can't use MALLOC since it isn't thread safe */
		ret = malloc(length + 1);
		if (ret) {
			fread(ret, 1, length, f);
			ret[length] = '\0';
		}
		else
			log_message(LOG_INFO, "Unable to read Dbus file %s", filepath);

		fclose(f);
	}
	return ret;
}

static void *
dbus_main(__attribute__ ((unused)) void *unused)
{
	gchar *introspection_xml;
	guint owner_id;

	objects = g_hash_table_new(g_str_hash, g_str_equal);

	/* DBus service org.keepalived.Vrrp1 exposes two interfaces, Vrrp and Instance.
	 * Vrrp is implemented by a single VRRP object for general purposes, such as printing
	 * data or signaling that the VRRP process has been stopped.
	 * Instance is implemented by an Instance object for every VRRP Instance in vrrp_data.
	 * It exposes instance specific methods and properties.
	 */
#ifdef DBUS_NEED_G_TYPE_INIT
	g_type_init();
#endif
	GError *error;

	/* read service interface data from xml files */
	introspection_xml = read_file(DBUS_VRRP_INTERFACE_FILE_PATH);
	if (!introspection_xml)
		return NULL;
	vrrp_introspection_data = g_dbus_node_info_new_for_xml(introspection_xml, &error);
	free(introspection_xml);
	if (!vrrp_introspection_data) {
		log_message(LOG_INFO, "%s", error->message);
		return NULL;
	}

	introspection_xml = read_file(DBUS_VRRP_INSTANCE_INTERFACE_FILE_PATH);
	if (!introspection_xml)
		return NULL;
	vrrp_instance_introspection_data = g_dbus_node_info_new_for_xml(introspection_xml, &error);
	free(introspection_xml);
	if (!vrrp_instance_introspection_data) {
		log_message(LOG_INFO, "%s", error->message);
		return NULL;
	}

	owner_id = g_bus_own_name(G_BUS_TYPE_SYSTEM,
				  DBUS_SERVICE_NAME,
				  G_BUS_NAME_OWNER_FLAGS_NONE,
				  on_bus_acquired,
				  on_name_acquired,
				  on_name_lost,
				  NULL,  /* user_data */
				  NULL); /* user_data_free_func */

	loop = g_main_loop_new(NULL, FALSE);
	g_main_loop_run(loop);

	/* cleanup after loop terminates */
	g_main_loop_unref(loop);
	g_bus_unown_name(owner_id);
	global_connection = NULL;

	sem_post(&thread_end);
	pthread_exit(0);
}

/* The following functions are run in the context of the main vrrp thread */

/* send signal VrrpStatusChange
 * containing the new state of vrrp */
void
dbus_send_state_signal(vrrp_t *vrrp)
{
	GError *local_error = NULL;

	/* the interface will go through the initial state changes before
	 * the main loop can be started and global_connection initialised */
	if (global_connection == NULL)
		return;

	gchar *object_path = dbus_object_create_path_instance(IF_NAME(IF_BASE_IFP(vrrp->ifp)), vrrp->vrid, vrrp->family);

	GVariant *args = g_variant_new("(u)", vrrp->state);
	g_dbus_connection_emit_signal(global_connection, NULL, object_path,
				      DBUS_VRRP_INSTANCE_INTERFACE,
				      "VrrpStatusChange", args, &local_error);

	g_free(object_path);
}

/* send signal VrrpRestarted */
void
dbus_send_restart_signal(void)
{
	GError *local_error = NULL;
	gchar *path;

	if (global_connection == NULL)
		return;

	path = dbus_object_create_path_vrrp();
	g_dbus_connection_emit_signal(global_connection, NULL, path,
				      DBUS_VRRP_INTERFACE, "VrrpRestarted", NULL, &local_error);
	g_free(path);
}

static int
dbus_create_object_params(char *instance_name, const char *interface_name, int vrid, int family) 
{
	gchar *object_path;

	if (g_hash_table_lookup(objects, instance_name)) {
		log_message(LOG_INFO, "An object for instance %s already exists", instance_name);
		return DBUS_OBJECT_ALREADY_EXISTS;	
	}

	object_path = dbus_object_create_path_instance(interface_name, vrid, family);

	guint instance = g_dbus_connection_register_object(global_connection, object_path,
						vrrp_instance_introspection_data->interfaces[0],
						&interface_vtable, NULL, NULL, NULL);

	if (instance) {
		g_hash_table_insert(objects, instance_name, GUINT_TO_POINTER(instance));
		log_message(LOG_INFO, "Added DBus object for instance %s on path %s", instance_name, object_path);
	}
	g_free(object_path);

	return DBUS_SUCCESS;
}

static void
dbus_create_object(vrrp_t *vrrp)
{
	dbus_create_object_params(vrrp->iname, IF_NAME(IF_BASE_IFP(vrrp->ifp)),vrrp->vrid, vrrp->family);
}

static void
dbus_unregister_object(char *str)
{
	gpointer value = g_hash_table_lookup(objects, str);
	if (value) {
		unregister_object(str, value, NULL);
		log_message(LOG_INFO, "Deleted DBus object for instance %s", str);
	} else
		log_message(LOG_INFO, "DBus object not found for instance %s", str);
}

void
dbus_remove_object(vrrp_t *vrrp)
{
	dbus_unregister_object(vrrp->iname);
}

void
dbus_add_new_instances(list o, list n)
{
	element e1, e2, e3;
	vrrp_t *vrrp_n, *vrrp_o, *vrrp_n3;

	if (LIST_ISEMPTY(n))
		return;

	for (e1 = LIST_HEAD(n); e1; ELEMENT_NEXT(e1)) {
		char *n_name;
		bool match_found;

		if (LIST_ISEMPTY(o)) {
			dbus_create_object(vrrp_n);
			continue;
		}

		vrrp_n = ELEMENT_DATA(e1);
		n_name = IF_BASE_IFP(vrrp_n->ifp)->ifname;

		/* Try an find an instance with same vrid/family/interface that existed before and now */
		for (e2 = LIST_HEAD(o), match_found = false; e2 && !match_found; ELEMENT_NEXT(e2)) {
			vrrp_o = ELEMENT_DATA(e2);

			if (vrrp_n->vrid == vrrp_o->vrid &&
			    vrrp_n->family == vrrp_o->family &&
			    !strcmp(n_name, IF_BASE_IFP(vrrp_o->ifp)->ifname)) {
				/* If the old instance exists in the new config,
				 * then the dbus object will exist */
				if (!strcmp(vrrp_n->iname, vrrp_o->iname)) {
					match_found = true;
					break;
				}

				/* Check if the old instance name we found still exists
				 * (but has a different vrid/family/interface) */
				for (e3 = LIST_HEAD(n); e3; ELEMENT_NEXT(e3)) {
					vrrp_n3 = ELEMENT_DATA(e3);
					if (!strcmp(vrrp_o->iname, vrrp_n3->iname)) {
						match_found = true;
						break;
					}
				}
			}
		}

		if (match_found)
			continue;

		dbus_create_object(vrrp_n);
	}
}

static void
return_dbus_msg(dbus_queue_ent_t *ent)
{
	pthread_mutex_lock(&out_queue_lock);
	list_add(dbus_out_queue, ent);
	pthread_mutex_unlock(&out_queue_lock);

	write(dbus_out_pipe[1], ent, 1);
}

static dbus_queue_ent_t *
get_queue_ent(void)
{
	dbus_queue_ent_t *ent = NULL;
	element e;

	pthread_mutex_lock(&in_queue_lock);
	if (!LIST_ISEMPTY(dbus_in_queue)) {
		e = LIST_HEAD(dbus_in_queue);
		free_list_element(dbus_in_queue, e);
		ent = e->data;
	}
	pthread_mutex_unlock(&in_queue_lock);

	return ent;
}

static int
handle_dbus_msg(thread_t *thread)
{
	dbus_queue_ent_t *ent;
	char recv_buf;
	list l;
	element e;
	vrrp_t *vrrp;

	read(dbus_in_pipe[0], &recv_buf, 1);

	if ((ent = get_queue_ent()) != NULL) {
		ent->reply = DBUS_SUCCESS;

		if (ent->action == DBUS_PRINT_DATA) {
			log_message(LOG_INFO, "Printing VRRP data on DBus request");
			vrrp_print_data();

		}
		else if (ent->action == DBUS_PRINT_STATS) {
			log_message(LOG_INFO, "Printing VRRP stats on DBus request");
			vrrp_print_stats();
		}
		else if (ent->action == DBUS_CREATE_INSTANCE) {
			gchar *name, *interface;
			int group, family;
			g_variant_lookup(ent->args, "name", "s", &name);
			g_variant_lookup(ent->args, "interface", "s", &interface);
			g_variant_lookup(ent->args, "group", "u", &group);
			g_variant_lookup(ent->args, "family", "u", &family);

			ent->reply = dbus_create_object_params(name, interface, group, family == 4 ? AF_INET : family == 6 ? AF_INET6 : AF_UNSPEC);
		}
		else if (ent->action == DBUS_DESTROY_INSTANCE) {
			gchar *name;
			g_variant_lookup(ent->args, "name", "s", &name);
			dbus_unregister_object(name);
		}
		else if (ent->action == DBUS_SEND_GARP) {
			char *name;
			g_variant_lookup(ent->args, "name", "s", &name);
			ent->reply = DBUS_INTERFACE_NOT_FOUND;
			l = vrrp_data->vrrp;
			if (!LIST_ISEMPTY(l)) {
				for (e = LIST_HEAD(l); e; ELEMENT_NEXT(e)) {
					vrrp = ELEMENT_DATA(e);
					if (!strcmp(vrrp->iname, name)) {
						log_message(LOG_INFO, "Sending garps on %s on DBus request", vrrp->iname);
						vrrp_send_link_update(vrrp, 1);
						ent->reply = DBUS_SUCCESS;
						break;
					}
				}
			}
		}
		else if (ent->action == DBUS_GET_NAME ||
			 ent->action == DBUS_GET_STATUS) {
			/* we look for the vrrp instance object that corresponds to our interface and group */
			char *interface;
			int group, family;

			ent->reply = DBUS_INTERFACE_NOT_FOUND;
			g_variant_lookup(ent->args, "interface", "s", &interface);
			g_variant_lookup(ent->args, "group", "u", &group);
			g_variant_lookup(ent->args, "family", "u", &family);
			vrrp = get_vrrp_instance(interface, group, family == 4 ? AF_INET : family == 6 ? AF_INET6 : AF_UNSPEC);
			if (vrrp) {
				/* the property_name argument is the property we want to Get */
				if (ent->action == DBUS_GET_NAME) {
					ent->args = g_variant_new_string(vrrp->iname);
				}
				else if (ent->action == DBUS_GET_STATUS)
					ent->args = g_variant_new_uint32(vrrp->state);
				else {
					log_message(LOG_INFO, "How did we get here?");
				}
				ent->reply = DBUS_SUCCESS;
			}
		}
		return_dbus_msg(ent);
	}

	thread_add_read(master, handle_dbus_msg, NULL, dbus_in_pipe[0], TIMER_NEVER);

	return 0;
}

bool
dbus_start(void)
{
	pthread_t dbus_thread;
	sigset_t sigset, cursigset;

	dbus_in_queue = alloc_list(NULL, NULL);
	dbus_out_queue = alloc_list(NULL, NULL);

#ifdef HAVE_PIPE2
	if (pipe2(dbus_in_pipe, O_CLOEXEC)) {
		log_message(LOG_INFO, "Unable to create inbound dbus pipe - disabling DBus");
		return false;
	}
	if (pipe2(dbus_out_pipe, O_CLOEXEC)) {
		log_message(LOG_INFO, "Unable to create outbound dbus pipe - disabling DBus");
		close(dbus_in_pipe[0]);
		close(dbus_in_pipe[1]);
		return false;
	}
#else
	if (pipe(dbus_in_pipe)) {
		log_message(LOG_INFO, "Unable to create inbound dbus pipe - disabling DBus");
		return false;
	}
	if (pipe(dbus_out_pipe)) {
		log_message(LOG_INFO, "Unable to create outbound dbus pipe - disabling DBus");
		close(dbus_in_pipe[0]);
		close(dbus_in_pipe[1]);
		return false;
	}
	fcntl (dbus_in_pipe[0], F_SETFD, FD_CLOEXEC | fcntl(dbus_in_pipe[0], F_GETFD));
	fcntl (dbus_in_pipe[1], F_SETFD, FD_CLOEXEC | fcntl(dbus_in_pipe[1], F_GETFD));
	fcntl (dbus_out_pipe[0], F_SETFD, FD_CLOEXEC | fcntl(dbus_out_pipe[0], F_GETFD));
	fcntl (dbus_out_pipe[1], F_SETFD, FD_CLOEXEC | fcntl(dbus_out_pipe[1], F_GETFD));
#endif

	/* We don't want the main thread to block when using the pipes */
	fcntl(dbus_in_pipe[0], F_SETFL, O_NONBLOCK | fcntl(dbus_in_pipe[0], F_GETFL));
	fcntl(dbus_out_pipe[1], F_SETFL, O_NONBLOCK | fcntl(dbus_out_pipe[1], F_GETFL));

	thread_add_read(master, handle_dbus_msg, NULL, dbus_in_pipe[0], TIMER_NEVER);

	/* Initialise the thread termination semaphore */
	sem_init(&thread_end, 0, 0);

	/* Block signals (all) we don't want the new thread to process */
	sigemptyset(&sigset);
	pthread_sigmask(SIG_SETMASK, &sigset, &cursigset);

	/* Now create the dbus thread */
	pthread_create(&dbus_thread, NULL, &dbus_main, NULL);

	/* Reenable our signals */
	pthread_sigmask(SIG_SETMASK, &cursigset, NULL);

	return true;
}

void
dbus_stop(void)
{
	GError *local_error = NULL;
	struct timespec thread_end_wait;
	int ret;
	gchar *path;

	pthread_mutex_lock(&in_queue_lock);
	free_list(&dbus_in_queue);
	dbus_in_queue = NULL;
	pthread_mutex_unlock(&in_queue_lock);

	pthread_mutex_lock(&out_queue_lock);
	free_list(&dbus_out_queue);
	dbus_out_queue = NULL;
	pthread_mutex_unlock(&out_queue_lock);

	if (global_connection != NULL) {
		path = dbus_object_create_path_vrrp();
		g_dbus_connection_emit_signal(global_connection, NULL, path,
					      DBUS_VRRP_INTERFACE, "VrrpStopped", NULL, &local_error);
		g_free(path);
	}

	g_main_loop_quit(loop);

	g_dbus_node_info_unref(vrrp_introspection_data);
	g_dbus_node_info_unref(vrrp_instance_introspection_data);

	clock_gettime(CLOCK_REALTIME, &thread_end_wait);
	thread_end_wait.tv_sec += 1;
	while ((ret = sem_timedwait(&thread_end, &thread_end_wait)) == -1 && errno == EINTR) ;

	if (ret == -1 ) {
		if (errno == ETIMEDOUT) 
			log_message(LOG_INFO, "DBus thread termination timed out");
		else
			log_message(LOG_INFO, "sem_timewait error %d", errno);
	}
	else {
		log_message(LOG_INFO, "Released DBus");
		sem_destroy(&thread_end);
	}
}<|MERGE_RESOLUTION|>--- conflicted
+++ resolved
@@ -233,10 +233,6 @@
 	if (ret == -1)
 		log_message(LOG_INFO, "DBus response read error - errno = %d", errno);
 
-	/* Free any variant we created */
-	if (ent->args)
-		g_variant_unref(ent->args);
-
 	/* We could loop through looking for e->data == ent */
 	msg = NULL;
 	pthread_mutex_lock(&out_queue_lock);
@@ -257,15 +253,9 @@
 		log_message(LOG_INFO, "DBus expected receive action %d and received %d", action, ent->action);
 	if (ent->reply != DBUS_SUCCESS) {
 		if (ent->reply == DBUS_INTERFACE_NOT_FOUND)
-<<<<<<< HEAD
 			log_message(LOG_INFO, "Unable to find DBus requested interface %s/%d", intf, vrid);
-		else if (ent-> reply == DBUS_OBJECT_ALREADY_EXISTS)
+		else if (ent->reply == DBUS_OBJECT_ALREADY_EXISTS)
 			log_message(LOG_INFO, "Unable to create DBus requested object with interface %s/%d", intf, vrid);
-=======
-			log_message(LOG_INFO, "Unable to find DBus requested interface %s/%d", param, val);
-		else if (ent->reply == DBUS_OBJECT_ALREADY_EXISTS)
-			log_message(LOG_INFO, "Unable to create DBus requested object with interface %s/%d", param, val);
->>>>>>> fd44ee51
 		else
 			log_message(LOG_INFO, "Unknown DBus reply %d", ent->reply);
 	}
@@ -327,7 +317,6 @@
 	vrid = atoi(dirs[path_length-2]);
 	family = !g_strcmp0(dirs[path_length-1], "IPv4") ? 4 : !g_strcmp0(dirs[path_length-1], "IPv6") ? 6 : 0;
 
-<<<<<<< HEAD
 	if (!g_strcmp0(property_name, "Name"))
 		action = DBUS_GET_NAME;
 	else if (!g_strcmp0(property_name, "State"))
@@ -337,23 +326,20 @@
 		return NULL;
 	}
 
-
 	dict = g_variant_dict_new(NULL);
 	g_variant_dict_insert_value(dict, "interface", g_variant_new_string(interface));
 	g_variant_dict_insert_value(dict, "group", g_variant_new_uint32(vrid));
 	g_variant_dict_insert_value(dict, "family", g_variant_new_uint32(family));
 	args = g_variant_dict_end(dict);
 	ent = process_method_call(action, args, true);
-	g_variant_dict_unref(dict);
-=======
-	args = g_variant_new("(suu)", interface, vrid, family);
 
 	/* We are finished with all the object_path strings now */
 	g_strfreev(dirs);
 
 	ent = process_method_call(action, args, true);
+	g_variant_dict_unref(dict);
 	g_variant_unref(args);
->>>>>>> fd44ee51
+	
 	if (ent) {
 		if (ent->reply == DBUS_SUCCESS) {
 			ret = ent->args;
@@ -397,8 +383,8 @@
 			g_variant_dict_insert_value(dict, "family", g_variant_new_uint32(family));
 			args = g_variant_dict_end(dict);
 			process_method_call(DBUS_CREATE_INSTANCE, args, false);
+			g_dbus_method_invocation_return_value(invocation, NULL);
 			g_variant_dict_unref(dict);
-			g_dbus_method_invocation_return_value(invocation, NULL);
 		} else if (g_strcmp0(method_name, "DestroyInstance") == 0) {
 			GVariant *args;
 			GVariantDict *dict;
@@ -407,8 +393,9 @@
 			g_variant_dict_insert_value(dict, "name", g_variant_get_child_value(parameters, 0));
 			args = g_variant_dict_end(dict);
 			process_method_call(DBUS_DESTROY_INSTANCE, args, false);
+			g_dbus_method_invocation_return_value(invocation, NULL);
 			g_variant_dict_unref(dict);
-			g_dbus_method_invocation_return_value(invocation, NULL);
+			g_variant_unref(args);
 		} else {
 			log_message(LOG_INFO, "Method %s has not been implemented yet", method_name);
 			g_dbus_method_invocation_return_error(invocation, G_DBUS_ERROR, G_DBUS_ERROR_MATCH_RULE_NOT_FOUND, "Method not implemented");
@@ -419,27 +406,21 @@
 
 	if (!g_strcmp0(interface_name, DBUS_VRRP_INSTANCE_INTERFACE)) {
 		if (!g_strcmp0(method_name, "SendGarp")) {
+			GVariant *args;
+			GVariantDict *dict;
 			GVariant *name_call =  handle_get_property(connection, sender, object_path,
 								   interface_name, "Name", NULL, NULL);
 			if (!name_call) {
 				log_message(LOG_INFO, "Name property not found");
-<<<<<<< HEAD
-			else {
-				GVariant *args;
-				GVariantDict *dict;
-
-				dict = g_variant_dict_new(NULL);
-				g_variant_dict_insert_value(dict, "name", name_call);
-				args = g_variant_dict_end(dict);
-				process_method_call(DBUS_SEND_GARP, args, false);
-				g_variant_dict_unref(dict);
-				g_dbus_method_invocation_return_value(invocation, NULL);
-=======
 				return;
->>>>>>> fd44ee51
 			}
-			process_method_call(DBUS_SEND_GARP, name_call, false);
+			dict = g_variant_dict_new(NULL);
+			g_variant_dict_insert_value(dict, "name", name_call);
+			args = g_variant_dict_end(dict);
+			process_method_call(DBUS_SEND_GARP, args, false);
 			g_dbus_method_invocation_return_value(invocation, NULL);
+			g_variant_dict_unref(dict);
+			g_variant_unref(args);
 		} else {
 			log_message(LOG_INFO, "Method %s has not been implemented yet", method_name);
 			g_dbus_method_invocation_return_error(invocation, G_DBUS_ERROR, G_DBUS_ERROR_MATCH_RULE_NOT_FOUND, "Method not implemented");
