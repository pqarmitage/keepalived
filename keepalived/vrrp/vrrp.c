--- conflicted
+++ resolved
@@ -2015,17 +2015,11 @@
 		/* We may not have an ifp if we are aborting at startup */
 		if (vrrp->ifp) {
 #ifdef _HAVE_VRRP_VMAC_
-<<<<<<< HEAD
-		/* Remove VMAC. If we are shutting down due to a configuration
-		 * error, the VMACs may not be set up yet, and vrrp->ifp may
-		 * still point to the physical interface. */
-		if (__test_bit(VRRP_VMAC_BIT, &vrrp->vmac_flags) && vrrp->ifp->vmac)
-			netlink_link_del_vmac(vrrp);
-=======
-			/* Remove VMAC */
-			if (__test_bit(VRRP_VMAC_BIT, &vrrp->vmac_flags))
+			/* Remove VMAC. If we are shutting down due to a configuration
+			 * error, the VMACs may not be set up yet, and vrrp->ifp may
+			 * still point to the physical interface. */
+			if (__test_bit(VRRP_VMAC_BIT, &vrrp->vmac_flags) && vrrp->ifp->vmac)
 				netlink_link_del_vmac(vrrp);
->>>>>>> 84df08b2
 #endif
 
 			if (vrrp->ifp->reset_promote_secondaries)
