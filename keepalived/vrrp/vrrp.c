--- conflicted
+++ resolved
@@ -1,4 +1,3 @@
-
 /*
  * Soft:        Keepalived is a failover program for the LVS project
  *              <www.linuxvirtualserver.org>. It monitor & manipulate
@@ -254,9 +253,8 @@
 		next = e->next;
 		vscript = ELEMENT_DATA(e);
 
-		if (vscript->insecure) {
+		if (vscript->insecure)
 			free_list_element(vrrp_data->vrrp_script, e);
-		}
 	}
 }
 
@@ -323,6 +321,164 @@
 	}
 
 	return hd;
+}
+
+static void
+vrrp_update_pkt(vrrp_t *vrrp, uint8_t prio, struct sockaddr_storage* addr)
+{
+	bool final_update;
+	char *bufptr = vrrp->send_buffer;
+	vrrphdr_t *hd;
+	uint32_t new_saddr = 0;
+
+	/* We will need to be called again if there is more than one unicast peer, so don't calculate checksums */
+	final_update = (LIST_ISEMPTY(vrrp->unicast_peer) || !LIST_HEAD(vrrp->unicast_peer)->next || addr);
+
+	if (vrrp->family == AF_INET) {
+		bufptr += vrrp_iphdr_len();
+
+#ifdef _WITH_VRRP_AUTH_
+		if (vrrp->auth_type == VRRP_AUTH_AH)
+			bufptr += vrrp_ipsecah_len();
+#endif
+	}
+
+	hd = (vrrphdr_t *)bufptr;
+	if (hd->priority != prio) {
+		if (vrrp->family == AF_INET) {
+			/* HC' = ~(~HC + ~m + m') */
+			uint16_t *prio_addr = (uint16_t *)((char *)&hd->priority - (((char *)hd -(char *)&hd->priority) & 1));
+			uint32_t acc = (uint32_t)((~hd->chksum & 0xffff) + (~(*prio_addr) & 0xffff));
+
+			hd->priority = prio;
+
+			/* finally compute vrrp checksum */
+			acc += *prio_addr;
+			acc = (acc & 0xffff) + (acc >> 16);
+			acc += acc >> 16;
+
+			hd->chksum = ~acc & 0xffff;
+		}
+		else
+			hd->priority = prio;
+	}
+
+	if (vrrp->family == AF_INET) {
+		struct iphdr *ip = (struct iphdr *) (vrrp->send_buffer);
+		if (!addr) {
+			ip->id = htons(++vrrp->ip_id);
+			if (vrrp->ip_id == 0) {
+				/* kernel will fill in ID if left to 0, so we overflow to 1 */
+				ip->id = htons(++vrrp->ip_id);
+			}
+		}
+		else {
+			// If unicast address
+			if (vrrp->version == VRRP_VERSION_2)
+				ip->daddr = inet_sockaddrip4(addr);
+#ifdef _WITH_UNICAST_CHKSUM_COMPAT_
+			else if (vrrp->unicast_chksum_compat >= CHKSUM_COMPATIBILITY_MIN_COMPAT) {
+				/* The checksum is calculated using the standard unicast address */
+				ip->daddr = inet_sockaddrip4(addr);
+			}
+#endif
+			else {
+				/* Update the destination address, and the checksum */
+				uint32_t acc = (~hd->chksum & 0xffff) + (~(ip->daddr >> 16 ) & 0xffff) + (~ip->daddr & 0xffff);
+
+				ip->daddr = inet_sockaddrip4(addr);
+
+				acc += (ip->daddr >> 16) + (ip->daddr & 0xffff);
+
+				/* finally compute vrrp checksum */
+				acc = (acc & 0xffff) + (acc >> 16);
+				acc += acc >> 16;
+
+				hd->chksum = ~acc & 0xffff;
+			}
+		}
+
+		/* Has the source address changed? */
+		if (!vrrp->saddr_from_config &&
+		    ip->saddr != ((struct sockaddr_in *)&vrrp->saddr)->sin_addr.s_addr) {
+/* ??? Update the source address, and the checksum if VRRPv3 */
+			if (vrrp->version == VRRP_VERSION_2)
+				ip->saddr = ((struct sockaddr_in*)&vrrp->saddr)->sin_addr.s_addr;
+			else {
+				uint32_t acc = (~hd->chksum & 0xffff) + (~(ip->saddr >> 16 ) & 0xffff) + (~ip->saddr & 0xffff);
+
+				ip->saddr = ((struct sockaddr_in*)&vrrp->saddr)->sin_addr.s_addr;
+
+				acc += (ip->saddr >> 16) + (ip->saddr & 0xffff);
+
+				/* finally compute vrrp checksum */
+				acc = (acc & 0xffff) + (acc >> 16);
+				acc += acc >> 16;
+
+				hd->chksum = ~acc & 0xffff;
+
+				new_saddr = ip->saddr;
+			}
+		}
+
+#ifdef _WITH_VRRP_AUTH_
+		if (vrrp->auth_type == VRRP_AUTH_AH) {
+			ICV_mutable_fields ip_mutable_fields;
+			unsigned char digest[MD5_DIGEST_LENGTH];
+			ipsec_ah_t *ah = (ipsec_ah_t *) (vrrp->send_buffer + sizeof (struct iphdr));
+
+			if (new_saddr)
+				ah->spi = new_saddr;
+
+			if (!addr) {
+				/* Processing sequence number.
+				   Cycled assumed if 0xFFFFFFFD reached. So the MASTER state is free for another srv.
+				   Here can result a flapping MASTER state owner when max seq_number value reached.
+				   => We REALLY REALLY REALLY don't need to worry about this. We only use authentication
+				   for VRRPv2, for which the adver_int is specified in whole seconds, therefore the minimum
+				   adver_int is 1 second. 2^32-3 seconds is 4294967293 seconds, or in excess of 136 years,
+				   so since the sequence number always starts from 0, we are not going to reach the limit.
+				   In the current implementation if counter has cycled, we stop sending adverts and
+				   become BACKUP. We are ever the optimist and think we might run continuously for over
+				   136 years without someone redesigning their network!
+				   If all the master are down we reset the counter for becoming MASTER.
+				 */
+				if (vrrp->ipsecah_counter.seq_number > 0xFFFFFFFD) {
+					vrrp->ipsecah_counter.cycle = true;
+				} else {
+					vrrp->ipsecah_counter.seq_number++;
+				}
+
+				ah->seq_number = htonl(vrrp->ipsecah_counter.seq_number);
+			}
+
+			if (final_update) {
+				/* backup the ip mutable fields */
+				ip_mutable_fields.tos = ip->tos;
+				ip_mutable_fields.ttl = ip->ttl;
+				ip_mutable_fields.frag_off = ip->frag_off;
+
+				/* zero the ip mutable fields */
+				ip->tos = 0;
+				ip->frag_off = 0;
+				if (!LIST_ISEMPTY(vrrp->unicast_peer))
+					ip->ttl = 0;
+				/* Compute the ICV & trunc the digest to 96bits
+				   => No padding needed.
+				   -- rfc2402.3.3.3.1.1.1 & rfc2401.5
+				 */
+				memset(&ah->auth_data, 0, sizeof(ah->auth_data));
+				hmac_md5((unsigned char *)vrrp->send_buffer, vrrp->send_buffer_size, vrrp->auth_data, sizeof (vrrp->auth_data), digest);
+				memcpy(ah->auth_data, digest, HMAC_MD5_TRUNC);
+
+				/* Restore the ip mutable fields */
+				ip->tos = ip_mutable_fields.tos;
+				ip->frag_off = ip_mutable_fields.frag_off;
+				ip->ttl = ip_mutable_fields.ttl;
+			}
+		}
+#endif
+	}
 }
 
 #ifdef _WITH_VRRP_AUTH_
@@ -670,34 +826,30 @@
 		if (vrrp->version == VRRP_VERSION_3) {
 			/* Create IPv4 pseudo-header */
 			ipv4_phdr.src   = ip->saddr;
-<<<<<<< HEAD
-			ipv4_phdr.dst   = ip->daddr;
-=======
 #ifdef _WITH_UNICAST_CHKSUM_COMPAT_
 			ipv4_phdr.dst   = vrrp->unicast_chksum_compat <= CHKSUM_COMPATIBILITY_MIN_COMPAT
 					  ? ip->daddr : ((struct sockaddr_in *)&global_data->vrrp_mcast_group4)->sin_addr.s_addr;
 #else
 			ipv4_phdr.dst	= ip->daddr;
 #endif
->>>>>>> 682c16a7
 			ipv4_phdr.zero  = 0;
 			ipv4_phdr.proto = IPPROTO_VRRP;
 			ipv4_phdr.len   = htons(vrrppkt_len);
 
-<<<<<<< HEAD
 			in_csum((uint16_t *) &ipv4_phdr, sizeof(ipv4_phdr), 0, &acc_csum);
 			if (in_csum((uint16_t *) hd, vrrppkt_len, acc_csum, NULL)) {
-				log_message(LOG_INFO, "(%s): Invalid VRRPv3 checksum", vrrp->iname);
-=======
-			in_csum((u_short *) &ipv4_phdr, sizeof(ipv4_phdr), 0, &acc_csum);
-			if (in_csum((u_short *) hd, vrrppkt_len, acc_csum, NULL)) {
 #ifdef _WITH_UNICAST_CHKSUM_COMPAT_
 				chksum_error = true;
 				if (vrrp->unicast_chksum_compat == CHKSUM_COMPATIBILITY_NONE) {
 					ipv4_phdr.dst = ((struct sockaddr_in *)&global_data->vrrp_mcast_group4)->sin_addr.s_addr;
-					in_csum((u_short *) &ipv4_phdr, sizeof(ipv4_phdr), 0, &acc_csum);
-					if (!in_csum((u_short *)hd, vrrppkt_len, acc_csum, NULL)) {
+					in_csum((uint16_t *) &ipv4_phdr, sizeof(ipv4_phdr), 0, &acc_csum);
+					if (!in_csum((uint16_t *)hd, vrrppkt_len, acc_csum, NULL)) {
+						/* Update the checksum for the pseudo header IP address */
+						vrrp_update_pkt(vrrp, vrrp->effective_priority, &global_data->vrrp_mcast_group4);
+
+						/* Now we can specify that we are going to use the compatibility mode */
 						vrrp->unicast_chksum_compat = CHKSUM_COMPATIBILITY_AUTO;
+
 						log_message(LOG_INFO, "(%s): Setting unicast VRRPv3 checksum to old version", vrrp->iname);
 						chksum_error = false;
 					}
@@ -707,7 +859,6 @@
 #endif
 				{
 					log_message(LOG_INFO, "(%s): Invalid VRRPv3 checksum", vrrp->iname);
->>>>>>> 682c16a7
 #ifdef _WITH_SNMP_RFC_
 					vrrp->stats->chk_err++;
 #ifdef _WITH_SNMP_RFCV3_
@@ -974,13 +1125,8 @@
 }
 
 /* build VRRPv3 header */
-<<<<<<< HEAD
 static void
 vrrp_build_vrrp_v3(vrrp_t *vrrp, char *buffer)
-=======
-static int
-vrrp_build_vrrp_v3(vrrp_t *vrrp, uint8_t prio, char *buffer, struct iphdr *ip)
->>>>>>> 682c16a7
 {
 	int i = 0;
 	vrrphdr_t *hd = (vrrphdr_t *) buffer;
@@ -1014,20 +1160,7 @@
 
 		/* Create IPv4 pseudo-header */
 		ipv4_phdr.src   = VRRP_PKT_SADDR(vrrp);
-<<<<<<< HEAD
-		if (LIST_ISEMPTY(vrrp->unicast_peer))
-			ipv4_phdr.dst   = htonl(INADDR_VRRP_GROUP);
-		else
-			ipv4_phdr.dst = 0;
-
-=======
-#ifdef _WITH_UNICAST_CHKSUM_COMPAT_
-		ipv4_phdr.dst   = vrrp->unicast_chksum_compat <= CHKSUM_COMPATIBILITY_MIN_COMPAT
-				    ? ip->daddr : ((struct sockaddr_in *)&global_data->vrrp_mcast_group4)->sin_addr.s_addr;
-#else
-		ipv4_phdr.dst	= ip->daddr;
-#endif
->>>>>>> 682c16a7
+		ipv4_phdr.dst   = ((struct sockaddr_in *)&global_data->vrrp_mcast_group4)->sin_addr.s_addr;
 		ipv4_phdr.zero  = 0;
 		ipv4_phdr.proto = IPPROTO_VRRP;
 		ipv4_phdr.len   = htons(vrrp_pkt_len(vrrp));
@@ -1048,7 +1181,6 @@
 }
 
 /* build VRRP header */
-<<<<<<< HEAD
 static void
 vrrp_build_vrrp(vrrp_t *vrrp, char *buffer)
 {
@@ -1056,15 +1188,6 @@
 		vrrp_build_vrrp_v3(vrrp, buffer);
 	else
 		vrrp_build_vrrp_v2(vrrp, buffer);
-=======
-static int
-vrrp_build_vrrp(vrrp_t *vrrp, uint8_t prio, char *buffer, struct iphdr* ip)
-{
-	if (vrrp->version == VRRP_VERSION_3)
-		return vrrp_build_vrrp_v3(vrrp, prio, buffer, ip);
-
-	return vrrp_build_vrrp_v2(vrrp, prio, buffer);
->>>>>>> 682c16a7
 }
 
 /* build VRRP packet */
@@ -1072,30 +1195,13 @@
 vrrp_build_pkt(vrrp_t * vrrp)
 {
 	char *bufptr;
-<<<<<<< HEAD
-=======
-	uint32_t dst;
-	size_t len;
-	struct iphdr *ip;
-
-	/* save reference values */
-	bufptr = VRRP_SEND_BUFFER(vrrp);
-	len = VRRP_SEND_BUFFER_SIZE(vrrp);
->>>>>>> 682c16a7
 
 	if (vrrp->family == AF_INET) {
 		/* save reference values */
 		bufptr = vrrp->send_buffer;
 
 		/* build the ip header */
-<<<<<<< HEAD
 		vrrp_build_ip4(vrrp, vrrp->send_buffer);
-=======
-		dst = (addr) ? inet_sockaddrip4(addr) :
-			       ((struct sockaddr_in *) &global_data->vrrp_mcast_group4)->sin_addr.s_addr;
-		vrrp_build_ip4(vrrp, bufptr, dst);
-		ip = (struct iphdr *)bufptr;
->>>>>>> 682c16a7
 
 		/* build the vrrp header */
 		bufptr += vrrp_iphdr_len();
@@ -1104,22 +1210,13 @@
 		if (vrrp->auth_type == VRRP_AUTH_AH)
 			bufptr += vrrp_ipsecah_len();
 #endif
-<<<<<<< HEAD
 		vrrp_build_vrrp(vrrp, bufptr);
-=======
-		vrrp_build_vrrp(vrrp, prio, vrrp->send_buffer, ip);
->>>>>>> 682c16a7
 
 #ifdef _WITH_VRRP_AUTH_
 		/* build the IPSEC AH header */
 		if (vrrp->auth_type == VRRP_AUTH_AH)
 			vrrp_build_ipsecah(vrrp, vrrp->send_buffer, vrrp->send_buffer_size);
 #endif
-<<<<<<< HEAD
-=======
-	} else if (vrrp->family == AF_INET6) {
-		vrrp_build_vrrp(vrrp, prio, VRRP_SEND_BUFFER(vrrp), NULL);
->>>>>>> 682c16a7
 	}
 	else if (vrrp->family == AF_INET6)
 		vrrp_build_vrrp(vrrp, vrrp->send_buffer);
@@ -1149,158 +1246,6 @@
 	pkt->ipi6_ifindex = vrrp->ifp->ifindex;
 
 	return 0;
-}
-
-static void
-vrrp_update_pkt(vrrp_t *vrrp, uint8_t prio, struct sockaddr_storage* addr)
-{
-	bool final_update;
-	char *bufptr = vrrp->send_buffer;
-	vrrphdr_t *hd;
-	uint32_t new_saddr = 0;
-
-	/* We will need to be called again if there is more than one unicast peer, so don't calculate checksums */
-	final_update = (LIST_ISEMPTY(vrrp->unicast_peer) || !LIST_HEAD(vrrp->unicast_peer)->next || addr);
-
-	if (vrrp->family == AF_INET) {
-		bufptr += vrrp_iphdr_len();
-
-#ifdef _WITH_VRRP_AUTH_
-		if (vrrp->auth_type == VRRP_AUTH_AH)
-			bufptr += vrrp_ipsecah_len();
-#endif
-	}
-
-	hd = (vrrphdr_t *)bufptr;
-	if (hd->priority != prio) {
-		if (vrrp->family == AF_INET) {
-			/* HC' = ~(~HC + ~m + m') */
-			uint16_t *prio_addr = (uint16_t *)((char *)&hd->priority - (((char *)hd -(char *)&hd->priority) & 1));
-			uint32_t acc = (uint32_t)((~hd->chksum & 0xffff) + (~(*prio_addr) & 0xffff));
-
-			hd->priority = prio;
-
-			/* finally compute vrrp checksum */
-			acc += *prio_addr;
-			acc = (acc & 0xffff) + (acc >> 16);
-			acc += acc >> 16;
-
-			hd->chksum = ~acc & 0xffff;
-		}
-		else
-			hd->priority = prio;
-	}
-
-	if (vrrp->family == AF_INET) {
-		struct iphdr *ip = (struct iphdr *) (vrrp->send_buffer);
-		if (!addr) {
-			ip->id = htons(++vrrp->ip_id);
-			if (vrrp->ip_id == 0) {
-				/* kernel will fill in ID if left to 0, so we overflow to 1 */
-				ip->id = htons(++vrrp->ip_id);
-			}
-		}
-		else {
-			// If unicast address
-			if (vrrp->version == VRRP_VERSION_2)
-				ip->daddr = inet_sockaddrip4(addr);
-			else {
-				/* Update the destination address, and the checksum */
-				uint32_t acc = (~hd->chksum & 0xffff) + (~(ip->daddr >> 16 ) & 0xffff) + (~ip->daddr & 0xffff);
-
-				ip->daddr = inet_sockaddrip4(addr);
-
-				acc += (ip->daddr >> 16) + (ip->daddr & 0xffff);
-
-				/* finally compute vrrp checksum */
-				acc = (acc & 0xffff) + (acc >> 16);
-				acc += acc >> 16;
-
-				hd->chksum = ~acc & 0xffff;
-			}
-		}
-
-		/* Has the source address changed? */
-		if (!vrrp->saddr_from_config &&
-		    ip->saddr != ((struct sockaddr_in *)&vrrp->saddr)->sin_addr.s_addr) {
-/* ??? Update the source address, and the checksum if VRRPv3 */
-			if (vrrp->version == VRRP_VERSION_2)
-				ip->saddr = ((struct sockaddr_in*)&vrrp->saddr)->sin_addr.s_addr;
-			else {
-				uint32_t acc = (~hd->chksum & 0xffff) + (~(ip->saddr >> 16 ) & 0xffff) + (~ip->saddr & 0xffff);
-
-				ip->saddr = ((struct sockaddr_in*)&vrrp->saddr)->sin_addr.s_addr;
-
-				acc += (ip->saddr >> 16) + (ip->saddr & 0xffff);
-
-				/* finally compute vrrp checksum */
-				acc = (acc & 0xffff) + (acc >> 16);
-				acc += acc >> 16;
-
-				hd->chksum = ~acc & 0xffff;
-
-				new_saddr = ip->saddr;
-			}
-		}
-
-#ifdef _WITH_VRRP_AUTH_
-		if (vrrp->auth_type == VRRP_AUTH_AH) {
-			ICV_mutable_fields ip_mutable_fields;
-			unsigned char digest[MD5_DIGEST_LENGTH];
-			ipsec_ah_t *ah = (ipsec_ah_t *) (vrrp->send_buffer + sizeof (struct iphdr));
-
-			if (new_saddr)
-				ah->spi = new_saddr;
-
-			if (!addr) {
-				/* Processing sequence number.
-				   Cycled assumed if 0xFFFFFFFD reached. So the MASTER state is free for another srv.
-				   Here can result a flapping MASTER state owner when max seq_number value reached.
-				   => We REALLY REALLY REALLY don't need to worry about this. We only use authentication
-				   for VRRPv2, for which the adver_int is specified in whole seconds, therefore the minimum
-				   adver_int is 1 second. 2^32-3 seconds is 4294967293 seconds, or in excess of 136 years,
-				   so since the sequence number always starts from 0, we are not going to reach the limit.
-				   In the current implementation if counter has cycled, we stop sending adverts and
-				   become BACKUP. We are ever the optimist and think we might run continuously for over
-				   136 years without someone redesigning their network!
-				   If all the master are down we reset the counter for becoming MASTER.
-				 */
-				if (vrrp->ipsecah_counter.seq_number > 0xFFFFFFFD) {
-					vrrp->ipsecah_counter.cycle = true;
-				} else {
-					vrrp->ipsecah_counter.seq_number++;
-				}
-
-				ah->seq_number = htonl(vrrp->ipsecah_counter.seq_number);
-			}
-
-			if (final_update) {
-				/* backup the ip mutable fields */
-				ip_mutable_fields.tos = ip->tos;
-				ip_mutable_fields.ttl = ip->ttl;
-				ip_mutable_fields.frag_off = ip->frag_off;
-
-				/* zero the ip mutable fields */
-				ip->tos = 0;
-				ip->frag_off = 0;
-				if (!LIST_ISEMPTY(vrrp->unicast_peer))
-					ip->ttl = 0;
-				/* Compute the ICV & trunc the digest to 96bits
-				   => No padding needed.
-				   -- rfc2402.3.3.3.1.1.1 & rfc2401.5
-				 */
-				memset(&ah->auth_data, 0, sizeof(ah->auth_data));
-				hmac_md5((unsigned char *)vrrp->send_buffer, vrrp->send_buffer_size, vrrp->auth_data, sizeof (vrrp->auth_data), digest);
-				memcpy(ah->auth_data, digest, HMAC_MD5_TRUNC);
-
-				/* Restore the ip mutable fields */
-				ip->tos = ip_mutable_fields.tos;
-				ip->frag_off = ip_mutable_fields.frag_off;
-				ip->ttl = ip_mutable_fields.ttl;
-			}
-		}
-#endif
-	}
 }
 
 static ssize_t
