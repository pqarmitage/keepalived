
/*
 * Soft:        Keepalived is a failover program for the LVS project
 *              <www.linuxvirtualserver.org>. It monitor & manipulate
 *              a loadbalanced server pool using multi-layer checks.
 *
 * Part:        VRRP implementation of VRRPv2 as specified in rfc2338.
 *              VRRP is a protocol which elect a master server on a LAN. If the
 *              master fails, a backup server takes over.
 *              The original implementation has been made by jerome etienne.
 *
 * Author:      Alexandre Cassen, <acassen@linux-vs.org>
 *
 *              This program is distributed in the hope that it will be useful,
 *              but WITHOUT ANY WARRANTY; without even the implied warranty of
 *              MERCHANTABILITY or FITNESS FOR A PARTICULAR PURPOSE.
 *              See the GNU General Public License for more details.
 *
 *              This program is free software; you can redistribute it and/or
 *              modify it under the terms of the GNU General Public License
 *              as published by the Free Software Foundation; either version
 *              2 of the License, or (at your option) any later version.
 *
 * Copyright (C) 2001-2012 Alexandre Cassen, <acassen@gmail.com>
 */

#include "config.h"

/* System includes */
#include <errno.h>
#include <openssl/md5.h>
#include <unistd.h>
#include <sys/time.h>
#ifdef _WITH_VRRP_AUTH_
#include <netinet/in.h>
#endif

/* local include */
#include "parser.h"

#include "vrrp_arp.h"
#include "vrrp_ndisc.h"
#include "vrrp_scheduler.h"
#include "vrrp_notify.h"
<<<<<<< HEAD
=======
#ifdef _WITH_LVS_
#include "ipvswrapper.h"
#endif
>>>>>>> 95022cee
#include "vrrp.h"
#include "global_data.h"
#include "vrrp_data.h"
#include "vrrp_sync.h"
#include "vrrp_index.h"
#include "vrrp_track.h"
#ifdef _HAVE_VRRP_VMAC_
#include "vrrp_vmac.h"
#endif
#include "vrrp_if_config.h"
#ifdef _HAVE_LIBIPTC_
#include "vrrp_iptables.h"
#endif
#ifdef _WITH_SNMP_
#include "vrrp_snmp.h"
#endif
#include "list.h"
#include "logger.h"
#include "main.h"
#include "utils.h"
#include "bitops.h"
<<<<<<< HEAD
#include "vrrp_netlink.h"
#include "vrrp_print.h"
=======
#include "keepalived_netlink.h"
>>>>>>> 95022cee
#if !HAVE_DECL_SOCK_CLOEXEC
#include "old_socket.h"
#endif
#ifdef _HAVE_FIB_ROUTING_
#include "vrrp_iprule.h"
#include "vrrp_iproute.h"
#endif
#ifdef _WITH_DBUS_
#include "vrrp_dbus.h"
#include "global_data.h"
#endif

#include <netinet/ip.h>
#include <netinet/ip6.h>

/* add/remove Virtual IP addresses */
static bool
vrrp_handle_ipaddress(vrrp_t * vrrp, int cmd, int type)
{
	if (__test_bit(LOG_DETAIL_BIT, &debug))
		log_message(LOG_INFO, "VRRP_Instance(%s) %s protocol %s", vrrp->iname,
		       (cmd == IPADDRESS_ADD) ? "setting" : "removing",
		       (type == VRRP_VIP_TYPE) ? "VIPs." : "E-VIPs.");
	return netlink_iplist((type == VRRP_VIP_TYPE) ? vrrp->vip : vrrp->evip, cmd);
}

#ifdef _HAVE_FIB_ROUTING_
/* add/remove Virtual routes */
static void
vrrp_handle_iproutes(vrrp_t * vrrp, int cmd)
{
	if (__test_bit(LOG_DETAIL_BIT, &debug))
		log_message(LOG_INFO, "VRRP_Instance(%s) %s protocol Virtual Routes",
		       vrrp->iname,
		       (cmd == IPROUTE_ADD) ? "setting" : "removing");
	netlink_rtlist(vrrp->vroutes, cmd);
}

/* add/remove Virtual rules */
static void
vrrp_handle_iprules(vrrp_t * vrrp, int cmd, bool force)
{
	if (__test_bit(LOG_DETAIL_BIT, &debug))
		log_message(LOG_INFO, "VRRP_Instance(%s) %s protocol Virtual Rules",
		       vrrp->iname,
		       (cmd == IPRULE_ADD) ? "setting" : "removing");
	netlink_rulelist(vrrp->vrules, cmd, force);
}
#endif

/* add/remove iptable drop rules based on accept mode */
static void
vrrp_handle_accept_mode(vrrp_t *vrrp, int cmd, bool force)
{
#ifdef _HAVE_LIBIPTC_
	int tries = 0;
	int res = 0;
#endif
	struct ipt_handle *h = NULL;

	if (vrrp->base_priority != VRRP_PRIO_OWNER && !vrrp->accept) {
		if (__test_bit(LOG_DETAIL_BIT, &debug))
			log_message(LOG_INFO, "VRRP_Instance(%s) %s protocol %s", vrrp->iname,
				(cmd == IPADDRESS_ADD) ? "setting" : "removing", "iptable drop rule");

#ifdef _HAVE_LIBIPTC_
		do {
			h = iptables_open();
#endif
			/* As accept is false, add iptable rule to drop packets destinated to VIPs and eVIPs */
			if (!LIST_ISEMPTY(vrrp->vip))
				handle_iptable_rule_to_iplist(h, vrrp->vip, cmd, force);
			if (!LIST_ISEMPTY(vrrp->evip))
				handle_iptable_rule_to_iplist(h, vrrp->evip, cmd, force);
#ifdef _HAVE_LIBIPTC_
			res = iptables_close(h);
		} while (res == EAGAIN && ++tries < IPTABLES_MAX_TRIES);
#endif
		vrrp->iptable_rules_set = (cmd == IPADDRESS_ADD);
	}
}

/* Check that the scripts are secure */
static int
check_track_script_secure(tracked_sc_t *script)
{
	int flags;

	if (script->scr->insecure)
		return 0;

	flags = check_script_secure(&script->scr->script);

	/* Mark not to run if needs inhibiting */
	if (flags & SC_INHIBIT) {
		log_message(LOG_INFO, "Disabling track script %s due to insecure", script->scr->sname);
		script->scr->insecure = true;
	}
	else if (flags & SC_NOTFOUND) {
		log_message(LOG_INFO, "Disabling track script %s since not found", script->scr->sname);
		script->scr->insecure = true;
	}
	else if (!(flags & SC_EXECUTABLE))
		script->scr->insecure = true;

	return flags;
}

static void
check_vrrp_script_security(void)
{
	element e, e1, next;
	vrrp_t *vrrp;
	vrrp_sgroup_t *sg;
	tracked_sc_t *track_script;
	vrrp_script_t *vscript;
	int script_flags = 0;
	int flags;

	if (LIST_ISEMPTY(vrrp_data->vrrp))
		return;

	for (e = LIST_HEAD(vrrp_data->vrrp); e; ELEMENT_NEXT(e)) {
		vrrp = ELEMENT_DATA(e);

		script_flags |= check_notify_script_secure(&vrrp->script_backup);
		script_flags |= check_notify_script_secure(&vrrp->script_master);
		script_flags |= check_notify_script_secure(&vrrp->script_fault);
		script_flags |= check_notify_script_secure(&vrrp->script_stop);
		script_flags |= check_notify_script_secure(&vrrp->script);

		if (LIST_ISEMPTY(vrrp->track_script))
			continue;

		for (e1 = LIST_HEAD(vrrp->track_script); e1; e1 = next) {
			next = e1->next;
			track_script = ELEMENT_DATA(e1);
			script_flags |= (flags = check_track_script_secure(track_script));

			if (track_script->scr->insecure) {
				/* Remove it from the vrrp instance's queue */
				free_list_element(vrrp->track_script, e1);
			}
		}
	}

	if (!LIST_ISEMPTY(vrrp_data->vrrp_sync_group)) {
		for (e = LIST_HEAD(vrrp_data->vrrp_sync_group); e; ELEMENT_NEXT(e)) {
			sg = ELEMENT_DATA(e);
			script_flags |= check_notify_script_secure(&sg->script_backup);
			script_flags |= check_notify_script_secure(&sg->script_master);
			script_flags |= check_notify_script_secure(&sg->script_fault);
			script_flags |= check_notify_script_secure(&sg->script);
		}
	}

	if (!script_security && script_flags & SC_ISSCRIPT) {
		log_message(LOG_INFO, "SECURITY VIOLATION - scripts are being executed but script_security not enabled.%s",
				script_flags & SC_INSECURE ? " There are insecure scripts." : "");
	}

	/* Now walk through the vrrp_script list, removing any that aren't used */
	for (e = LIST_HEAD(vrrp_data->vrrp_script); e; e = next) {
		next = e->next;
		vscript = ELEMENT_DATA(e);

		if (vscript->insecure) {
			free_list_element(vrrp_data->vrrp_script, e);
		}
	}
}

/* IP header length */
static inline size_t
vrrp_iphdr_len(void)
{
	return sizeof(struct iphdr);
}

#ifdef _WITH_VRRP_AUTH_
/* IPSEC AH header length */
static inline size_t
vrrp_ipsecah_len(void)
{
	return sizeof(ipsec_ah_t);
}
#endif

/* VRRP header length */
static size_t
vrrp_pkt_len(vrrp_t * vrrp)
{
	size_t len = sizeof(vrrphdr_t);

	/* Our implementation of IPv6 with VRRP version 2 doesn't include the 8 byte auth field */
	if (vrrp->family == AF_INET) {
		if (vrrp->version == VRRP_VERSION_2)
			len += VRRP_AUTH_LEN;
		len += ((!LIST_ISEMPTY(vrrp->vip)) ? LIST_SIZE(vrrp->vip) * sizeof(struct in_addr) : 0);
	}
	else if (vrrp->family == AF_INET6)
		len += ((!LIST_ISEMPTY(vrrp->vip)) ? LIST_SIZE(vrrp->vip) * sizeof(struct in6_addr) : 0);

	return len;
}

/* VRRP header pointer from buffer */
vrrphdr_t *
vrrp_get_header(sa_family_t family, char *buf, unsigned *proto)
{
	struct iphdr *iph;
	vrrphdr_t *hd = NULL;

	if (family == AF_INET) {
		iph = (struct iphdr *) buf;

		/* Fill the VRRP header */
#ifdef _WITH_VRRP_AUTH_
		if (iph->protocol == IPPROTO_AH) {
			*proto = IPPROTO_AH;
			hd = (vrrphdr_t *) ((char *) iph + (iph->ihl << 2) +
					   vrrp_ipsecah_len());
		}
		else
#endif
		{
			*proto = IPPROTO_VRRP;
			hd = (vrrphdr_t *) ((char *) iph + (iph->ihl << 2));
		}
	} else if (family == AF_INET6) {
		*proto = IPPROTO_VRRP;
		hd = (vrrphdr_t *) buf;
	}

	return hd;
}

#ifdef _WITH_VRRP_AUTH_
/*
 * IPSEC AH incoming packet check.
 * return false for a valid pkt, true otherwise.
 */
static bool
vrrp_in_chk_ipsecah(vrrp_t * vrrp, char *buffer)
{
	struct iphdr *ip = (struct iphdr *) (buffer);
	ipsec_ah_t *ah = (ipsec_ah_t *) ((char *) ip + (ip->ihl << 2));
	unsigned char digest[MD5_DIGEST_LENGTH];
	uint32_t backup_auth_data[3];

	/* first verify that the SPI value is equal to src IP */
	if (ah->spi != ip->saddr) {
		log_message(LOG_INFO, "IPSEC AH : invalid IPSEC SPI value. %d and expect %d",
			    ip->saddr, ah->spi);
		return true;
	}

// TODO - If SPI doesn't match previous SPI, we are starting again
	/*
	 * then proceed with the sequence number to prevent against replay attack.
	 * For inbound processing, we increment seq_number counter to audit
	 * sender counter.
	 */
	vrrp->ipsecah_counter.seq_number++;
	if (ntohl(ah->seq_number) >= vrrp->ipsecah_counter.seq_number ||
	    vrrp->sync
#ifdef _HAVE_VRRP_VMAC_
	    || __test_bit(VRRP_VMAC_BIT, &vrrp->vmac_flags)
#endif
							) {
// TODO - why do we ignore seq no for vmac (commit 3efff46b6 8/4/2015) and sync groups?
		vrrp->ipsecah_counter.seq_number = ntohl(ah->seq_number);
	} else {
		log_message(LOG_INFO, "VRRP_Instance(%s) IPSEC-AH : sequence number %d"
					" already proceeded. Packet dropped. Local(%d)",
					vrrp->iname, ntohl(ah->seq_number),
					vrrp->ipsecah_counter.seq_number);
		return true;
	}

	/*
	 * then compute a ICV to compare with the one present in AH pkt.
	 * alloc a temp memory space to stock the ip mutable fields
	 */

	/* zero the ip mutable fields */
	ip->tos = 0;
	ip->frag_off = 0;
	ip->check = 0;
	if (!LIST_ISEMPTY(vrrp->unicast_peer))
		ip->ttl = 0;
	memcpy(backup_auth_data, ah->auth_data, sizeof (ah->auth_data));
	memset(ah->auth_data, 0, sizeof (ah->auth_data));
	memset(digest, 0, 16);

	/* Compute the ICV */
	hmac_md5((unsigned char *) buffer,
		 vrrp_iphdr_len() + vrrp_ipsecah_len() + vrrp_pkt_len(vrrp)
		 , vrrp->auth_data, sizeof (vrrp->auth_data)
		 , digest);

	if (memcmp(backup_auth_data, digest, HMAC_MD5_TRUNC) != 0) {
		log_message(LOG_INFO, "VRRP_Instance(%s) IPSEC-AH : invalid"
				      " IPSEC HMAC-MD5 value. Due to fields mutation"
				      " or bad password !",
			    vrrp->iname);
		return true;
	}

	return false;
}
#endif

/* check if ipaddr is present in VIP buffer */
static int
vrrp_in_chk_vips(vrrp_t * vrrp, ip_address_t *ipaddress, unsigned char *buffer)
{
	size_t i;

	if (vrrp->family == AF_INET) {
		for (i = 0; i < LIST_SIZE(vrrp->vip); i++) {
			if (!memcmp(&ipaddress->u.sin.sin_addr.s_addr, buffer + i * sizeof(struct in_addr), sizeof (struct in_addr)))
				return 1;
		}
	} else if (vrrp->family == AF_INET6) {
		for (i = 0; i < LIST_SIZE(vrrp->vip); i++) {
			if (!memcmp(&ipaddress->u.sin6_addr, buffer + i * sizeof(struct in6_addr), sizeof (struct in6_addr)))
				return 1;
		}
	}

	return 0;
}

/*
 * VRRP incoming packet check.
 * return VRRP_PACKET_OK if the pkt is valid, or
 *	  VRRP_PACKET_KO if packet invalid or
 *	  VRRP_PACKET_DROP if packet not relevant to us
 *	  VRRP_PACKET_OTHER if packet has wrong vrid
 */
static int
vrrp_in_chk(vrrp_t * vrrp, char *buffer, ssize_t buflen_ret, bool check_vip_addr)
{
	struct iphdr *ip;
	int ihl;
	size_t vrrppkt_len;
	unsigned adver_int = 0;
#ifdef _WITH_VRRP_AUTH_
	ipsec_ah_t *ah;
#endif
	vrrphdr_t *hd;
	unsigned char *vips;
	ip_address_t *ipaddress;
	element e;
	char addr_str[INET6_ADDRSTRLEN];
	ipv4_phdr_t ipv4_phdr;
	uint32_t acc_csum = 0;
	ip = NULL;
	struct sockaddr_storage *up_addr;
	size_t buflen, expected_len;

	if (buflen_ret < 0) {
		log_message(LOG_INFO, "recvmsg returned %zd", buflen_ret);
		return VRRP_PACKET_KO;
	}
	buflen = (size_t)buflen_ret;

	/* IPv4 related */
	if (vrrp->family == AF_INET) {
		/* To begin with, we just concern ourselves with the protocol headers */
		expected_len = vrrp_iphdr_len() + sizeof(vrrphdr_t);
#ifdef _WITH_VRRP_AUTH_
		if (vrrp->auth_type == VRRP_AUTH_AH)
			expected_len += vrrp_ipsecah_len();
#endif

		/*
		 * MUST verify that the received packet length is not shorter than
		 * the VRRP header
		 */
		if (buflen < expected_len) {
			log_message(LOG_INFO,
			       "(%s): ip/vrrp header too short. %zu and expect at least %zu",
			      vrrp->iname, buflen, expected_len);
			++vrrp->stats->packet_len_err;
			return VRRP_PACKET_KO;
		}

		ip = (struct iphdr *) (buffer);
		ihl = ip->ihl << 2;

#ifdef _WITH_VRRP_AUTH_
		if (vrrp->auth_type == VRRP_AUTH_AH) {
			ah = (ipsec_ah_t *) (buffer + ihl);
			hd = (vrrphdr_t *) ((char *) ah + vrrp_ipsecah_len());
		} else
#endif
			hd = (vrrphdr_t *) (buffer + ihl);

		/* Now calculate expected_len to include everything */
		expected_len += vrrp_pkt_len(vrrp) - sizeof(vrrphdr_t);

		/* MUST verify that the IP TTL is 255 */
		if (LIST_ISEMPTY(vrrp->unicast_peer) && ip->ttl != VRRP_IP_TTL) {
			log_message(LOG_INFO, "(%s): invalid ttl. %d and expect %d",
				vrrp->iname, ip->ttl, VRRP_IP_TTL);
			++vrrp->stats->ip_ttl_err;
#ifdef _WITH_SNMP_RFCV3_
			vrrp->stats->proto_err_reason = ipTtlError;
			vrrp_rfcv3_snmp_proto_err_notify(vrrp);
#endif
			return VRRP_PACKET_KO;
		}
	} else if (vrrp->family == AF_INET6) {
		/*
		 * MUST verify that the received packet length is greater than or
		 * equal to the VRRP header
		 */
		if (buflen < sizeof(vrrphdr_t)) {
			log_message(LOG_INFO,
			       "(%s): vrrp header too short. %zu and expect at least %zu",
			      vrrp->iname, buflen, sizeof(vrrphdr_t));
			++vrrp->stats->packet_len_err;
			return VRRP_PACKET_KO;
		}

		hd = (vrrphdr_t *) buffer;

		/* Set expected vrrp packet length */
		expected_len = sizeof(vrrphdr_t) + (LIST_ISEMPTY(vrrp->vip) ? 0 : LIST_SIZE(vrrp->vip)) * sizeof(struct in6_addr);
	} else {
		log_message(LOG_INFO, "(%s): configured address family is %d, which is neither AF_INET or AF_INET6. This is probably a bug - please report", vrrp->iname, vrrp->family);
		return VRRP_PACKET_KO;
	}

	if (vrrp->version == VRRP_VERSION_2) {
		/* Check that authentication of packet is correct */
		if (
#ifdef _WITH_VRRP_AUTH_
		    hd->v2.auth_type != VRRP_AUTH_AH &&
		    hd->v2.auth_type != VRRP_AUTH_PASS &&
#endif
		    hd->v2.auth_type != VRRP_AUTH_NONE) {
			log_message(LOG_INFO, "(%s): Invalid auth type: %d", vrrp->iname, hd->v2.auth_type);
			++vrrp->stats->invalid_authtype;
#ifdef _WITH_SNMP_RFCV2_
			vrrp_rfcv2_snmp_auth_err_trap(vrrp, ((struct sockaddr_in *)&vrrp->pkt_saddr)->sin_addr, invalidAuthType);
#endif
			return VRRP_PACKET_KO;
		}

#ifdef _WITH_VRRP_AUTH_
		/*
		 * MUST perform authentication specified by Auth Type
		 * check the authentication type
		 */
		if (vrrp->auth_type != hd->v2.auth_type) {
			log_message(LOG_INFO, "(%s): received a %d auth, expecting %d!",
			       vrrp->iname, hd->v2.auth_type, vrrp->auth_type);
			++vrrp->stats->authtype_mismatch;
#ifdef _WITH_SNMP_RFCV2_
			vrrp_rfcv2_snmp_auth_err_trap(vrrp, ((struct sockaddr_in *)&vrrp->pkt_saddr)->sin_addr, authTypeMismatch);
#endif
			return VRRP_PACKET_KO;
		}

		if (vrrp->auth_type == VRRP_AUTH_PASS) {
			/* check the authentication if it is a passwd */
			char *pw = (char *) ip + ntohs(ip->tot_len)
			    - sizeof (vrrp->auth_data);
			if (memcmp(pw, vrrp->auth_data, sizeof(vrrp->auth_data)) != 0) {
				log_message(LOG_INFO, "(%s): received an invalid passwd!", vrrp->iname);
				++vrrp->stats->auth_failure;
#ifdef _WITH_SNMP_RFCV2_
				vrrp_rfcv2_snmp_auth_err_trap(vrrp, ((struct sockaddr_in *)&vrrp->pkt_saddr)->sin_addr, authFailure);
#endif
				return VRRP_PACKET_KO;
			}
		}
		else if (hd->v2.auth_type == VRRP_AUTH_AH) {
			/* check the authentication if it is ipsec ah */
			if (vrrp_in_chk_ipsecah(vrrp, buffer)) {
				log_message(LOG_INFO, "(%s): received an invalid auth header!", vrrp->iname);
				++vrrp->stats->auth_failure;
#ifdef _WITH_SNMP_RFCV2_
				vrrp_rfcv2_snmp_auth_err_trap(vrrp, ((struct sockaddr_in *)&vrrp->pkt_saddr)->sin_addr, authFailure);
#endif
				return VRRP_PACKET_KO;
			}

			/* NOTE: ah below is initialised above. Older versions of gcc may
			 * however warn that it may be used uninitialised. */
			if (vrrp->state == VRRP_STATE_BACK &&
			    ntohl(ah->seq_number) >= vrrp->ipsecah_counter.seq_number)
				vrrp->ipsecah_counter.cycle = false;
		}
#endif

		/*
		 * MUST verify that the Adver Interval in the packet is the same as
		 * the locally configured for this virtual router if VRRPv2
		 */
		if (vrrp->adver_int != hd->v2.adver_int * TIMER_HZ) {
			log_message(LOG_INFO, "(%s): advertisement interval mismatch mine=%d sec rcved=%d sec",
				vrrp->iname, vrrp->adver_int / TIMER_HZ, adver_int / TIMER_HZ);
			/* to prevent concurent VRID running => multiple master in 1 VRID */
			return VRRP_PACKET_DROP;
		}

	}

	/* MUST verify the VRRP version */
	if ((hd->vers_type >> 4) != vrrp->version) {
		log_message(LOG_INFO, "(%s): invalid version. %d and expect %d",
		       vrrp->iname, (hd->vers_type >> 4), vrrp->version);
#ifdef _WITH_SNMP_RFC_
		vrrp->stats->vers_err++;
#ifdef _WITH_SNMP_RFCV3_
		vrrp->stats->proto_err_reason = versionError;
		vrrp_rfcv3_snmp_proto_err_notify(vrrp);
#endif
#endif
		return VRRP_PACKET_KO;
	}

	/* verify packet type */
	if ((hd->vers_type & 0x0f) != VRRP_PKT_ADVERT) {
		log_message(LOG_INFO, "(%s): Invalid packet type. %d and expect %d",
			vrrp->iname, (hd->vers_type & 0x0f), VRRP_PKT_ADVERT);
		++vrrp->stats->invalid_type_rcvd;
		return VRRP_PACKET_KO;
	}

	/* MUST verify that the VRID is valid on the receiving interface_t */
	if (vrrp->vrid != hd->vrid) {
		log_message(LOG_INFO,
		       "(%s): received VRID mismatch. Received %d, Expected %d",
		       vrrp->iname, hd->vrid, vrrp->vrid);
#ifdef _WITH_SNMP_RFC_
		vrrp->stats->vrid_err++;
#ifdef _WITH_SNMP_RFCV3_
		vrrp->stats->proto_err_reason = vrIdError;
		vrrp_rfcv3_snmp_proto_err_notify(vrrp);
#endif
#endif
		return VRRP_PACKET_OTHER;
	}

	if ((LIST_ISEMPTY(vrrp->vip) && hd->naddr > 0) ||
	    (!LIST_ISEMPTY(vrrp->vip) && LIST_SIZE(vrrp->vip) != hd->naddr)) {
		log_message(LOG_INFO, "(%s): received an invalid ip number count %d, expected %d!",
			vrrp->iname, hd->naddr, LIST_ISEMPTY(vrrp->vip) ? 0 : LIST_SIZE(vrrp->vip));
		++vrrp->stats->addr_list_err;
		return VRRP_PACKET_KO;
	}

	if (vrrp->family == AF_INET && ntohs(ip->tot_len) != buflen) {
		log_message(LOG_INFO,
		       "(%s): ip_tot_len mismatch against received length. %d and received %zu",
		       vrrp->iname, ntohs(ip->tot_len), buflen);
		++vrrp->stats->packet_len_err;
		return VRRP_PACKET_KO;
	}

	if (expected_len != buflen) {
		log_message(LOG_INFO,
		       "(%s): Received packet length mismatch against expected. %zu and expect %zu",
		      vrrp->iname, buflen, expected_len);
		++vrrp->stats->packet_len_err;
		return VRRP_PACKET_KO;
	}

	/* MUST verify the VRRP checksum. Kernel takes care of checksum mismatch incase of IPv6. */
	if (vrrp->family == AF_INET) {
		vrrppkt_len = sizeof(vrrphdr_t) + hd->naddr * sizeof(struct in_addr);
		if (vrrp->version == VRRP_VERSION_3) {
			/* Create IPv4 pseudo-header */
			ipv4_phdr.src   = ip->saddr;
			ipv4_phdr.dst   = ip->daddr;
			ipv4_phdr.zero  = 0;
			ipv4_phdr.proto = IPPROTO_VRRP;
			ipv4_phdr.len   = htons(vrrppkt_len);

			in_csum((uint16_t *) &ipv4_phdr, sizeof(ipv4_phdr), 0, &acc_csum);
			if (in_csum((uint16_t *) hd, vrrppkt_len, acc_csum, NULL)) {
				log_message(LOG_INFO, "(%s): Invalid VRRPv3 checksum", vrrp->iname);
#ifdef _WITH_SNMP_RFC_
				vrrp->stats->chk_err++;
#ifdef _WITH_SNMP_RFCV3_
				vrrp->stats->proto_err_reason = checksumError;
				vrrp_rfcv3_snmp_proto_err_notify(vrrp);
#endif
#endif
				return VRRP_PACKET_KO;
			}
		} else {
			vrrppkt_len += VRRP_AUTH_LEN;
			if (in_csum((uint16_t *) hd, vrrppkt_len, 0, NULL)) {
				log_message(LOG_INFO, "(%s): Invalid VRRPv2 checksum", vrrp->iname);
#ifdef _WITH_SNMP_RFC_
				vrrp->stats->chk_err++;
#ifdef _WITH_SNMP_RFCV3_
				vrrp->stats->proto_err_reason = checksumError;
				vrrp_rfcv3_snmp_proto_err_notify(vrrp);
#endif
#endif
				return VRRP_PACKET_KO;
			}
		}
	}

	/* Correct type, version, and length. Count as VRRP advertisement */
	++vrrp->stats->advert_rcvd;

	/* pointer to vrrp vips pkt zone */
	vips = (unsigned char *) ((char *) hd + sizeof(vrrphdr_t));

	if (check_vip_addr) {
		if (vrrp->family == AF_INET) {
			if (!LIST_ISEMPTY(vrrp->vip)) {
				/*
				 * MAY verify that the IP address(es) associated with the
				 * VRID are valid
				 */
				for (e = LIST_HEAD(vrrp->vip); e; ELEMENT_NEXT(e)) {
					ipaddress = ELEMENT_DATA(e);
					if (!vrrp_in_chk_vips(vrrp, ipaddress, vips)) {
						log_message(LOG_INFO, "(%s): ip address associated with VRID %d"
						       " not present in MASTER advert : %s",
						       vrrp->iname, vrrp->vrid,
						       inet_ntop2(ipaddress->u.sin.sin_addr.s_addr));
						++vrrp->stats->addr_list_err;
						return VRRP_PACKET_KO;
					}
				}
			}

			// check a unicast source address is in the unicast_peer list
			if (global_data->vrrp_check_unicast_src && !LIST_ISEMPTY(vrrp->unicast_peer)) {
				for (e = LIST_HEAD(vrrp->unicast_peer); e; ELEMENT_NEXT(e)) {
					up_addr = ELEMENT_DATA(e);
					if (((struct sockaddr_in *)&vrrp->pkt_saddr)->sin_addr.s_addr == ((struct sockaddr_in *)up_addr)->sin_addr.s_addr)
						break;
				}
				if (!e) {
					log_message(LOG_INFO, "(%s): unicast source address %s not a unicast peer",
						vrrp->iname, inet_ntop2(((struct sockaddr_in*)&vrrp->pkt_saddr)->sin_addr.s_addr));
					return VRRP_PACKET_KO;
				}
			}
		} else {	/* IPv6 */
			if (!LIST_ISEMPTY(vrrp->vip)) {
				/*
				 * MAY verify that the IP address(es) associated with the
				 * VRID are valid
				 */
				if (hd->naddr != LIST_SIZE(vrrp->vip)) {
					log_message(LOG_INFO,
						"(%s): receive an invalid ip number count associated with VRID!", vrrp->iname);
					++vrrp->stats->addr_list_err;
					return VRRP_PACKET_KO;
				}

				for (e = LIST_HEAD(vrrp->vip); e; ELEMENT_NEXT(e)) {
					ipaddress = ELEMENT_DATA(e);
					if (!vrrp_in_chk_vips(vrrp, ipaddress, vips)) {
						log_message(LOG_INFO, "(%s) ip address associated with VRID %d"
							    " not present in MASTER advert : %s",
							    vrrp->iname, vrrp->vrid,
							    inet_ntop(AF_INET6, &ipaddress->u.sin6_addr,
							    addr_str, sizeof(addr_str)));
						++vrrp->stats->addr_list_err;
						return VRRP_PACKET_KO;
					}
				}
			}

			/* check a unicast source address is in the unicast_peer list */
			if (global_data->vrrp_check_unicast_src && !LIST_ISEMPTY(vrrp->unicast_peer)) {
				for (e = LIST_HEAD(vrrp->unicast_peer); e; ELEMENT_NEXT(e)) {
					up_addr = ELEMENT_DATA(e);
					if (IN6_ARE_ADDR_EQUAL(&((struct sockaddr_in6 *)&vrrp->pkt_saddr)->sin6_addr, &((struct sockaddr_in6 *)up_addr)->sin6_addr))
						break;
				}
				if (!e) {
					log_message(LOG_INFO, "(%s): unicast source address %s not a unicast peer",
						vrrp->iname, inet_ntop(AF_INET6, &((struct sockaddr_in6 *)&vrrp->pkt_saddr)->sin6_addr,
							    addr_str, sizeof(addr_str)));
					return VRRP_PACKET_KO;
				}
			}
		}
	}

	if (hd->priority == 0)
		++vrrp->stats->pri_zero_rcvd;

	if (vrrp->version == VRRP_VERSION_3 && vrrp->state == VRRP_STATE_BACK) {
// TODO - is this the right place to do this? - Probably not, do it below
		/* In v3 when we are in BACKUP state, we set our
		 * advertisement interval to match the MASTER's. */
		adver_int = (ntohs(hd->v3.adver_int) & 0x0FFF) * TIMER_CENTI_HZ;
		if (vrrp->master_adver_int != adver_int) {
			log_message(LOG_INFO, "(%s): advertisement interval changed: mine=%d milli-sec, rcved=%d milli-sec",
				vrrp->iname, vrrp->master_adver_int / (TIMER_HZ / 1000), adver_int / (TIMER_HZ / 1000));
		}
	}

	return VRRP_PACKET_OK;
}

/* build IP header */
static void
vrrp_build_ip4(vrrp_t *vrrp, char *buffer)
{
	struct iphdr *ip = (struct iphdr *) (buffer);

	ip->ihl = sizeof(struct iphdr) >> 2;
	ip->version = 4;
	/* set tos to internet network control */
	ip->tos = 0xc0;
	ip->tot_len = (uint16_t)(sizeof (struct iphdr) + vrrp_pkt_len(vrrp));
	ip->tot_len = htons(ip->tot_len);
	ip->id = 0;
	ip->frag_off = 0;
	ip->ttl = VRRP_IP_TTL;

	/* fill protocol type --rfc2402.2 */
#ifdef _WITH_VRRP_AUTH_
	ip->protocol = (vrrp->auth_type == VRRP_AUTH_AH) ? IPPROTO_AH : IPPROTO_VRRP;
#else
	ip->protocol = IPPROTO_VRRP;
#endif

	ip->saddr = VRRP_PKT_SADDR(vrrp);

	/* If there is only 1 unicast peer, set the address */
	if (!LIST_ISEMPTY(vrrp->unicast_peer)) {
		if (!LIST_HEAD(vrrp->unicast_peer)->next) {
			struct sockaddr_storage* addr = ELEMENT_DATA(LIST_HEAD(vrrp->unicast_peer));
			ip->daddr = inet_sockaddrip4(addr);
		}
	}
	else
		ip->daddr = ((struct sockaddr_in *) &global_data->vrrp_mcast_group4)->sin_addr.s_addr;

	ip->check = 0;
}

#ifdef _WITH_VRRP_AUTH_
/* build IPSEC AH header */
static void
vrrp_build_ipsecah(vrrp_t * vrrp, char *buffer, size_t buflen)
{
	unsigned char digest[MD5_DIGEST_LENGTH];
	struct iphdr *ip = (struct iphdr *) (buffer);
	ipsec_ah_t *ah = (ipsec_ah_t *) (buffer + sizeof (struct iphdr));

	/* fill in next header filed --rfc2402.2.1 */
	ah->next_header = IPPROTO_VRRP;

	/* update IP header total length value */
	ip->tot_len = htons(ntohs(ip->tot_len) + vrrp_ipsecah_len());

	/* fill in the Payload len field */
	ah->payload_len = IPSEC_AH_PLEN;

	/* The SPI value is filled with the ip header source address.
	   SPI uniquely identify the Security Association (SA). This value
	   is chosen by the recipient itself when setting up the SA. In a
	   multicast environment, this becomes unfeasible.

	   If left to the sender, the choice of the SPI value should be done
	   so by the sender that it cannot possibly conflict with SPI values
	   chosen by other entities sending IPSEC traffic to any of the receivers.
	   To overpass this problem, the rule I have chosen to implement here is
	   that the SPI value chosen by the sender is based on unique information
	   such as its IP address.
	   -- INTERNET draft : <draft-paridaens-xcast-sec-framework-01.txt>
	 */
	ah->spi = ip->saddr;

	/* Compute the ICV & trunc the digest to 96bits
	   => No padding needed.
	   -- rfc2402.3.3.3.1.1.1 & rfc2401.5
	 */
	hmac_md5((unsigned char *) buffer, buflen, vrrp->auth_data, sizeof (vrrp->auth_data), digest);
	memcpy(ah->auth_data, digest, HMAC_MD5_TRUNC);
}
#endif

/* build VRRPv2 header */
static void
vrrp_build_vrrp_v2(vrrp_t *vrrp, char *buffer)
{
	int i = 0;
	vrrphdr_t *hd = (vrrphdr_t *) buffer;
	struct in_addr *iparr;
	struct in6_addr *ip6arr;
	element e;
	ip_address_t *ip_addr;

	/* Family independant */
	hd->vers_type = (VRRP_VERSION_2 << 4) | VRRP_PKT_ADVERT;
	hd->vrid = vrrp->vrid;
	hd->priority = vrrp->effective_priority;
	hd->naddr = (uint8_t)((!LIST_ISEMPTY(vrrp->vip)) ? (uint8_t)LIST_SIZE(vrrp->vip) : 0);
#ifdef _WITH_VRRP_AUTH_
	hd->v2.auth_type = vrrp->auth_type;
#else
	hd->v2.auth_type = VRRP_AUTH_NONE;
#endif
	hd->v2.adver_int = (uint8_t)(vrrp->adver_int / TIMER_HZ);

	/* Family specific */
	if (vrrp->family == AF_INET) {
		/* copy the ip addresses */
		iparr = (struct in_addr *) ((char *) hd + sizeof (*hd));
		if (!LIST_ISEMPTY(vrrp->vip)) {
			for (e = LIST_HEAD(vrrp->vip); e; ELEMENT_NEXT(e)) {
				ip_addr = ELEMENT_DATA(e);
				iparr[i++] = ip_addr->u.sin.sin_addr;
			}
		}

#ifdef _WITH_VRRP_AUTH_
		/* copy the passwd if the authentication is VRRP_AH_PASS */
		if (vrrp->auth_type == VRRP_AUTH_PASS) {
			unsigned vip_count = (!LIST_ISEMPTY(vrrp->vip)) ? LIST_SIZE(vrrp->vip) : 0;
			char *pw = (char *) hd + sizeof (*hd) + vip_count * 4;
			memcpy(pw, vrrp->auth_data, sizeof (vrrp->auth_data));
		}
#endif

		/* finally compute vrrp checksum */
		hd->chksum = 0;
		hd->chksum = in_csum((uint16_t *)hd, vrrp_pkt_len(vrrp), 0, NULL);
	} else if (vrrp->family == AF_INET6) {
		ip6arr = (struct in6_addr *)((char *) hd + sizeof(*hd));
		if (!LIST_ISEMPTY(vrrp->vip)) {
			for (e = LIST_HEAD(vrrp->vip); e; ELEMENT_NEXT(e)) {
				ip_addr = ELEMENT_DATA(e);
				ip6arr[i++] = ip_addr->u.sin6_addr;
			}
		}
		/* Kernel will update checksum field. let it be 0 now. */
		hd->chksum = 0;
	}
}

/* build VRRPv3 header */
static void
vrrp_build_vrrp_v3(vrrp_t *vrrp, char *buffer)
{
	int i = 0;
	vrrphdr_t *hd = (vrrphdr_t *) buffer;
	struct in_addr *iparr;
	struct in6_addr *ip6arr;
	element e;
	ip_address_t *ip_addr;
	ipv4_phdr_t ipv4_phdr;

	/* Family independant */
	hd->vers_type = (VRRP_VERSION_3 << 4) | VRRP_PKT_ADVERT;
	hd->vrid = vrrp->vrid;
	hd->priority = vrrp->effective_priority;
	hd->naddr = (uint8_t)((!LIST_ISEMPTY(vrrp->vip)) ? LIST_SIZE(vrrp->vip) : 0);
	hd->v3.adver_int  = htons((vrrp->adver_int / TIMER_CENTI_HZ) & 0x0FFF); /* interval in centiseconds, reserved bits zero */

	/* Family specific */
	if (vrrp->family == AF_INET) {
		/* copy the ip addresses */
		iparr = (struct in_addr *) ((char *) hd + sizeof(*hd));
		if (!LIST_ISEMPTY(vrrp->vip)) {
			for (e = LIST_HEAD(vrrp->vip); e; ELEMENT_NEXT(e)) {
				ip_addr = ELEMENT_DATA(e);
				iparr[i++] = ip_addr->u.sin.sin_addr;
			}
		}

		/* Create IPv4 pseudo-header */
		ipv4_phdr.src   = VRRP_PKT_SADDR(vrrp);
		if (LIST_ISEMPTY(vrrp->unicast_peer))
			ipv4_phdr.dst   = htonl(INADDR_VRRP_GROUP);
		else
			ipv4_phdr.dst = 0;

		ipv4_phdr.zero  = 0;
		ipv4_phdr.proto = IPPROTO_VRRP;
		ipv4_phdr.len   = htons(vrrp_pkt_len(vrrp));

		/* finally compute vrrp checksum */
		in_csum((uint16_t *)&ipv4_phdr, sizeof(ipv4_phdr), 0, &vrrp->ipv4_csum);
		hd->chksum = 0;
		hd->chksum = in_csum((uint16_t *) hd, vrrp_pkt_len(vrrp), vrrp->ipv4_csum, NULL);
	} else if (vrrp->family == AF_INET6) {
		ip6arr = (struct in6_addr *)((char *) hd + sizeof(*hd));
		if (!LIST_ISEMPTY(vrrp->vip)) {
			for (e = LIST_HEAD(vrrp->vip); e; ELEMENT_NEXT(e)) {
				ip_addr = ELEMENT_DATA(e);
				ip6arr[i++] = ip_addr->u.sin6_addr;
			}
		}
		/* Kernel will update checksum field. let it be 0 now. */
		hd->chksum = 0;
	}
}

/* build VRRP header */
static void
vrrp_build_vrrp(vrrp_t *vrrp, char *buffer)
{
	if (vrrp->version == VRRP_VERSION_3)
		vrrp_build_vrrp_v3(vrrp, buffer);
	else
		vrrp_build_vrrp_v2(vrrp, buffer);
}

/* build VRRP packet */
static void
vrrp_build_pkt(vrrp_t * vrrp)
{
	char *bufptr;

	if (vrrp->family == AF_INET) {
		/* save reference values */
		bufptr = vrrp->send_buffer;

		/* build the ip header */
		vrrp_build_ip4(vrrp, vrrp->send_buffer);

		/* build the vrrp header */
		bufptr += vrrp_iphdr_len();

#ifdef _WITH_VRRP_AUTH_
		if (vrrp->auth_type == VRRP_AUTH_AH)
			bufptr += vrrp_ipsecah_len();
#endif
		vrrp_build_vrrp(vrrp, bufptr);

#ifdef _WITH_VRRP_AUTH_
		/* build the IPSEC AH header */
		if (vrrp->auth_type == VRRP_AUTH_AH)
			vrrp_build_ipsecah(vrrp, vrrp->send_buffer, vrrp->send_buffer_size);
#endif
	}
	else if (vrrp->family == AF_INET6)
		vrrp_build_vrrp(vrrp, vrrp->send_buffer);
}

/* send VRRP packet */
static int
vrrp_build_ancillary_data(struct msghdr *msg, char *cbuf, struct sockaddr_storage *src)
{
	struct cmsghdr *cmsg;
	struct in6_pktinfo *pkt;

	if (src->ss_family != AF_INET6)
		return -1;

	msg->msg_control = cbuf;
	msg->msg_controllen = CMSG_SPACE(sizeof(struct in6_pktinfo));

	cmsg = CMSG_FIRSTHDR(msg);
	cmsg->cmsg_level = IPPROTO_IPV6;
	cmsg->cmsg_type = IPV6_PKTINFO;
	cmsg->cmsg_len = CMSG_LEN(sizeof(struct in6_pktinfo));

	pkt = (struct in6_pktinfo *) CMSG_DATA(cmsg);
	memset(pkt, 0, sizeof(struct in6_pktinfo));
	pkt->ipi6_addr = ((struct sockaddr_in6 *) src)->sin6_addr;
	pkt->ipi6_ifindex = ((struct sockaddr_in6 *) src)->sin6_scope_id;

	return 0;
}

static void
vrrp_update_pkt(vrrp_t *vrrp, uint8_t prio, struct sockaddr_storage* addr)
{
	bool final_update;
	char *bufptr = vrrp->send_buffer;
	vrrphdr_t *hd;

	/* We will need to be called again if there is more than one unicast peer, so don't calculate checksums */
	final_update = (LIST_ISEMPTY(vrrp->unicast_peer) || !LIST_HEAD(vrrp->unicast_peer)->next || addr);

	if (vrrp->family == AF_INET) {
		bufptr += vrrp_iphdr_len();

#ifdef _WITH_VRRP_AUTH_
		if (vrrp->auth_type == VRRP_AUTH_AH)
			bufptr += vrrp_ipsecah_len();
#endif
	}

	hd = (vrrphdr_t *)bufptr;
	if (hd->priority != prio) {
		if (vrrp->family == AF_INET) {
			/* HC' = ~(~HC + ~m + m') */
 			uint16_t *prio_addr = (uint16_t *)((char *)&hd->priority - (((char *)hd -(char *)&hd->priority) & 1));
			uint32_t acc = (~hd->chksum & 0xffff) + (~(*prio_addr) & 0xffff);

			hd->priority = prio;

			/* finally compute vrrp checksum */
			acc += *prio_addr;
			acc = (acc & 0xffff) + (acc >> 16);
			acc += acc >> 16;

			hd->chksum = ~acc & 0xffff;
		}
		else
			hd->priority = prio;
	}

	if (vrrp->family == AF_INET) {
		struct iphdr *ip = (struct iphdr *) (vrrp->send_buffer);
		if (!addr) {
			ip->id = htons(++vrrp->ip_id);
			if (vrrp->ip_id == 0) {
				/* kernel will fill in ID if left to 0, so we overflow to 1 */
				ip->id = htons(++vrrp->ip_id);
			}
		}
		else {
			// If unicast address
			if (vrrp->version == VRRP_VERSION_2)
				ip->daddr = inet_sockaddrip4(addr);
			else {
				/* Update the destination address, and the checksum */
				uint32_t acc = (~hd->chksum & 0xffff) + (~(ip->daddr >> 16 ) & 0xffff) + (~ip->daddr & 0xffff);

				ip->daddr = inet_sockaddrip4(addr);

				acc += (ip->daddr >> 16) + (ip->daddr & 0xffff);

				/* finally compute vrrp checksum */
				acc = (acc & 0xffff) + (acc >> 16);
				acc += acc >> 16;

				hd->chksum = ~acc & 0xffff;
			}
		}

#ifdef _WITH_VRRP_AUTH_
		if (vrrp->auth_type == VRRP_AUTH_AH) {
			ICV_mutable_fields ip_mutable_fields;
			unsigned char digest[MD5_DIGEST_LENGTH];
			ipsec_ah_t *ah = (ipsec_ah_t *) (vrrp->send_buffer + sizeof (struct iphdr));

			if (!addr) {
				/* Processing sequence number.
				   Cycled assumed if 0xFFFFFFFD reached. So the MASTER state is free for another srv.
				   Here can result a flapping MASTER state owner when max seq_number value reached.
				   => We REALLY REALLY REALLY don't need to worry about this. We only use authentication
				   for VRRPv2, for which the adver_int is specified in whole seconds, therefore the minimum
				   adver_int is 1 second. 2^32-3 seconds is 4294967293 seconds, or in excess of 136 years,
				   so since the sequence number always starts from 0, we are not going to reach the limit.
				   In the current implementation if counter has cycled, we stop sending adverts and
				   become BACKUP. We are ever the optimist and think we might run continuously for over
				   136 years without someone redesigning their network!
				   If all the master are down we reset the counter for becoming MASTER.
				 */
				if (vrrp->ipsecah_counter.seq_number > 0xFFFFFFFD) {
					vrrp->ipsecah_counter.cycle = true;
				} else {
					vrrp->ipsecah_counter.seq_number++;
				}

				ah->seq_number = htonl(vrrp->ipsecah_counter.seq_number);
			}

			if (final_update) {
				/* backup the ip mutable fields */
				ip_mutable_fields.tos = ip->tos;
				ip_mutable_fields.ttl = ip->ttl;
				ip_mutable_fields.frag_off = ip->frag_off;

				/* zero the ip mutable fields */
				ip->tos = 0;
				ip->frag_off = 0;
				if (!LIST_ISEMPTY(vrrp->unicast_peer))
					ip->ttl = 0;
				/* Compute the ICV & trunc the digest to 96bits
				   => No padding needed.
				   -- rfc2402.3.3.3.1.1.1 & rfc2401.5
				 */
				memset(&ah->auth_data, 0, sizeof(ah->auth_data));
				hmac_md5((unsigned char *)vrrp->send_buffer, vrrp->send_buffer_size, vrrp->auth_data, sizeof (vrrp->auth_data), digest);
				memcpy(ah->auth_data, digest, HMAC_MD5_TRUNC);

				/* Restore the ip mutable fields */
				ip->tos = ip_mutable_fields.tos;
				ip->frag_off = ip_mutable_fields.frag_off;
				ip->ttl = ip_mutable_fields.ttl;
			}
		}
#endif
	}
}

static ssize_t
vrrp_send_pkt(vrrp_t * vrrp, struct sockaddr_storage *addr)
{
	struct sockaddr_storage *src = &vrrp->saddr;
	struct sockaddr_in6 dst6;
	struct sockaddr_in dst4;
	struct msghdr msg;
	struct iovec iov;
	char cbuf[256];

	/* Build the message data */
	memset(&msg, 0, sizeof(msg));
	msg.msg_iov = &iov;
	msg.msg_iovlen = 1;
	iov.iov_base = vrrp->send_buffer;
	iov.iov_len = vrrp->send_buffer_size;

	/* Unicast sending path */
	if (addr && addr->ss_family == AF_INET) {
		msg.msg_name = (struct sockaddr_in *) addr;
		msg.msg_namelen = sizeof(struct sockaddr_in);
	} else if (addr && addr->ss_family == AF_INET6) {
		msg.msg_name = (struct sockaddr_in6 *) addr;
		msg.msg_namelen = sizeof(struct sockaddr_in6);
		vrrp_build_ancillary_data(&msg, cbuf, src);
	} else if (vrrp->family == AF_INET) { /* Multicast sending path */
		memset(&dst4, 0, sizeof(dst4));
		dst4.sin_family = AF_INET;
		dst4.sin_addr = ((struct sockaddr_in *) &global_data->vrrp_mcast_group4)->sin_addr;
		msg.msg_name = &dst4;
		msg.msg_namelen = sizeof(dst4);
	} else if (vrrp->family == AF_INET6) {
		memset(&dst6, 0, sizeof(dst6));
		dst6.sin6_family = AF_INET6;
		dst6.sin6_addr = ((struct sockaddr_in6 *) &global_data->vrrp_mcast_group6)->sin6_addr;
		msg.msg_name = &dst6;
		msg.msg_namelen = sizeof(dst6);
		vrrp_build_ancillary_data(&msg, cbuf, src);
	}

	/* Send the packet */
	return sendmsg(vrrp->sockets->fd_out, &msg, (addr) ? 0 : MSG_DONTROUTE);
}

/* Allocate the sending buffer */
static void
vrrp_alloc_send_buffer(vrrp_t * vrrp)
{
	vrrp->send_buffer_size = vrrp_pkt_len(vrrp);

	if (vrrp->family == AF_INET) {
		vrrp->send_buffer_size += vrrp_iphdr_len();
#ifdef _WITH_VRRP_AUTH_
		if (vrrp->auth_type == VRRP_AUTH_AH)
			vrrp->send_buffer_size += vrrp_ipsecah_len();
#endif
	}

	vrrp->send_buffer = MALLOC(vrrp->send_buffer_size);
}

/* send VRRP advertisement */
int
vrrp_send_adv(vrrp_t * vrrp, uint8_t prio)
{
	struct sockaddr_storage *addr;
	list l = vrrp->unicast_peer;
	element e;
	ssize_t ret;

	/* alloc send buffer */
	if (!vrrp->send_buffer) {
		vrrp_alloc_send_buffer(vrrp);
		vrrp_build_pkt(vrrp);
	}


	/* build the packet */
	vrrp_update_pkt(vrrp, prio, NULL);

	if (!LIST_ISEMPTY(l)) {
		for (e = LIST_HEAD(l); e; ELEMENT_NEXT(e)) {
			addr = ELEMENT_DATA(e);
			if (vrrp->family == AF_INET)
				vrrp_update_pkt(vrrp, prio, addr);
			ret = vrrp_send_pkt(vrrp, addr);
			if (ret < 0) {
				log_message(LOG_INFO, "VRRP_Instance(%s) Cant send advert to %s (%m)"
						    , vrrp->iname, inet_sockaddrtos(addr));
			}
		}
	} else
		vrrp_send_pkt(vrrp, NULL);

	++vrrp->stats->advert_sent;
	/* sent it */
	return 0;
}

/* Received packet processing */
static int
vrrp_check_packet(vrrp_t * vrrp, char *buf, ssize_t buflen, bool check_vip_addr)
{
	int ret;

	if (!buflen)
		return VRRP_PACKET_NULL;

	ret = vrrp_in_chk(vrrp, buf, buflen, check_vip_addr);

	if (ret == VRRP_PACKET_DROP) {
		log_message(LOG_INFO, "Sync instance needed on %s !!!",
		       IF_NAME(vrrp->ifp));
	}

	else if (ret == VRRP_PACKET_KO)
		log_message(LOG_INFO, "bogus VRRP packet received on %s !!!",
		       IF_NAME(vrrp->ifp));
	return ret;
}

/* Gratuitous ARP on each VIP */
static void
vrrp_send_update(vrrp_t * vrrp, ip_address_t * ipaddress, bool log_msg)
{
	char *msg;
	char addr_str[INET6_ADDRSTRLEN];

	if (!IP_IS6(ipaddress))
		send_gratuitous_arp(vrrp, ipaddress);
	else
		ndisc_send_unsolicited_na(vrrp, ipaddress);

	if (log_msg && __test_bit(LOG_DETAIL_BIT, &debug)) {
		if (!IP_IS6(ipaddress)) {
			msg = "gratuitous ARPs";
			inet_ntop(AF_INET, &ipaddress->u.sin.sin_addr, addr_str, sizeof(addr_str));
		} else {
			msg = "Unsolicited Neighbour Adverts";
			inet_ntop(AF_INET6, &ipaddress->u.sin6_addr, addr_str, sizeof(addr_str));
		}

		log_message(LOG_INFO, "VRRP_Instance(%s) Sending/queueing %s on %s for %s",
			    vrrp->iname, msg, IF_NAME(ipaddress->ifp), addr_str);
	}
}

void
vrrp_send_link_update(vrrp_t * vrrp, unsigned rep)
{
	unsigned j;
	ip_address_t *ipaddress;
	element e;

	/* Only send gratuitous ARP if VIP are set */
	if (!VRRP_VIP_ISSET(vrrp))
		return;

	/* send gratuitous arp for each virtual ip */
	for (j = 0; j < rep; j++) {
		if (!LIST_ISEMPTY(vrrp->vip)) {
			for (e = LIST_HEAD(vrrp->vip); e; ELEMENT_NEXT(e)) {
				ipaddress = ELEMENT_DATA(e);
				vrrp_send_update(vrrp, ipaddress, !j);
			}
		}

		if (!LIST_ISEMPTY(vrrp->evip)) {
			for (e = LIST_HEAD(vrrp->evip); e; ELEMENT_NEXT(e)) {
				ipaddress = ELEMENT_DATA(e);
				vrrp_send_update(vrrp, ipaddress, !j);
			}
		}
	}
}

static void
vrrp_remove_delayed_arp(vrrp_t *vrrp)
{
	ip_address_t *ipaddress;
	element e;

	if (!LIST_ISEMPTY(vrrp->vip)) {
		for (e = LIST_HEAD(vrrp->vip); e; ELEMENT_NEXT(e)) {
			ipaddress = ELEMENT_DATA(e);
			ipaddress->garp_gna_pending = false;
		}
	}

	if (!LIST_ISEMPTY(vrrp->evip)) {
		for (e = LIST_HEAD(vrrp->evip); e; ELEMENT_NEXT(e)) {
			ipaddress = ELEMENT_DATA(e);
			ipaddress->garp_gna_pending = false;
		}
	}
	vrrp->garp_pending = false;
	vrrp->gna_pending = false;
}

/* becoming master */
static void
vrrp_state_become_master(vrrp_t * vrrp)
{
	interface_t *ifp ;

	++vrrp->stats->become_master;

	if (vrrp->version == VRRP_VERSION_3)
		log_message(LOG_INFO, "VRRP_Instance(%s) using locally configured advertisement interval (%d milli-sec)",
					vrrp->iname, vrrp->adver_int / (TIMER_HZ / 1000));

	/* add the ip addresses */
	vrrp_handle_accept_mode(vrrp, IPADDRESS_ADD, false);
	if (!LIST_ISEMPTY(vrrp->vip))
		vrrp_handle_ipaddress(vrrp, IPADDRESS_ADD, VRRP_VIP_TYPE);
	if (!LIST_ISEMPTY(vrrp->evip))
		vrrp_handle_ipaddress(vrrp, IPADDRESS_ADD, VRRP_EVIP_TYPE);
	vrrp->vipset = 1;

#ifdef _HAVE_FIB_ROUTING_
	/* add virtual routes */
	if (!LIST_ISEMPTY(vrrp->vroutes))
		vrrp_handle_iproutes(vrrp, IPROUTE_ADD);

	/* add virtual rules */
	if (!LIST_ISEMPTY(vrrp->vrules))
		vrrp_handle_iprules(vrrp, IPRULE_ADD, false);
#endif

	kernel_netlink_poll();

	/* remotes neighbour update */
	if (vrrp->family == AF_INET6) {
		/* Refresh whether we are acting as a router for NA messages */
		ifp = IF_BASE_IFP(vrrp->ifp);
		ifp->gna_router = get_ipv6_forwarding(ifp);
	}
	vrrp_send_link_update(vrrp, vrrp->garp_rep);

	/* set refresh timer */
	if (timerisset(&vrrp->garp_refresh)) {
		vrrp->garp_refresh_timer = timer_add_now(vrrp->garp_refresh);
	}

	/* Check if notify is needed */
	notify_instance_exec(vrrp, VRRP_STATE_MAST);

#ifdef _WITH_SNMP_KEEPALIVED_
	vrrp_snmp_instance_trap(vrrp);
#endif
#ifdef _WITH_SNMP_RFCV2_
	vrrp_rfcv2_snmp_new_master_trap(vrrp);
#endif
#ifdef _WITH_SNMP_RFCV3_
	vrrp_rfcv3_snmp_new_master_notify(vrrp);
#endif

#ifdef _WITH_LVS_
	/* Check if sync daemon handling is needed */
	if (global_data->lvs_syncd.vrrp == vrrp)
		ipvs_syncd_master(&global_data->lvs_syncd);
#endif
	vrrp->last_transition = timer_now();
}

void
vrrp_state_goto_master(vrrp_t * vrrp)
{
	if (vrrp->sync && !vrrp_sync_can_goto_master(vrrp))
		return;

#if defined _WITH_VRRP_AUTH_
	/* If becoming MASTER in IPSEC AH AUTH, we reset the anti-replay */
	if (vrrp->ipsecah_counter.cycle) {
		vrrp->ipsecah_counter.cycle = false;
		vrrp->ipsecah_counter.seq_number = 0;
	}
#endif

	vrrp->state = VRRP_STATE_MAST;
	vrrp_state_master_tx(vrrp);
}

/* leaving master state */
void
vrrp_restore_interface(vrrp_t * vrrp, bool advF, bool force)
{
	/* if we stop vrrp, warn the other routers to speed up the recovery */
	if (advF) {
		vrrp_send_adv(vrrp, VRRP_PRIO_STOP);
		++vrrp->stats->pri_zero_sent;
		syslog(LOG_INFO, "VRRP_Instance(%s) sent 0 priority",
		       vrrp->iname);
	}

#ifdef _HAVE_FIB_ROUTING_
	/* remove virtual rules */
	if (!LIST_ISEMPTY(vrrp->vrules))
		vrrp_handle_iprules(vrrp, IPRULE_DEL, force);

	/* remove virtual routes */
	if (!LIST_ISEMPTY(vrrp->vroutes))
		vrrp_handle_iproutes(vrrp, IPROUTE_DEL);
#endif

	/* empty the delayed arp list */
	vrrp_remove_delayed_arp(vrrp);

	/*
	 * Remove the ip addresses.
	 *
	 * If started with "--dont-release-vrrp" then try to remove
	 * addresses even if we didn't add them during this run.
	 *
	 * If "--release-vips" is set then try to release any virtual addresses.
	 * kill -1 tells keepalived to reread its config.  If a config change
	 * (such as lower priority) causes a state transition to backup then
	 * keepalived doesn't remove the VIPs.  Then we have duplicate IP addresses
	 * on both master/backup.
	 */
	if (force ||
	    VRRP_VIP_ISSET(vrrp) ||
	    __test_bit(DONT_RELEASE_VRRP_BIT, &debug) ||
	    __test_bit(RELEASE_VIPS_BIT, &debug)) {
		if (!LIST_ISEMPTY(vrrp->vip))
			vrrp_handle_ipaddress(vrrp, IPADDRESS_DEL, VRRP_VIP_TYPE);
		if (!LIST_ISEMPTY(vrrp->evip))
			vrrp_handle_ipaddress(vrrp, IPADDRESS_DEL, VRRP_EVIP_TYPE);
		vrrp_handle_accept_mode(vrrp, IPADDRESS_DEL, force);
		vrrp->vipset = 0;
	}
}

void
vrrp_state_leave_master(vrrp_t * vrrp)
{
#ifdef _WITH_LVS_
	if (VRRP_VIP_ISSET(vrrp)) {
		/* Check if sync daemon handling is needed */
		if (global_data->lvs_syncd.vrrp == vrrp)
			ipvs_syncd_backup(&global_data->lvs_syncd);
	}
#endif

	/* set the new vrrp state */
	if (vrrp->wantstate == VRRP_STATE_BACK) {
		log_message(LOG_INFO, "VRRP_Instance(%s) Entering BACKUP STATE", vrrp->iname);
		vrrp->preempt_time.tv_sec = 0;
// TODO - if we are called due to receiving a higher priority advert, do we overwrite master adver int ?
		vrrp->master_adver_int = vrrp->adver_int;
	}
	else if (vrrp->wantstate == VRRP_STATE_FAULT) {
		log_message(LOG_INFO, "VRRP_Instance(%s) Entering FAULT STATE", vrrp->iname);
		vrrp_send_adv(vrrp, VRRP_PRIO_STOP);
	}
	else {
		log_message(LOG_INFO, "(%s): vrrp_state_leave_master called with invalid wantstate %d", vrrp->iname, vrrp->wantstate);
		return;
	}

	vrrp_restore_interface(vrrp, false, false);
	vrrp->state = vrrp->wantstate;
	notify_instance_exec(vrrp, vrrp->state);

#ifdef _WITH_SNMP_KEEPALIVED_
	vrrp_snmp_instance_trap(vrrp);
#endif

	/* Set the down timer */
	vrrp->ms_down_timer = 3 * vrrp->master_adver_int + VRRP_TIMER_SKEW(vrrp);
	vrrp_init_instance_sands(vrrp);
	++vrrp->stats->release_master;
	vrrp->last_transition = timer_now();
}

void
vrrp_state_leave_fault(vrrp_t * vrrp)
{
	/* set the new vrrp state */
	if (vrrp->wantstate == VRRP_STATE_MAST)
		vrrp_state_goto_master(vrrp);
	else {
		log_message(LOG_INFO, "VRRP_Instance(%s) Entering %s STATE", vrrp->iname, vrrp->wantstate == VRRP_STATE_BACK ? "BACKUP" : "FAULT");
		if (vrrp->wantstate == VRRP_STATE_FAULT && vrrp->state == VRRP_STATE_MAST) {
			vrrp_send_adv(vrrp, VRRP_PRIO_STOP);
			vrrp_restore_interface(vrrp, false, false);
		}
		vrrp->state = vrrp->wantstate;
		notify_instance_exec(vrrp, vrrp->state);
		if (vrrp->state == VRRP_STATE_BACK) {
			vrrp->preempt_time.tv_sec = 0;
			vrrp->master_adver_int = vrrp->adver_int;
		}
#ifdef _WITH_SNMP_KEEPALIVED_
		vrrp_snmp_instance_trap(vrrp);
#endif
	}

	/* Set the down timer */
	vrrp->master_adver_int = vrrp->adver_int;
	vrrp->ms_down_timer = 3 * vrrp->master_adver_int + VRRP_TIMER_SKEW(vrrp);
	vrrp_init_instance_sands(vrrp);
	vrrp->last_transition = timer_now();
}

/* BACKUP state processing */
void
vrrp_state_backup(vrrp_t * vrrp, char *buf, ssize_t buflen)
{
	vrrphdr_t *hd;
	ssize_t ret = 0;
	unsigned master_adver_int, proto;
	bool check_addr = false;
	timeval_t new_ms_down_timer;
	bool ignore_advert = false;

	/* Process the incoming packet */
	hd = vrrp_get_header(vrrp->family, buf, &proto);
	if (!vrrp->skip_check_adv_addr ||
	    vrrp->master_saddr.ss_family != vrrp->pkt_saddr.ss_family)
		check_addr = true;
	else {
		/* Check if the addresses are different */
		if (vrrp->pkt_saddr.ss_family == AF_INET) {
			if (((struct sockaddr_in*)&vrrp->pkt_saddr)->sin_addr.s_addr != ((struct sockaddr_in*)&vrrp->master_saddr)->sin_addr.s_addr)
				check_addr = true ;
		} else {
			if (!IN6_ARE_ADDR_EQUAL(&((struct sockaddr_in6*)&vrrp->pkt_saddr)->sin6_addr, &((struct sockaddr_in6*)&vrrp->master_saddr)->sin6_addr))
				check_addr = true;
		}
	}
	ret = vrrp_check_packet(vrrp, buf, buflen, check_addr);

	if (ret != VRRP_PACKET_OK) {
		log_message(LOG_INFO, "VRRP_Instance(%s) ignoring received advertisment..." ,  vrrp->iname);

		ignore_advert = true;
	} else if (hd->priority == 0) {
		log_message(LOG_INFO, "(%s): Backup received priority 0 advertisement", vrrp->iname);
		vrrp->ms_down_timer = VRRP_TIMER_SKEW(vrrp);
#ifdef _WITH_SNMP_RFCV3_
		vrrp->stats->master_reason = VRRPV3_MASTER_REASON_PRIORITY;
#endif
	} else if (vrrp->nopreempt ||
		   hd->priority >= vrrp->effective_priority ||
		   (vrrp->preempt_delay &&
		    (!vrrp->preempt_time.tv_sec ||
		     timercmp(&vrrp->preempt_time, &time_now, >)))) {
// TODO - why all the above checks - in particular what would preempt_time == 0 && preempt_delay mean?
		if (vrrp->version == VRRP_VERSION_3) {
			master_adver_int = (ntohs(hd->v3.adver_int) & 0x0FFF) * TIMER_CENTI_HZ;
			/* As per RFC5798, set Master_Adver_Interval to Adver Interval contained
			 * in the ADVERTISEMENT
			 */
			if (vrrp->master_adver_int != master_adver_int) {
				log_message(LOG_INFO, "(%s): advertisement interval updated to %d milli-sec from %d milli-sec",
						vrrp->iname, master_adver_int / (TIMER_HZ / 1000), vrrp->master_adver_int / (TIMER_HZ / 1000));
				vrrp->master_adver_int = master_adver_int;
			}
		}
		vrrp->ms_down_timer = 3 * vrrp->master_adver_int + VRRP_TIMER_SKEW(vrrp);
		vrrp->master_saddr = vrrp->pkt_saddr;
		vrrp->master_priority = hd->priority;

		if (vrrp->preempt_delay) {
			if (hd->priority >= vrrp->effective_priority) {
				if (vrrp->preempt_time.tv_sec) {
					log_message(LOG_INFO,
						"%s(%s) stop preempt delay",
						"VRRP_Instance", vrrp->iname);
					vrrp->preempt_time.tv_sec = 0;
				}
			} else if (!vrrp->preempt_time.tv_sec) {
				log_message(LOG_INFO,
					"%s(%s) start preempt delay(%ld)",
					"VRRP_Instance", vrrp->iname,
					vrrp->preempt_delay / TIMER_HZ);
				vrrp->preempt_time = timer_add_long(timer_now(), vrrp->preempt_delay);
			}
		}
	} else {
		/* !nopreempt and lower priority advert and any preempt delay timer has expired */
		log_message(LOG_INFO, "VRRP_Instance(%s) received lower priority (%d) advert from %s - discarding", vrrp->iname, hd->priority, inet_sockaddrtos(&vrrp->saddr));

		ignore_advert = true;
	}

	if (ignore_advert) {
		/* We need to reduce the down timer since we have ignored the advert */
		set_time_now();
		timersub(&vrrp->sands, &time_now, &new_ms_down_timer);
		vrrp->ms_down_timer = new_ms_down_timer.tv_sec < 0 ? 0 : (uint32_t)(new_ms_down_timer.tv_sec * TIMER_HZ + new_ms_down_timer.tv_usec);
	}
}

/* MASTER state processing */
void
vrrp_state_master_tx(vrrp_t * vrrp)
{
	if (!VRRP_VIP_ISSET(vrrp)) {
		log_message(LOG_INFO, "VRRP_Instance(%s) Entering MASTER STATE"
				    , vrrp->iname);
		vrrp_state_become_master(vrrp);
		/*
		 * If we catch the master transition
		 * register a gratuitous arp thread delayed to garp_delay secs.
		 */
		if (vrrp->garp_delay)
			thread_add_timer(master, vrrp_gratuitous_arp_thread,
					 vrrp, vrrp->garp_delay);
		vrrp_smtp_notifier(vrrp);
	} else if (timerisset(&vrrp->garp_refresh) &&
		   timercmp(&time_now, &vrrp->garp_refresh_timer, >)) {
		vrrp_send_link_update(vrrp, vrrp->garp_refresh_rep);
		vrrp->garp_refresh_timer = timer_add_now(vrrp->garp_refresh);
	}

	vrrp_send_adv(vrrp, vrrp->effective_priority);
}

static int
vrrp_saddr_cmp(struct sockaddr_storage *addr, vrrp_t *vrrp)
{
	interface_t *ifp = vrrp->ifp;

	/* Simple sanity */
	if (vrrp->saddr.ss_family && addr->ss_family != vrrp->saddr.ss_family)
		return 0;

	/* Configured source IP address */
	if (vrrp->saddr.ss_family)
		return inet_sockaddrcmp(addr, &vrrp->saddr);

	/* Default interface source IP address */
	if (addr->ss_family == AF_INET)
		return inet_inaddrcmp(addr->ss_family,
				      &((struct sockaddr_in *) addr)->sin_addr,
				      &ifp->sin_addr);
	if (addr->ss_family == AF_INET6)
		return inet_inaddrcmp(addr->ss_family,
				      &((struct sockaddr_in6 *) addr)->sin6_addr,
				      &ifp->sin6_addr);
	return 0;
}

// TODO Return true to leave master state, false to remain master
// TODO check all uses of master_adver_int (and simplify for VRRPv2)
// TODO check all uses of effective_priority
// TODO wantstate must be >= state
// TODO SKEW_TIME should use master_adver_int USUALLY!!!
// TODO check all use of ipsecah_counter, including cycle, and when we set seq_number
bool
vrrp_state_master_rx(vrrp_t * vrrp, char *buf, ssize_t buflen)
{
	vrrphdr_t *hd;
	ssize_t ret;
	unsigned proto = 0;
#ifdef _WITH_VRRP_AUTH_
	ipsec_ah_t *ah;
#endif
	unsigned master_adver_int;
	int addr_cmp;

// TODO - could we get here with wantstate == FAULT and STATE != FAULT?
	/* return on link failure */
// TODO - not needed???
	if (vrrp->wantstate == VRRP_STATE_FAULT) {
		vrrp->master_adver_int = vrrp->adver_int;
		vrrp->ms_down_timer = 3 * vrrp->master_adver_int + VRRP_TIMER_SKEW(vrrp);
		vrrp->state = VRRP_STATE_FAULT;
		notify_instance_exec(vrrp, VRRP_STATE_FAULT);
		vrrp->last_transition = timer_now();
		return true;
	}

	/* Process the incoming packet */
	hd = vrrp_get_header(vrrp->family, buf, &proto);
	ret = vrrp_check_packet(vrrp, buf, buflen, true);

	if (ret != VRRP_PACKET_OK) {
		log_message(LOG_INFO,
		       "VRRP_Instance(%s) Dropping received VRRP packet...",
		       vrrp->iname);
		return false;
	}

	if (hd->priority == 0) {
		log_message(LOG_INFO, "(%s): Master received priority 0 message", vrrp->iname);
		vrrp_send_adv(vrrp, vrrp->effective_priority);
		return false;
	}

	addr_cmp = vrrp_saddr_cmp(&vrrp->pkt_saddr, vrrp);

	if (hd->priority == vrrp->effective_priority) {
		if (addr_cmp == 0)
			log_message(LOG_INFO, "(%s): WARNING - equal priority advert received from remote host with our IP address.", vrrp->iname);
		else if (vrrp->effective_priority == VRRP_PRIO_OWNER) {
			/* If we are configured as the address owner (priority == 255), and we receive an advertisement 
			 * from another system indicating it is also the address owner, then there is a clear conflict.
			 * Report a configuration error, and drop our priority as a workaround. */
			log_message(LOG_INFO, "(%s): CONFIGURATION ERROR: local instance and a remote instance are both configured as address owner, please fix - reducing local priority", vrrp->iname);
			vrrp->effective_priority = VRRP_PRIO_OWNER - 1;
			vrrp->base_priority = VRRP_PRIO_OWNER - 1;
		}
	}

	if (hd->priority < vrrp->effective_priority ||
	    (hd->priority == vrrp->effective_priority &&
	     addr_cmp < 0)) {
		/* We receive a lower prio adv we just refresh remote ARP cache */
		log_message(LOG_INFO, "VRRP_Instance(%s) Received advert from %s with lower priority %d, ours %d%s",
					vrrp->iname,
					inet_sockaddrtos(&vrrp->pkt_saddr),
					hd->priority,
					vrrp->effective_priority,
					!vrrp->lower_prio_no_advert ? ", forcing new election" : "");
#ifdef _WITH_VRRP_AUTH_
		if (proto == IPPROTO_AH) {
			ah = (ipsec_ah_t *) (buf + sizeof(struct iphdr));
			log_message(LOG_INFO, "VRRP_Instance(%s) IPSEC-AH : Syncing seq_num"
					      " - Increment seq"
					    , vrrp->iname);
// TODO - why is seq_number taken from lower priority advert?
			vrrp->ipsecah_counter.seq_number = ntohl(ah->seq_number) + 1;
			vrrp->ipsecah_counter.cycle = false;
		}
#endif
		if (!vrrp->lower_prio_no_advert)
			vrrp_send_adv(vrrp, vrrp->effective_priority);
		if (vrrp->garp_lower_prio_rep) {
			vrrp_send_link_update(vrrp, vrrp->garp_lower_prio_rep);
			if (vrrp->garp_lower_prio_delay)
				thread_add_timer(master, vrrp_lower_prio_gratuitous_arp_thread,
						 vrrp, vrrp->garp_lower_prio_delay);
		}
		return false;
	}

	if (hd->priority > vrrp->effective_priority ||
	    (hd->priority == vrrp->effective_priority && addr_cmp > 0)) {
		log_message(LOG_INFO, "VRRP_Instance(%s) Received advert from %s with higher priority %d, ours %d",
					vrrp->iname,
					inet_sockaddrtos(&vrrp->pkt_saddr),
					hd->priority,
					vrrp->effective_priority);
#ifdef _WITH_VRRP_AUTH_
		if (proto == IPPROTO_AH) {
			ah = (ipsec_ah_t *) (buf + sizeof(struct iphdr));
			log_message(LOG_INFO, "VRRP_Instance(%s) IPSEC-AH : Syncing seq_num"
					      " - Decrement seq"
					    , vrrp->iname);
			vrrp->ipsecah_counter.seq_number = ntohl(ah->seq_number) - 1;
			vrrp->ipsecah_counter.cycle = false;
		}
#endif

		if (vrrp->version == VRRP_VERSION_3) {
			master_adver_int = (ntohs(hd->v3.adver_int) & 0x0FFF) * TIMER_CENTI_HZ;
			/* As per RFC5798, set Master_Adver_Interval to Adver Interval contained
			 * in the ADVERTISEMENT
			 */
			if (vrrp->master_adver_int != master_adver_int) {
				log_message(LOG_INFO, "(%s): advertisement interval updated from %d to %d milli-sec from higher priority master",
						vrrp->iname, vrrp->master_adver_int / (TIMER_HZ / 1000), master_adver_int / (TIMER_HZ / 1000));
				vrrp->master_adver_int = master_adver_int;
			}
		}
		vrrp->ms_down_timer = 3 * vrrp->master_adver_int + VRRP_TIMER_SKEW(vrrp);
		vrrp->master_priority = hd->priority;
		vrrp->wantstate = VRRP_STATE_BACK;
		vrrp->state = VRRP_STATE_BACK;
		return true;
	}

	return false;
}

bool
vrrp_state_fault_rx(vrrp_t * vrrp, char *buf, ssize_t buflen)
{
	vrrphdr_t *hd;
	ssize_t ret = 0;
	unsigned proto;

	/* Process the incoming packet */
	hd = vrrp_get_header(vrrp->family, buf, &proto);
	ret = vrrp_check_packet(vrrp, buf, buflen, true);

	if (ret != VRRP_PACKET_OK) {
		log_message(LOG_INFO, "VRRP_Instance(%s) Dropping received VRRP packet..."
				    , vrrp->iname);
		return false;
	}

	if (vrrp->base_priority == VRRP_PRIO_OWNER ||
	    (vrrp->effective_priority > hd->priority && !vrrp->nopreempt))
		return true;

	return false;
}

static void
add_vrrp_to_interface(vrrp_t *vrrp, interface_t *ifp)
{
	if (!LIST_EXISTS(ifp->tracking_vrrp))
		ifp->tracking_vrrp = alloc_list(NULL, NULL);
	list_add(ifp->tracking_vrrp, vrrp);

	/* If the interface is down, record it against the vrrp instance,
	 * unless we are not tracking the primary i/f */
	if ((!vrrp->dont_track_primary ||
	     (vrrp->ifp != ifp && IF_BASE_IFP(vrrp->ifp) != ifp)) &&
	    !FLAGS_UP(ifp->ifi_flags))
		vrrp->num_script_if_fault++;
}

/* check for minimum configuration requirements */
static bool
chk_min_cfg(vrrp_t * vrrp)
{
	if (vrrp->vrid == 0) {
		log_message(LOG_INFO, "VRRP_Instance(%s) the virtual id must be set!",
		       vrrp->iname);
		return false;
	}
	if (!vrrp->ifp) {
		log_message(LOG_INFO, "VRRP_Instance(%s) Unknown interface !",
		       vrrp->iname);
		return false;
	}

	return true;
}

/* open a VRRP sending socket */
int
open_vrrp_send_socket(sa_family_t family, int proto, interface_t *ifp, bool unicast)
{
	int fd = -1;

	if (family != AF_INET && family != AF_INET6) {
		log_message(LOG_INFO, "cant open raw socket. unknown family=%d"
				    , family);
		return -1;
	}

	/* Create and init socket descriptor */
	fd = socket(family, SOCK_RAW | SOCK_CLOEXEC, proto);
	if (fd < 0) {
		log_message(LOG_INFO, "cant open raw socket. errno=%d", errno);
		return -1;
	}
#if !HAVE_DECL_SOCK_CLOEXEC
	set_sock_flags(fd, F_SETFD, FD_CLOEXEC);
#endif

	if (family == AF_INET) {
		/* Set v4 related */
		if_setsockopt_mcast_all(family, &fd);
		if_setsockopt_hdrincl(&fd);
		if (unicast)
			if_setsockopt_bindtodevice(&fd, ifp);
	} else if (family == AF_INET6) {
		/* Set v6 related */
		if_setsockopt_ipv6_checksum(&fd);
		if (!unicast)
			if_setsockopt_mcast_hops(family, &fd);
	}

	if (!unicast) {
		if_setsockopt_mcast_if(family, &fd, ifp);
		if_setsockopt_mcast_loop(family, &fd);
	}

	if_setsockopt_priority(&fd, family);

	if (fd < 0)
		return -1;

	return fd;
}

/* open a VRRP socket and join the multicast group. */
int
open_vrrp_read_socket(sa_family_t family, int proto, interface_t *ifp, bool unicast)
{
	int fd = -1;

	/* open the socket */
	fd = socket(family, SOCK_RAW | SOCK_CLOEXEC, proto);
	if (fd < 0) {
		int err = errno;
		log_message(LOG_INFO, "cant open raw socket. errno=%d", err);
		return -1;
	}
#if !HAVE_DECL_SOCK_CLOEXEC
	set_sock_flags(fd, F_SETFD, FD_CLOEXEC);
#endif

	/* Ensure no unwanted multicast packets are queued to this interface */
	if (family == AF_INET)
		if_setsockopt_mcast_all(family, &fd);

	if (!unicast) {
		/* Join the VRRP multicast group */
		if_join_vrrp_group(family, &fd, ifp);
	}

	/* Need to bind read socket so only process packets for interface we're
	 * interested in.
	 *
	 * This is applicable for both unicast and multicast operation as well as
	 * IPv4 and IPv6.
	 */
	if_setsockopt_bindtodevice(&fd, ifp);

	if (fd < 0)
		return -1;

	if (family == AF_INET6) {
		/* Let kernel calculate checksum. */
		if_setsockopt_ipv6_checksum(&fd);
	}

	return fd;
}

#ifdef UNUSED
static void
close_vrrp_socket(vrrp_t * vrrp)
{
	if (LIST_ISEMPTY(vrrp->unicast_peer))
		if_leave_vrrp_group(vrrp->family, vrrp->fd_in, vrrp->ifp);

	close(vrrp->fd_in);
	close(vrrp->fd_out);
}

int
new_vrrp_socket(vrrp_t * vrrp)
{
	int old_fd = vrrp->fd_in;
	int proto;
	interface_t *ifp;
	bool unicast;

	/* close the desc & open a new one */
	close_vrrp_socket(vrrp);
	remove_vrrp_fd_bucket(vrrp);
#ifdef _WITH_VRRP_AUTH_
	if (vrrp->version == VRRP_VERSION_2)
		proto =(vrrp->auth_type == VRRP_AUTH_AH) ? IPPROTO_AH :
				IPPROTO_VRRP;
	else
#endif
		proto = IPPROTO_VRRP;
#ifdef _HAVE_VRRP_VMAC_
	ifp = __test_bit(VRRP_VMAC_XMITBASE_BIT, &vrrp->vmac_flags) ? IF_BASE_IFP(vrrp->ifp) : vrrp->ifp;
#else
	ifp = vrrp->ifp;
#endif
	unicast = !LIST_ISEMPTY(vrrp->unicast_peer);
	vrrp->fd_in = open_vrrp_read_socket(vrrp->family, proto, ifp, unicast);
	vrrp->fd_out = open_vrrp_send_socket(vrrp->family, proto, ifp, unicast);
	alloc_vrrp_fd_bucket(vrrp);

	/* Sync the other desc */
	set_vrrp_fd_bucket(old_fd, vrrp);

	return vrrp->fd_in;
}
#endif

/* Try to find a VRRP instance */
static vrrp_t *
vrrp_exist(vrrp_t *old_vrrp)
{
	element e;
	vrrp_t *vrrp;

	if (LIST_ISEMPTY(vrrp_data->vrrp))
		return NULL;

	for (e = LIST_HEAD(vrrp_data->vrrp); e; ELEMENT_NEXT(e)) {
		vrrp = ELEMENT_DATA(e);
		if (vrrp->vrid != old_vrrp->vrid ||
		    vrrp->family != old_vrrp->family)
			continue;

#ifndef _HAVE_VRRP_VMAC_
		if (vrrp->ifp->ifindex == old_vrrp->ifp->ifindex)
			return vrrp;
#else
		if (__test_bit(VRRP_VMAC_BIT, &vrrp->vmac_flags) != __test_bit(VRRP_VMAC_BIT, &old_vrrp->vmac_flags))
			continue;
		if (!__test_bit(VRRP_VMAC_BIT, &vrrp->vmac_flags)) {
			if (vrrp->ifp->ifindex == old_vrrp->ifp->ifindex)
				return vrrp;
			continue;
		}

		if (vrrp->ifp->base_ifp->ifindex == old_vrrp->ifp->base_ifp->ifindex)
			return vrrp;
#endif
	}

	return NULL;
}

/* handle terminate state phase 1 */
void
restore_vrrp_interfaces(void)
{
	list l = vrrp_data->vrrp;
	element e;
	vrrp_t *vrrp;

	/* Ensure any interfaces are in backup mode,
	 * sending a priority 0 vrrp message
	 */
	for (e = LIST_HEAD(l); e; ELEMENT_NEXT(e)) {
		vrrp = ELEMENT_DATA(e);
		/* Remove VIPs/VROUTEs/VRULEs */
		if (vrrp->state == VRRP_STATE_MAST)
			vrrp_restore_interface(vrrp, true, false);
	}
}

/* handle terminate state */
void
shutdown_vrrp_instances(void)
{
	list l = vrrp_data->vrrp;
	element e;
	vrrp_t *vrrp;

	for (e = LIST_HEAD(l); e; ELEMENT_NEXT(e)) {
		vrrp = ELEMENT_DATA(e);

		/* We may not have an ifp if we are aborting at startup */
		if (vrrp->ifp) {
#ifdef _HAVE_VRRP_VMAC_
			/* Remove VMAC. If we are shutting down due to a configuration
			 * error, the VMACs may not be set up yet, and vrrp->ifp may
			 * still point to the physical interface. */
			if (__test_bit(VRRP_VMAC_BIT, &vrrp->vmac_flags) && vrrp->ifp->vmac)
				netlink_link_del_vmac(vrrp);
#endif

			if (vrrp->ifp->reset_promote_secondaries)
				reset_promote_secondaries(vrrp->ifp);
		}

		/* Run stop script */
		if (vrrp->script_stop)
			notify_exec(vrrp->script_stop);

#ifdef _WITH_LVS_
		/*
		 * Stop stalled syncd. IPVS syncd state is the
		 * same as VRRP instance one. We need here to
		 * stop stalled syncd thread according to last
		 * VRRP instance state.
		 */
		if (global_data->lvs_syncd.vrrp == vrrp)
			ipvs_syncd_cmd(IPVS_STOPDAEMON, &global_data->lvs_syncd,
				       (vrrp->state == VRRP_STATE_MAST) ? IPVS_MASTER: IPVS_BACKUP,
				       true, false);
#endif
	}
}

/* complete vrrp structure */
static bool
vrrp_complete_instance(vrrp_t * vrrp)
{
#ifdef _HAVE_VRRP_VMAC_
	char ifname[IFNAMSIZ];
	vrrp_t *vrrp_o;
	interface_t *ifp;
#endif
	element e;
	ip_address_t *vip;
	size_t hdr_len;
	size_t max_addr;
	size_t i;
	element next;
	bool interface_already_existed = false;

	if (vrrp->strict_mode == PARAMETER_UNSET)
		vrrp->strict_mode = global_data->vrrp_strict;

	if (vrrp->family == AF_INET6) {
		if (vrrp->version == VRRP_VERSION_2 && vrrp->strict_mode) {
			log_message(LOG_INFO,"(%s): cannot use IPv6 with VRRP version 2; setting version 3", vrrp->iname);
			vrrp->version = VRRP_VERSION_3;
		}
		else if (!vrrp->version)
			vrrp->version = VRRP_VERSION_3;
	}

	/* Default to IPv4. This can only happen if no VIPs are specified. */
	if (vrrp->family == AF_UNSPEC)
		vrrp->family = AF_INET;

	if (vrrp->version == 0) {
		if (vrrp->family == AF_INET6)
			vrrp->version = VRRP_VERSION_3;
		else
			vrrp->version = global_data->vrrp_version;
	}

	if (LIST_ISEMPTY(vrrp->vip) && (vrrp->version == VRRP_VERSION_3 || vrrp->family == AF_INET6 || vrrp->strict_mode)) {
		log_message(LOG_INFO, "(%s): No VIP specified; at least one is required", vrrp->iname);
		return false;
	}

#ifdef _WITH_VRRP_AUTH_
	if (vrrp->strict_mode && vrrp->auth_type != VRRP_AUTH_NONE) {
		log_message(LOG_INFO, "(%s): Strict mode does not support authentication. Ignoring.", vrrp->iname);
		vrrp->auth_type = VRRP_AUTH_NONE;
	}
	else if (vrrp->version == VRRP_VERSION_3 && vrrp->auth_type != VRRP_AUTH_NONE) {
		log_message(LOG_INFO, "(%s): VRRP version 3 does not support authentication. Ignoring.", vrrp->iname);
		vrrp->auth_type = VRRP_AUTH_NONE;
	}
	else if (vrrp->auth_type != VRRP_AUTH_NONE && !vrrp->auth_data[0]) {
		log_message(LOG_INFO, "(%s): Authentication specified but no password given. Ignoring", vrrp->iname);
		vrrp->auth_type = VRRP_AUTH_NONE;
	}
	else if (vrrp->family == AF_INET6 && vrrp->auth_type == VRRP_AUTH_AH) {
		log_message(LOG_INFO, "(%s): Cannot use AH authentication with IPv6 - ignoring", vrrp->iname);
		vrrp->auth_type = VRRP_AUTH_NONE;
	}
	else if (vrrp->auth_type == VRRP_AUTH_AH && vrrp->init_state == VRRP_STATE_MAST && vrrp->base_priority != VRRP_PRIO_OWNER) {
		/* We need to have received an advert to get the AH sequence no before taking over, if possible */
		log_message(LOG_INFO, "(%s): Initial state master is incompatible with AH authentication - clearing", vrrp->iname);
		vrrp->init_state = VRRP_STATE_BACK;
	}
#endif

	if (!chk_min_cfg(vrrp))
		return false;

	/* unicast peers aren't allowed in strict mode */
	if (vrrp->strict_mode && !LIST_ISEMPTY(vrrp->unicast_peer)) {
		log_message(LOG_INFO, "(%s): Unicast peers are not supported in strict mode", vrrp->iname);
		return false;
	}

	/* If the addresses are IPv6, then the first one must be link local */
	if (vrrp->family == AF_INET6 && LIST_ISEMPTY(vrrp->unicast_peer) &&
		  !IN6_IS_ADDR_LINKLOCAL(&((ip_address_t *)LIST_HEAD(vrrp->vip)->data)->u.sin6_addr)) {
		log_message(LOG_INFO, "(%s): the first IPv6 VIP address must be link local", vrrp->iname);
	}

	/* Check we can fit the VIPs into a packet */
	if (vrrp->family == AF_INET) {
		hdr_len = sizeof(struct ether_header) + sizeof(struct iphdr) + sizeof(vrrphdr_t);

		if (vrrp->version == VRRP_VERSION_2) {
			hdr_len += VRRP_AUTH_LEN;

#ifdef _WITH_VRRP_AUTH_
			if (vrrp->auth_type == VRRP_AUTH_AH)
				hdr_len += vrrp_ipsecah_len();
#endif
		}

		max_addr = (vrrp->ifp->mtu - hdr_len) / sizeof(struct in_addr);
	} else {
		hdr_len = sizeof(struct ether_header) + sizeof(struct ip6_hdr) + sizeof(vrrphdr_t);
		max_addr = (vrrp->ifp->mtu - hdr_len) / sizeof(struct in6_addr);
	}

	/* Count IP addrs field is 8 bits wide, giving a maximum address count of 255 */
	if (max_addr > VRRP_MAX_ADDR)
		max_addr = VRRP_MAX_ADDR;

	/* Move any extra addresses to be evips. We won't advertise them, but at least we can respond to them */
	if (!LIST_ISEMPTY(vrrp->vip) && LIST_SIZE(vrrp->vip) > max_addr) {
		log_message(LOG_INFO, "(%s): Number of VIPs (%d) exceeds maximum/space available in packet (max %zu addresses) - excess moved to eVIPs",
				vrrp->iname, LIST_SIZE(vrrp->vip), max_addr);
		for (i = 0, e = LIST_HEAD(vrrp->vip); e; i++, e = next) {
			next = e->next;
			if (i < max_addr)
				continue;
			vip = ELEMENT_DATA(e);
			list_del(vrrp->vip, vip);
			if (!LIST_EXISTS(vrrp->evip))
				vrrp->evip = alloc_list(free_ipaddress, dump_ipaddress);
			list_add(vrrp->evip, vip);
		}
	}

	if (vrrp->base_priority == 0) {
		if (vrrp->init_state == VRRP_STATE_MAST)
			vrrp->base_priority = VRRP_PRIO_OWNER;
		else
			vrrp->base_priority = VRRP_PRIO_DFL;
	}
	else if (vrrp->init_state == VRRP_STATE_INIT)
		vrrp->init_state = vrrp->base_priority == VRRP_PRIO_OWNER ? VRRP_STATE_MAST : VRRP_STATE_BACK;
	else if (vrrp->strict_mode &&
		 ((vrrp->init_state == VRRP_STATE_MAST) != (vrrp->base_priority == VRRP_PRIO_OWNER))) {
			log_message(LOG_INFO,"(%s): State MASTER must match being address owner", vrrp->iname);
			vrrp->init_state = vrrp->base_priority == VRRP_PRIO_OWNER ? VRRP_STATE_MAST : VRRP_STATE_BACK;
	}

	if (vrrp->base_priority == VRRP_PRIO_OWNER && vrrp->nopreempt) {
		log_message(LOG_INFO, "(%s): nopreempt is incompatible with priority %d - resetting nopreempt", vrrp->iname, VRRP_PRIO_OWNER);
		vrrp->nopreempt = false;
	}

	vrrp->effective_priority = vrrp->base_priority;
	vrrp->total_priority = vrrp->base_priority;

	if (vrrp->init_state == VRRP_STATE_MAST) {
		if (vrrp->nopreempt) {
			log_message(LOG_INFO, "(%s): Warning - nopreempt will not work with initial state MASTER - clearing", vrrp->iname);
			vrrp->nopreempt = false;
		}
		if (vrrp->preempt_delay) {
			log_message(LOG_INFO, "(%s): Warning - preempt delay will not work with initial state MASTER - clearing", vrrp->iname);
			vrrp->preempt_delay = false;
		}
	}
	if (vrrp->preempt_delay) {
		if (vrrp->strict_mode) {
			log_message(LOG_INFO, "(%s): preempt_delay is incompatible with strict mode - resetting", vrrp->iname);
			vrrp->preempt_delay = 0;
		}
		if (vrrp->nopreempt) {
			log_message(LOG_INFO, "(%s): preempt_delay is incompatible with nopreempt mode - resetting", vrrp->iname);
			vrrp->preempt_delay = 0;
		}
	}

	vrrp->state = VRRP_STATE_INIT;

	/* Set default for accept mode if not specified. If we are running in strict mode,
	 * default is to disable accept mode, otherwise default is to enable it.
	 * At some point we might want to change this to make non accept_mode the default,
	 * to comply with the RFCs. */
	if (vrrp->accept == PARAMETER_UNSET)
		vrrp->accept = !vrrp->strict_mode;

	if (vrrp->accept &&
	    vrrp->base_priority != VRRP_PRIO_OWNER &&
	    vrrp->strict_mode &&
	    vrrp->version == VRRP_VERSION_2) {
		log_message(LOG_INFO, "(%s): warning - accept mode for VRRP version 2 does not comply with RFC3768 - resetting", vrrp->iname);
		vrrp->accept = 0;
	}

	if (vrrp->garp_lower_prio_rep == PARAMETER_UNSET)
		vrrp->garp_lower_prio_rep = vrrp->strict_mode ? 0 : global_data->vrrp_garp_lower_prio_rep;
	else if (vrrp->strict_mode && vrrp->garp_lower_prio_rep) {
		log_message(LOG_INFO, "(%s) Strict mode requires no repeat garps - resetting", vrrp->iname);
		vrrp->garp_lower_prio_rep = 0;
	}
	if (vrrp->garp_lower_prio_delay == PARAMETER_UNSET)
		vrrp->garp_lower_prio_delay = vrrp->strict_mode ? 0 : global_data->vrrp_garp_lower_prio_delay;
	else if (vrrp->strict_mode && vrrp->garp_lower_prio_delay) {
		log_message(LOG_INFO, "(%s) Strict mode requires no repeat garp delay - resetting", vrrp->iname);
		vrrp->garp_lower_prio_delay = 0;
	}
	if (vrrp->lower_prio_no_advert == PARAMETER_UNSET)
		vrrp->lower_prio_no_advert = vrrp->strict_mode ? true : global_data->vrrp_lower_prio_no_advert;
	else if (vrrp->strict_mode && !vrrp->lower_prio_no_advert) {
		log_message(LOG_INFO, "(%s) Strict mode requires no lower priority advert - resetting", vrrp->iname);
		vrrp->lower_prio_no_advert = true;
	}

	/* Check that the advertisement interval is valid */
	if (!vrrp->adver_int)
		vrrp->adver_int = VRRP_ADVER_DFL * TIMER_HZ;
	if (vrrp->version == VRRP_VERSION_2) {
		if (vrrp->adver_int >= (1<<8) * TIMER_HZ) {
			log_message(LOG_INFO, "(%s): VRRPv2 advertisement interval %.2fs is out of range. Must be less than %ds. Setting to %ds",
					vrrp->iname, (float)vrrp->adver_int / TIMER_HZ, 1<<8, (1<<8) - 1);
			vrrp->adver_int = ((1<<8) - 1) * TIMER_HZ;
		}
		else if (vrrp->adver_int % TIMER_HZ) {
			log_message(LOG_INFO, "(%s): VRRPv2 advertisement interval %fs must be an integer - rounding",
					vrrp->iname, (float)vrrp->adver_int / TIMER_HZ);
			vrrp->adver_int = vrrp->adver_int + (TIMER_HZ / 2);
			vrrp->adver_int -= vrrp->adver_int % TIMER_HZ;
		}
	}
	else
	{
		if (vrrp->adver_int >= (1<<12) * TIMER_CENTI_HZ) {
			log_message(LOG_INFO, "(%s): VRRPv3 advertisement interval %.2fs is out of range. Must be less than %.2fs. Setting to %.2fs",
					vrrp->iname, (float)vrrp->adver_int / TIMER_HZ, (float)(1<<12) / 100, (float)((1<<12) - 1) / 100);
			vrrp->adver_int = ((1<<12) - 1) * TIMER_CENTI_HZ;
		}
		else if (vrrp->adver_int % TIMER_CENTI_HZ) {
			log_message(LOG_INFO, "(%s): VRRPv3 advertisement interval %fs must be in units of 10ms - rounding",
					vrrp->iname, (float)vrrp->adver_int / TIMER_HZ);
			vrrp->adver_int = vrrp->adver_int + (TIMER_CENTI_HZ / 2);
			vrrp->adver_int -= vrrp->adver_int % TIMER_CENTI_HZ;
		}
	}
	vrrp->master_adver_int = vrrp->adver_int;

	/* Set linkbeat polling on interface if wanted */
	if (vrrp->linkbeat_use_polling || global_data->linkbeat_use_polling)
		vrrp->ifp->linkbeat_use_polling = true;

#ifdef _HAVE_VRRP_VMAC_
	/* Set a default interface name for the vmac if needed */
	if (__test_bit(VRRP_VMAC_BIT, &vrrp->vmac_flags)) {
		/* The same vrid can be used for both IPv4 and IPv6, and also on multiple underlying
		 * interfaces. */

		/* Look to see if an existing interface matches. If so, use that name */
		list if_list = get_if_list();
		if (!LIST_ISEMPTY(if_list)) {		/* If the list were empty we would have a real problem! */
			for (e = LIST_HEAD(if_list); e; ELEMENT_NEXT(e)) {
				ifp = ELEMENT_DATA(e);
				/* Check if this interface could be the macvlan for this vrrp */
				if (ifp->vmac &&
				    !memcmp(ifp->hw_addr, ll_addr, sizeof(ll_addr) - 2) &&
				    ((vrrp->family == AF_INET && ifp->hw_addr[sizeof(ll_addr) - 2] == 0x01) ||
				     (vrrp->family == AF_INET6 && ifp->hw_addr[sizeof(ll_addr) - 2] == 0x02)) &&
				    ifp->hw_addr[sizeof(ll_addr) - 1] == vrrp->vrid &&
				    ifp->base_ifp == vrrp->ifp)
				{
					log_message(LOG_INFO, "(%s): Found matching interface %s", vrrp->iname, ifp->ifname);
					if (vrrp->vmac_ifname[0] &&
					    strcmp(vrrp->vmac_ifname, ifp->ifname))
						log_message(LOG_INFO, "(%s): vmac name mismatch %s <=> %s; changing to %s.", vrrp->iname, vrrp->vmac_ifname, ifp->ifname, ifp->ifname);

					strcpy(vrrp->vmac_ifname, ifp->ifname);
					vrrp->ifp = ifp;
					__set_bit(VRRP_VMAC_UP_BIT, &vrrp->vmac_flags);

					/* The interface existed, so it may have config set on it */
					interface_already_existed = true;

					break;
				}
			}

			if (!interface_already_existed &&
			    vrrp->vmac_ifname[0] &&
			    (ifp = if_get_by_ifname(vrrp->vmac_ifname, false))) {
				/* An interface with the same name exists, but it doesn't match */
				if (ifp->vmac)
					log_message(LOG_INFO, "(%s): VMAC %s already exists but is incompatible. It will be deleted", vrrp->iname, vrrp->vmac_ifname);
				else {
					log_message(LOG_INFO, "(%s): VMAC interface name %s already exists as a non VMAC interface - ignoring configured name",
						    vrrp->iname, vrrp->vmac_ifname);
					vrrp->vmac_ifname[0] = 0;
				}
			}
		}

		/* No interface found, find an unused name */
		if (!vrrp->vmac_ifname[0]) {
			int num=0;
			snprintf(ifname, IFNAMSIZ, "vrrp.%d", vrrp->vrid);

			while (true) {
				for (e = LIST_HEAD(vrrp_data->vrrp); e; ELEMENT_NEXT(e)) {
					vrrp_o = ELEMENT_DATA(e);
					if (!strcmp(vrrp_o->vmac_ifname, ifname))
						break;
				}
				/* If there is no VMAC with the name and no existing
				 * interface with the name, we can use it */
				if (!e && !if_get_by_ifname(ifname, false))
					break;

				/* For IPv6 try vrrp6 as second attempt */
				if (vrrp->family == AF_INET6) {
					if (num == 0)
						num = 6;
					else if (num == 6)
						num = 1;
					else if (++num == 6)
						num++;
				}
				else
					num++;

				snprintf(ifname, IFNAMSIZ, "vrrp%d.%d", num, vrrp->vrid);
			}

			/* We've found a unique name */
			strncpy(vrrp->vmac_ifname, ifname, IFNAMSIZ);
		}
		if (vrrp->strict_mode && __test_bit(VRRP_VMAC_XMITBASE_BIT, &vrrp->vmac_flags)) {
			log_message(LOG_INFO, "(%s): xmit_base is incompatible with strict mode - resetting", vrrp->iname);
			__clear_bit(VRRP_VMAC_XMITBASE_BIT, &vrrp->vmac_flags);
		}

		if (vrrp->promote_secondaries) {
			log_message(LOG_INFO, "(%s): promote_secondaries is automatically set for vmacs - ignoring", vrrp->iname);
			vrrp->promote_secondaries = false;
		}
	}
	else
#endif
	{
		/* We are using a "physical" interface, so it may have configuration on it
		 * left over from a previous run. */
		interface_already_existed = true;
	}

	/* Make sure we have an IP address as needed */
	if (vrrp->ifp->ifindex && vrrp->saddr.ss_family == AF_UNSPEC) {
		/* Check the physical interface has a suitable address we can use.
		 * We don't need an IPv6 address on the underlying interface if it is
		 * a VMAC since we can create our own. */
		bool addr_missing = false;

		if (vrrp->family == AF_INET) {
			if (!IF_BASE_IFP(vrrp->ifp)->sin_addr.s_addr)
				addr_missing = true;
		}
#ifdef _HAVE_VRRP_VMAC_
		else if (!__test_bit(VRRP_VMAC_BIT, &vrrp->vmac_flags)) {
			if (!IF_BASE_IFP(vrrp->ifp)->sin6_addr.s6_addr32[0])
				addr_missing = true;
		}
#endif

		if (vrrp->ifp->ifindex && addr_missing) {
			log_message(LOG_INFO, "(%s): Cannot find an IP address to use for interface %s", vrrp->iname, IF_BASE_IFP(vrrp->ifp)->ifname);
			return false;
		}

		if (vrrp->family == AF_INET) {
			inet_ip4tosockaddr(&IF_BASE_IFP(vrrp->ifp)->sin_addr, &vrrp->saddr);
		} else if (vrrp->family == AF_INET6) {
			inet_ip6tosockaddr(&IF_BASE_IFP(vrrp->ifp)->sin6_addr, &vrrp->saddr);
			/* IPv6 use-case: Binding to link-local address requires an interface */
			inet_ip6scopeid(IF_INDEX(vrrp->ifp), &vrrp->saddr);
		}
	}

	/* Add this instance to the physical interface */
	add_vrrp_to_interface(vrrp, IF_BASE_IFP(vrrp->ifp));

#ifdef _HAVE_VRRP_VMAC_
	if (__test_bit(VRRP_VMAC_XMITBASE_BIT, &vrrp->vmac_flags) &&
	    !__test_bit(VRRP_VMAC_BIT, &vrrp->vmac_flags)) {
		log_message(LOG_INFO, "(%s): vmac_xmit_base is only valid with a vmac", vrrp->iname);
		__clear_bit(VRRP_VMAC_XMITBASE_BIT, &vrrp->vmac_flags);
	}

	if (__test_bit(VRRP_VMAC_BIT, &vrrp->vmac_flags))
	{
		/* We need to know if we need to allow IPv6 just for eVIPs */
		if (vrrp->family == AF_INET && !LIST_ISEMPTY(vrrp->evip)) {
			for (e = LIST_HEAD(vrrp->evip); e; ELEMENT_NEXT(e)) {
				vip = ELEMENT_DATA(e);
				if (vip->ifa.ifa_family == AF_INET6) {
					vrrp->evip_add_ipv6 = true;
					break;
				}
			}
		}

		/* Create the interface if it doesn't already exist and
		 * the underlying interface does exist */
		if (vrrp->ifp->ifindex &&
		    !__test_bit(VRRP_VMAC_UP_BIT, &vrrp->vmac_flags))
			netlink_link_add_vmac(vrrp);

		/* Add this instance to the vmac interface */
		add_vrrp_to_interface(vrrp, vrrp->ifp);

		/* set scopeid of source address if IPv6 */
		if (vrrp->saddr.ss_family == AF_INET6)
			inet_ip6scopeid(vrrp->ifp->ifindex, &vrrp->saddr);
	}
#endif

	/* Spin through all our addresses, setting ifindex and ifp.
	   We also need to know what addresses we might block */
	if (vrrp->base_priority != VRRP_PRIO_OWNER && !vrrp->accept) {
//TODO = we have a problem since SNMP may change accept mode
//it can also change priority
		if (vrrp->saddr.ss_family == AF_INET)
			global_data->block_ipv4 = true;
		else
			global_data->block_ipv6 = true;
	}
	if (!LIST_ISEMPTY(vrrp->vip)) {
		for (e = LIST_HEAD(vrrp->vip); e; ELEMENT_NEXT(e)) {
			vip = ELEMENT_DATA(e);
			if (!vip->ifp)
				vip->ifp = vrrp->ifp;
		}
	}
	if (!LIST_ISEMPTY(vrrp->evip)) {
		for (e = LIST_HEAD(vrrp->evip); e; ELEMENT_NEXT(e)) {
			vip = ELEMENT_DATA(e);
			if (!vip->ifp)
				vip->ifp = vrrp->ifp;

			if (vrrp->base_priority != VRRP_PRIO_OWNER && !vrrp->accept) {
				if (vip->ifa.ifa_family == AF_INET)
					global_data->block_ipv4 = true;
				else
					global_data->block_ipv6 = true;
			}
		}
	}

	// TODO
	// If in sync group, check if priority and adver_int match first (if exists)
	// member of sync group, and if not ? remove from sync group or set priority
	// and adver_int to first.

	/* The effective priority is never changed for PRIO_OWNER */
	if (vrrp->base_priority != VRRP_PRIO_OWNER) {
		/* In case of VRRP SYNC, we have to carefully check that we are
		 * not running floating priorities on any VRRP instance, or they
		 * are all running with the same tracking conf.
		 */
// TODO - We also want to ensure if global_tracking on a group, then it really is all the same
// TODO - Can it be merged into 1 list held against the sync group ?

		if (vrrp->sync && !vrrp->sync->global_tracking) {
			element e2, next;
			tracked_sc_t *sc;
			tracked_if_t *tip;

			/* Set weight to 0 of any interface we are tracking */
			if (!LIST_ISEMPTY(vrrp->track_ifp)) {
				for (e2 = LIST_HEAD(vrrp->track_ifp); e2; ELEMENT_NEXT(e2)) {
					tip = ELEMENT_DATA(e2);
					if (tip->weight) {
						tip->weight = 0;
						log_message(LOG_INFO, "VRRP_Instance(%s) : ignoring weight of "
								 "tracked interface %s due to SYNC group", vrrp->iname, tip->ifp->ifname);
					}
				}
			}

			if (!LIST_ISEMPTY(vrrp->track_script)) {
				for (e2 = LIST_HEAD(vrrp->track_script); e2; e2 = next) {
					next = e2->next;
					sc = ELEMENT_DATA(e2);
					if (sc->weight) {
						log_message(LOG_INFO, "VRRP_Instance(%s) : ignoring "
								 "tracked script %s with weights due to SYNC group", vrrp->iname, sc->scr->sname);
						free_list_element(vrrp->track_script, e2);
					}
				}
				if (LIST_ISEMPTY(vrrp->track_script))
					free_list(&vrrp->track_script);
			}

		}
	}

	/* Add us to the vrrp list of the script, and update
	 * effective_priority and num_script_if_fault */
	if (!LIST_ISEMPTY(vrrp->track_script)) {
		element e2, next;
		tracked_sc_t *sc;
		vrrp_script_t *vsc;

		for (e2 = LIST_HEAD(vrrp->track_script); e2; e2 = next) {
			next = e2->next;

			sc = ELEMENT_DATA(e2);
			vsc = sc->scr;

			if (vsc->insecure) {
				list_del(vrrp->track_script, sc);
				continue;
			}

			if (vrrp->base_priority == VRRP_PRIO_OWNER && sc->weight) {
				log_message(LOG_INFO, "(%s): Cannot have weighted track script '%s' with priority %d", vrrp->iname, vsc->sname, VRRP_PRIO_OWNER);
				list_del(vrrp->track_script, sc);
				continue;
			}

			if (!LIST_EXISTS(vsc->vrrp))
				vsc->vrrp = alloc_list(NULL, dump_vscript_vrrp);

			list_add(vsc->vrrp, vrrp); 
		}
	}

	/* And now add us to the interfaces we are tracking */
	if (!LIST_ISEMPTY(vrrp->track_ifp)) {
		element e2;
		tracked_if_t *tip;
		for (e2 = LIST_HEAD(vrrp->track_ifp); e2; ELEMENT_NEXT(e2)) {
			tip = ELEMENT_DATA(e2);
			add_vrrp_to_interface(vrrp, tip->ifp);
		}
	}

	if (!vrrp->ifp->ifindex)
		return true;

	if (!reload && interface_already_existed) {
		vrrp->vipset = true;	/* Set to force address removal */
		vrrp_restore_interface(vrrp, false, true);
	}

	/* See if we need to set promote_secondaries */
	if (vrrp->promote_secondaries &&
	    !vrrp->ifp->promote_secondaries_already_set &&
	    !vrrp->ifp->reset_promote_secondaries)
		set_promote_secondaries(vrrp->ifp);

	/* If we are adding a large number of interfaces, the netlink socket
	 * may run out of buffers if we don't receive the netlink messages
	 * as we progress */
	kernel_netlink_poll();

	return true;
}

bool
vrrp_complete_init(void)
{
	/*
	 * e - Element equal to a specific VRRP instance
	 * eo- Element equal to a specific group within old global group list
	 */
	element e, e2, oe;
	vrrp_t *vrrp, *old_vrrp;
	vrrp_sgroup_t *sgroup, *old_sgroup;
	list l_o;
	element e_o;
	element next;
	vrrp_t *vrrp_o;
	interface_t *ifp;
	ifindex_t ifindex_o;
	size_t max_mtu_len = 0;

	/* Set defaults of not specified, depending on strict mode */
	if (global_data->vrrp_garp_lower_prio_rep == PARAMETER_UNSET)
		global_data->vrrp_garp_lower_prio_rep = global_data->vrrp_garp_rep;
	if (global_data->vrrp_garp_lower_prio_delay == PARAMETER_UNSET)
		global_data->vrrp_garp_lower_prio_delay = global_data->vrrp_garp_delay;

	/* Mark any scripts as insecure */
	check_vrrp_script_security();

	/* Make sure don't have same vrid on same interface with same address family */
	for (e = LIST_HEAD(vrrp_data->vrrp); e; ELEMENT_NEXT(e)) {
		vrrp = ELEMENT_DATA(e);
		l_o = &vrrp_data->vrrp_index[vrrp->vrid];
#ifdef _HAVE_VRRP_VMAC_
		if (__test_bit(VRRP_VMAC_BIT, &vrrp->vmac_flags))
			ifp = vrrp->ifp->base_ifp;
		else
#endif
			ifp = vrrp->ifp;

		/* Check if any other entries with same vrid conflict */
		if (!LIST_ISEMPTY(l_o) && LIST_SIZE(l_o) > 1) {
			/* Can't have same vrid with same family an interface */
			for (e_o = LIST_HEAD(l_o); e_o; ELEMENT_NEXT(e_o)) {
				vrrp_o = ELEMENT_DATA(e_o);
				if (vrrp_o != vrrp &&
				    vrrp_o->family == vrrp->family) {
#ifdef _HAVE_VRRP_VMAC_
					if (__test_bit(VRRP_VMAC_BIT, &vrrp_o->vmac_flags))
						ifindex_o = vrrp_o->ifp->base_ifp->ifindex;
					else
#endif
						ifindex_o = vrrp_o->ifp->ifindex;

					if (ifp->ifindex == ifindex_o)
					{
						log_message(LOG_INFO, "VRID %d is duplicated on interface %s", vrrp->vrid, ifp->ifname);
						return false;
					}
				}
			}
		}
	}

	/* Build synchronization group index, and remove any
	 * empty groups, or groups with only one member */
	for (e = LIST_HEAD(vrrp_data->vrrp_sync_group); e; e = next) {
		next = e->next;
		sgroup = ELEMENT_DATA(e);

		/* A group needs at least two members */
		if (!sgroup->iname) {
			log_message(LOG_INFO, "Sync group %s has no virtual router(s) - removing", sgroup->gname);
			free_list_element(vrrp_data->vrrp_sync_group, e);
			continue;
		}

		if (sgroup->iname->active > 1)
			vrrp_sync_set_group(sgroup);
		
		if (!sgroup->index_list) {
			free_list_element(vrrp_data->vrrp_sync_group, e);
			continue;
		}
	}

	/* Complete VRRP instance initialization */
	for (e = LIST_HEAD(vrrp_data->vrrp); e; ELEMENT_NEXT(e)) {
		vrrp = ELEMENT_DATA(e);
		if (!vrrp_complete_instance(vrrp))
			return false;

		if (vrrp->ifp->mtu > max_mtu_len)
			max_mtu_len = vrrp->ifp->mtu;
	}

	/* If we have a global garp_delay add it to any interfaces without a garp_delay */
	if (global_data->vrrp_garp_interval || global_data->vrrp_gna_interval)
		set_default_garp_delay();

#ifdef _HAVE_LIBIPTC_
	/* Make sure we don't have any old iptables/ipsets settings left around */
	if (!reload)
		iptables_cleanup();
#endif

	/* Check for instance down due to an interface or script */
	for (e = LIST_HEAD(vrrp_data->vrrp); e; ELEMENT_NEXT(e)) {
		vrrp = ELEMENT_DATA(e);

		/* Set effective priority and fault state */
		initialise_tracking_priorities(vrrp);

		/* Update fault count on sync group if needed */
		if (vrrp->sync && vrrp->num_script_if_fault) {
			vrrp->sync->num_member_fault++;
			vrrp->state = VRRP_STATE_FAULT;
			vrrp->sync->state = VRRP_STATE_FAULT;
		}
	}

	if (reload) {
		/* Now step through the old vrrp to set the status on matching new instances */
		for (e = LIST_HEAD(old_vrrp_data->vrrp); e; ELEMENT_NEXT(e)) {
			old_vrrp = ELEMENT_DATA(e);
			vrrp = vrrp_exist(old_vrrp);
			if (vrrp) {
				vrrp->state = old_vrrp->state;
				vrrp->init_state = old_vrrp->state;
				vrrp->wantstate = old_vrrp->state;
			}
		}
	}

	/* Restore status of any sync group that existed before */
// TODO - is this relevant any more?
	if (reload) {
		for (e = LIST_HEAD(vrrp_data->vrrp_sync_group); e; e = next) {
			next = e->next;
			sgroup = ELEMENT_DATA(e);

			/* Set the sync group state based on its members */
			if (sgroup->state != VRRP_STATE_FAULT) {
				sgroup->state = VRRP_STATE_MAST;
				for (e2 = LIST_HEAD(sgroup->index_list); e2; ELEMENT_NEXT(e2)) {
					vrrp = ELEMENT_DATA(e2);
					if (vrrp->state == VRRP_STATE_BACK ||
					    vrrp->state == VRRP_STATE_INIT) {
						sgroup->state = VRRP_STATE_BACK;
						break;
					}
				}
			}

			for (oe = LIST_HEAD(old_vrrp_data->vrrp_sync_group); oe; ELEMENT_NEXT(oe)) {
				old_sgroup = ELEMENT_DATA(oe);

				if (strcmp(old_sgroup->gname, sgroup->gname) == 0) {
					/* Old Sync group matches current Sync group */
					if (old_sgroup->state != sgroup->state) {
						log_message(LOG_INFO, "Sync group %s status changed from %s to %s on reload",
								sgroup->gname, get_state_str(old_sgroup->state), get_state_str(sgroup->state));

						notify_group_exec(sgroup, sgroup->state);
#ifdef _WITH_SNMP_KEEPALIVED_
						vrrp_snmp_group_trap(sgroup);
#endif
					}
				}
			}
		}
	}

#ifdef _WITH_LVS_
	/* Set up the lvs_syncd vrrp */
	if (global_data->lvs_syncd.vrrp_name) {
		for (e = LIST_HEAD(vrrp_data->vrrp); e; ELEMENT_NEXT(e)) {
			vrrp = ELEMENT_DATA(e);
			if (!strcmp(global_data->lvs_syncd.vrrp_name, vrrp->iname)) {
				global_data->lvs_syncd.vrrp = vrrp;

				break;
			}
		}

		if (!global_data->lvs_syncd.vrrp) {
			log_message(LOG_INFO, "Unable to find vrrp instance %s for lvs_syncd - clearing lvs_syncd config", global_data->lvs_syncd.vrrp_name);
			FREE_PTR(global_data->lvs_syncd.ifname);
			global_data->lvs_syncd.ifname = NULL;
			global_data->lvs_syncd.syncid = PARAMETER_UNSET;
		}
		else if (global_data->lvs_syncd.syncid == PARAMETER_UNSET) {
			/* If no syncid configured, use vrid */
			global_data->lvs_syncd.syncid = global_data->lvs_syncd.vrrp->vrid;
		}

		/* vrrp_name is no longer used */
		FREE_PTR(global_data->lvs_syncd.vrrp_name);
		global_data->lvs_syncd.vrrp_name = NULL;
	}
#endif

	/* Identify and remove any unused tracking scripts */
	if (!LIST_ISEMPTY(vrrp_data->vrrp_script)) {
		for (e = LIST_HEAD(vrrp_data->vrrp_script); e; e = next) {
			next = e->next;
			vrrp_script_t *scr = ELEMENT_DATA(e);
			if (LIST_ISEMPTY(scr->vrrp)) {
				log_message(LOG_INFO, "Warning - script %s is not used", scr->sname);
				free_list_element(vrrp_data->vrrp_script, e);
			}
		}
	}

	alloc_vrrp_buffer(max_mtu_len);

	set_child_finder(vrrp_child_finder);

	return true;
}

<<<<<<< HEAD
#ifdef _WITH_LVS_
bool
vrrp_ipvs_needed(void)
{
	return !!(global_data->lvs_syncd.ifname);
}
#endif
=======
/* Try to find a VRRP instance */
static vrrp_t *
vrrp_exist(vrrp_t *old_vrrp)
{
	element e;
	vrrp_t *vrrp;

	if (LIST_ISEMPTY(vrrp_data->vrrp))
		return NULL;

	for (e = LIST_HEAD(vrrp_data->vrrp); e; ELEMENT_NEXT(e)) {
		vrrp = ELEMENT_DATA(e);
		if (vrrp->vrid != old_vrrp->vrid ||
		    vrrp->family != old_vrrp->family)
			continue;

#ifndef _HAVE_VRRP_VMAC_
		if (vrrp->ifp->ifindex == old_vrrp->ifp->ifindex)
			return vrrp;
#else
		if (__test_bit(VRRP_VMAC_BIT, &vrrp->vmac_flags) != __test_bit(VRRP_VMAC_BIT, &old_vrrp->vmac_flags))
			continue;
		if (!__test_bit(VRRP_VMAC_BIT, &vrrp->vmac_flags)) {
			if (vrrp->ifp->ifindex == old_vrrp->ifp->ifindex)
				return vrrp;
			continue;
		}

		if (vrrp->ifp->base_ifindex == old_vrrp->ifp->base_ifindex)
			return vrrp;
#endif
	}

	return NULL;
}
>>>>>>> 95022cee

/* Clear VIP|EVIP not present into the new data */
static void
clear_diff_vrrp_vip_list(vrrp_t *vrrp, struct ipt_handle* h, list l, list n)
{
	clear_diff_address(h, l, n);

	if (LIST_ISEMPTY(n))
		return;

	/* Clear iptable rule to VIP if needed. */
	if (vrrp->base_priority == VRRP_PRIO_OWNER || vrrp->accept) {
		handle_iptable_rule_to_iplist(h, n, IPADDRESS_DEL, false);
		vrrp->iptable_rules_set = false;
	} else
		vrrp->iptable_rules_set = true;
}

static void
clear_diff_vrrp_vip(vrrp_t *old_vrrp, vrrp_t *vrrp)
{
#ifdef _HAVE_LIBIPTC_
	int tries = 0;
	int res = 0;
#endif
	struct ipt_handle *h = NULL;

	if (!old_vrrp->vipset)
		return;

#ifdef _HAVE_LIBIPTC_
	do {
		h = iptables_open();
#endif
		clear_diff_vrrp_vip_list(vrrp, h, old_vrrp->vip, vrrp->vip);
		clear_diff_vrrp_vip_list(vrrp, h, old_vrrp->evip, vrrp->evip);
#ifdef _HAVE_LIBIPTC_
		res = iptables_close(h);
	} while (res == EAGAIN && ++tries < IPTABLES_MAX_TRIES);
#endif
}

#ifdef _HAVE_FIB_ROUTING_
/* Clear virtual routes not present in the new data */
static void
clear_diff_vrrp_vroutes(vrrp_t *old_vrrp, vrrp_t *vrrp)
{
	clear_diff_routes(old_vrrp->vroutes, vrrp->vroutes);
}

/* Clear virtual rules not present in the new data */
static void
clear_diff_vrrp_vrules(vrrp_t *old_vrrp, vrrp_t *vrrp)
{
	clear_diff_rules(old_vrrp->vrules, vrrp->vrules);
}
#endif

/* Keep the state from before reload */
static bool
restore_vrrp_state(vrrp_t *old_vrrp, vrrp_t *vrrp)
{
	bool added_ip_addr = false;

	/* Keep VRRP state, ipsec AH seq_number */
// TODO - if base_priority changed, then the next must be wrong
	if (!old_vrrp->sync)
		vrrp->effective_priority = old_vrrp->effective_priority;
	/* Save old stats */
	memcpy(vrrp->stats, old_vrrp->stats, sizeof(vrrp_stats));

#ifdef _WITH_VRRP_AUTH_
	memcpy(&vrrp->ipsecah_counter, &old_vrrp->ipsecah_counter, sizeof(seq_counter_t));
#endif

	/* Remember if we had vips up and add new ones if needed */
	vrrp->vipset = old_vrrp->vipset;
	if (vrrp->vipset) {
		vrrp_handle_accept_mode(vrrp, IPADDRESS_ADD, false);
		if (!LIST_ISEMPTY(vrrp->vip))
			added_ip_addr = vrrp_handle_ipaddress(vrrp, IPADDRESS_ADD, VRRP_VIP_TYPE);
		if (!LIST_ISEMPTY(vrrp->evip)) {
			if (vrrp_handle_ipaddress(vrrp, IPADDRESS_ADD, VRRP_EVIP_TYPE))
				added_ip_addr = true;
		}
#ifdef _HAVE_FIB_ROUTING_
		if (!LIST_ISEMPTY(vrrp->vroutes))
			vrrp_handle_iproutes(vrrp, IPROUTE_ADD);
		if (!LIST_ISEMPTY(vrrp->vrules))
			vrrp_handle_iprules(vrrp, IPRULE_ADD, false);
#endif
	}

	return added_ip_addr;
}

/* Diff when reloading configuration */
void
clear_diff_vrrp(void)
{
	element e;
	list l = old_vrrp_data->vrrp;
	vrrp_t *vrrp;
	interface_t *ifp;

	if (LIST_ISEMPTY(l))
		return;

	for (e = LIST_HEAD(l); e; ELEMENT_NEXT(e)) {
		vrrp = ELEMENT_DATA(e);
		vrrp_t *new_vrrp;

		/*
		 * Try to find this vrrp in the new conf data
		 * reloaded.
		 */
		new_vrrp = vrrp_exist(vrrp);
		if (!new_vrrp) {
			vrrp_restore_interface(vrrp, true, false);

#ifdef _HAVE_VRRP_VMAC_
// TODO - the vmac may be being used by another instance
			/* Remove VMAC if one was created */
			if (__test_bit(VRRP_VMAC_BIT, &vrrp->vmac_flags))
				netlink_link_del_vmac(vrrp);
#endif
#ifdef _WITH_DBUS_
			/* Remove DBus object */
			if (global_data->enable_dbus)
				dbus_remove_object(vrrp);
#endif
		} else {
			/*
			 * If this vrrp instance exist in new
			 * data, then perform a VIP|EVIP diff.
			 */
			clear_diff_vrrp_vip(vrrp, new_vrrp);

#ifdef _HAVE_FIB_ROUTING_
			/* virtual routes diff */
			clear_diff_vrrp_vroutes(vrrp, new_vrrp);

			/* virtual rules diff */
			clear_diff_vrrp_vrules(vrrp, new_vrrp);
#endif

#ifdef _HAVE_VRRP_VMAC_
			/*
			 * Remove VMAC if it existed in old vrrp instance,
			 * but not the new one.
			 */
			if (__test_bit(VRRP_VMAC_BIT, &vrrp->vmac_flags) &&
			    !__test_bit(VRRP_VMAC_BIT, &new_vrrp->vmac_flags)) {
// TODO - the vmac may be being used by another instance
				netlink_link_del_vmac(vrrp);
			}
#endif

			/* reset the state */
			if (restore_vrrp_state(vrrp, new_vrrp)) {
				/* There were addresses added, so set GARP/GNA for them.
				 * This is a bit over the top since it will send GARPs/GNAs for
				 * all the addresses, but at least we will do so for the new addresses. */

				/* remotes neighbour update */
				if (new_vrrp->family == AF_INET6) {
					/* Refresh whether we are acting as a router for NA messages */
					ifp = IF_BASE_IFP(new_vrrp->ifp);
					ifp->gna_router = get_ipv6_forwarding(ifp);
				}
				vrrp_send_link_update(new_vrrp, new_vrrp->garp_rep);

				/* set refresh timer */
				if (timerisset(&new_vrrp->garp_refresh)) {
					new_vrrp->garp_refresh_timer = timer_add_now(new_vrrp->garp_refresh);
				}
			}
		}
	}
}

/* Set script status to a sensible value on reload */
void
clear_diff_script(void)
{
	element e;
	vrrp_script_t *vscript, *nvscript;

	if (LIST_ISEMPTY(old_vrrp_data->vrrp_script))
		return;

	for (e = LIST_HEAD(old_vrrp_data->vrrp_script); e; ELEMENT_NEXT(e)) {
		vscript = ELEMENT_DATA(e);
		nvscript = find_script_by_name(vscript->sname);
		if (nvscript) {
			/* Set the script result to match the previous result */
			if (vscript->result < vscript->rise) {
				if (!vscript->result)
					nvscript->result = 0;
				else {
					nvscript->result = nvscript->rise - (vscript->rise - vscript->result);
					if (nvscript->result < 0)
						nvscript->result = 0;
				}
				log_message(LOG_INFO, "VRRP_Script(%s) considered unsuccessful on reload", nvscript->sname);
			} else {
				if (vscript->result == vscript->rise + vscript->fall - 1)
					nvscript->result = vscript->rise + vscript->fall - 1;
				else {
					nvscript->result = nvscript->rise + (vscript->rise - vscript->result);
					if (nvscript->result >= nvscript->rise + nvscript->fall)
						nvscript->result = vscript->rise + vscript->fall - 1;
				}
				log_message(LOG_INFO, "VRRP_Script(%s) considered successful on reload", nvscript->sname);
			}
			nvscript->last_status = vscript->last_status;
		}
	}
}<|MERGE_RESOLUTION|>--- conflicted
+++ resolved
@@ -42,12 +42,6 @@
 #include "vrrp_ndisc.h"
 #include "vrrp_scheduler.h"
 #include "vrrp_notify.h"
-<<<<<<< HEAD
-=======
-#ifdef _WITH_LVS_
-#include "ipvswrapper.h"
-#endif
->>>>>>> 95022cee
 #include "vrrp.h"
 #include "global_data.h"
 #include "vrrp_data.h"
@@ -69,12 +63,8 @@
 #include "main.h"
 #include "utils.h"
 #include "bitops.h"
-<<<<<<< HEAD
-#include "vrrp_netlink.h"
+#include "keepalived_netlink.h"
 #include "vrrp_print.h"
-=======
-#include "keepalived_netlink.h"
->>>>>>> 95022cee
 #if !HAVE_DECL_SOCK_CLOEXEC
 #include "old_socket.h"
 #endif
@@ -2920,52 +2910,6 @@
 
 	return true;
 }
-
-<<<<<<< HEAD
-#ifdef _WITH_LVS_
-bool
-vrrp_ipvs_needed(void)
-{
-	return !!(global_data->lvs_syncd.ifname);
-}
-#endif
-=======
-/* Try to find a VRRP instance */
-static vrrp_t *
-vrrp_exist(vrrp_t *old_vrrp)
-{
-	element e;
-	vrrp_t *vrrp;
-
-	if (LIST_ISEMPTY(vrrp_data->vrrp))
-		return NULL;
-
-	for (e = LIST_HEAD(vrrp_data->vrrp); e; ELEMENT_NEXT(e)) {
-		vrrp = ELEMENT_DATA(e);
-		if (vrrp->vrid != old_vrrp->vrid ||
-		    vrrp->family != old_vrrp->family)
-			continue;
-
-#ifndef _HAVE_VRRP_VMAC_
-		if (vrrp->ifp->ifindex == old_vrrp->ifp->ifindex)
-			return vrrp;
-#else
-		if (__test_bit(VRRP_VMAC_BIT, &vrrp->vmac_flags) != __test_bit(VRRP_VMAC_BIT, &old_vrrp->vmac_flags))
-			continue;
-		if (!__test_bit(VRRP_VMAC_BIT, &vrrp->vmac_flags)) {
-			if (vrrp->ifp->ifindex == old_vrrp->ifp->ifindex)
-				return vrrp;
-			continue;
-		}
-
-		if (vrrp->ifp->base_ifindex == old_vrrp->ifp->base_ifindex)
-			return vrrp;
-#endif
-	}
-
-	return NULL;
-}
->>>>>>> 95022cee
 
 /* Clear VIP|EVIP not present into the new data */
 static void
