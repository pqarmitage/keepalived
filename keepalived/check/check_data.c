/*
 * Soft:        Keepalived is a failover program for the LVS project
 *              <www.linuxvirtualserver.org>. It monitor & manipulate
 *              a loadbalanced server pool using multi-layer checks.
 *
 * Part:        Healthcheckers dynamic data structure definition.
 *
 * Author:      Alexandre Cassen, <acassen@linux-vs.org>
 *
 *              This program is distributed in the hope that it will be useful,
 *              but WITHOUT ANY WARRANTY; without even the implied warranty of
 *              MERCHANTABILITY or FITNESS FOR A PARTICULAR PURPOSE.
 *              See the GNU General Public License for more details.
 *
 *              This program is free software; you can redistribute it and/or
 *              modify it under the terms of the GNU General Public License
 *              as published by the Free Software Foundation; either version
 *              2 of the License, or (at your option) any later version.
 *
 * Copyright (C) 2001-2012 Alexandre Cassen, <acassen@gmail.com>
 */

#include "config.h"

#include <stdint.h>

#include "check_data.h"
#include "check_api.h"
#include "check_misc.h"
#include "check_daemon.h"
#include "global_data.h"
#include "check_ssl.h"
#include "logger.h"
#include "utils.h"
#include "ipwrapper.h"
#include "parser.h"
#include "libipvs.h"

/* global vars */
check_data_t *check_data = NULL;
check_data_t *old_check_data = NULL;

/* SSL facility functions */
ssl_data_t *
alloc_ssl(void)
{
	ssl_data_t *ssl = (ssl_data_t *) MALLOC(sizeof(ssl_data_t));
	return ssl;
}
void
free_ssl(void)
{
	ssl_data_t *ssl;

	if (!check_data)
		return;

	ssl = check_data->ssl;

	if (!ssl)
		return;
	clear_ssl(ssl);
	FREE_PTR(ssl->password);
	FREE_PTR(ssl->cafile);
	FREE_PTR(ssl->certfile);
	FREE_PTR(ssl->keyfile);
	FREE(ssl);
}
static void
dump_ssl(void)
{
	ssl_data_t *ssl = check_data->ssl;

	if (ssl->password)
		log_message(LOG_INFO, " Password : %s", ssl->password);
	if (ssl->cafile)
		log_message(LOG_INFO, " CA-file : %s", ssl->cafile);
	if (ssl->certfile)
		log_message(LOG_INFO, " Certificate file : %s", ssl->certfile);
	if (ssl->keyfile)
		log_message(LOG_INFO, " Key file : %s", ssl->keyfile);
	if (!ssl->password && !ssl->cafile && !ssl->certfile && !ssl->keyfile)
		log_message(LOG_INFO, " Using autogen SSL context");
}

/* Virtual server group facility functions */
static void
free_vsg(void *data)
{
	virtual_server_group_t *vsg = data;
	FREE_PTR(vsg->gname);
	free_list(&vsg->addr_ip);
	free_list(&vsg->range);
	free_list(&vsg->vfwmark);
	FREE(vsg);
}
static void
dump_vsg(void *data)
{
	virtual_server_group_t *vsg = data;

	log_message(LOG_INFO, " Virtual Server Group = %s", vsg->gname);
	dump_list(vsg->addr_ip);
	dump_list(vsg->range);
	dump_list(vsg->vfwmark);
}
static void
free_vsg_entry(void *data)
{
	FREE(data);
}
static void
dump_vsg_entry(void *data)
{
	virtual_server_group_entry_t *vsg_entry = data;

	if (vsg_entry->vfwmark)
		log_message(LOG_INFO, "   FWMARK = %u", vsg_entry->vfwmark);
	else if (vsg_entry->range) {
		if (vsg_entry->addr.ss_family == AF_INET)
			log_message(LOG_INFO, "   VIP Range = %s-%d, VPORT = %d"
					    , inet_sockaddrtos(&vsg_entry->addr)
					    , vsg_entry->range
					    , ntohs(inet_sockaddrport(&vsg_entry->addr)));
		else
			log_message(LOG_INFO, "   VIP Range = %s-%x, VPORT = %d"
					    , inet_sockaddrtos(&vsg_entry->addr)
					    , vsg_entry->range
					    , ntohs(inet_sockaddrport(&vsg_entry->addr)));
	}
	else
		log_message(LOG_INFO, "   VIP = %s, VPORT = %d"
				    , inet_sockaddrtos(&vsg_entry->addr)
				    , ntohs(inet_sockaddrport(&vsg_entry->addr)));
}
void
alloc_vsg(char *gname)
{
	size_t size = strlen(gname);
	virtual_server_group_t *new;

	new = (virtual_server_group_t *) MALLOC(sizeof(virtual_server_group_t));
	new->gname = (char *) MALLOC(size + 1);
	memcpy(new->gname, gname, size);
	new->addr_ip = alloc_list(free_vsg_entry, dump_vsg_entry);
	new->range = alloc_list(free_vsg_entry, dump_vsg_entry);
	new->vfwmark = alloc_list(free_vsg_entry, dump_vsg_entry);

	list_add(check_data->vs_group, new);
}
void
alloc_vsg_entry(vector_t *strvec)
{
	virtual_server_group_t *vsg = LIST_TAIL_DATA(check_data->vs_group);
	virtual_server_group_entry_t *new;
	virtual_server_group_entry_t *old;
	uint32_t start;
	element e;

	new = (virtual_server_group_entry_t *) MALLOC(sizeof(virtual_server_group_entry_t));

	if (!strcmp(strvec_slot(strvec, 0), "fwmark")) {
		new->vfwmark = (uint32_t)strtoul(strvec_slot(strvec, 1), NULL, 10);
		list_add(vsg->vfwmark, new);
	} else {
		new->range = inet_stor(strvec_slot(strvec, 0));
		inet_stosockaddr(strvec_slot(strvec, 0), strvec_slot(strvec, 1), &new->addr);
#ifndef LIBIPVS_USE_NL
		if (new->addr.ss_family != AF_INET) {
			log_message(LOG_INFO, "IPVS does not support IPv6 in this build - skipping %s", FMT_STR_VSLOT(strvec, 0));
			FREE(new);
			return;
		}
#endif

		/* Ensure the address family matches any previously configured addresses */
		if (!LIST_ISEMPTY(vsg->addr_ip)) {
			e = LIST_HEAD(vsg->addr_ip);
			old = ELEMENT_DATA(e);
			if (old->addr.ss_family != new->addr.ss_family) {
				log_message(LOG_INFO, "Cannot mix IPv4 and IPv6 in virtual server group - %s", vsg->gname);
				FREE(new);
				return;
			}
		}
		if (!LIST_ISEMPTY(vsg->range)) {
			e = LIST_HEAD(vsg->range);
			old = ELEMENT_DATA(e);
			if (old->addr.ss_family != new->addr.ss_family) {
				log_message(LOG_INFO, "Cannot mix IPv4 and IPv6 in virtual server group -  %s", vsg->gname);
				FREE(new);
				return;
			}
		}
		if (!new->range) {
			list_add(vsg->addr_ip, new);
			return;
		}

		if ((new->addr.ss_family == AF_INET && new->range > 255) ||
		    (new->addr.ss_family == AF_INET6 && new->range > 0xffff)) {
			log_message(LOG_INFO, "End address of range exceeds limit for address family - %s - skipping", FMT_STR_VSLOT(strvec, 0));
			FREE(new);
			return;
		}

		if (new->addr.ss_family == AF_INET)
			start = htonl(((struct sockaddr_in *)&new->addr)->sin_addr.s_addr) & 0xFF;
		else
			start = htons(((struct sockaddr_in6 *)&new->addr)->sin6_addr.s6_addr16[7]);
		if (start >= new->range) {
			log_message(LOG_INFO, "Address range end is not greater than address range start - %s - skipping", FMT_STR_VSLOT(strvec, 0));
			FREE(new);
			return;
		}

		list_add(vsg->range, new);
	}
}

/* Virtual server facility functions */
static void
free_vs(void *data)
{
	virtual_server_t *vs = data;
	FREE_PTR(vs->vsgname);
	FREE_PTR(vs->virtualhost);
	FREE_PTR(vs->s_svr);
	free_list(&vs->rs);
	free_notify_script(&vs->quorum_up);
	free_notify_script(&vs->quorum_down);
	FREE(vs);
}
static void
dump_vs(void *data)
{
	virtual_server_t *vs = data;

	if (vs->vsgname)
		log_message(LOG_INFO, " VS GROUP = %s", FMT_VS(vs));
	else if (vs->vfwmark)
		log_message(LOG_INFO, " VS FWMARK = %u", vs->vfwmark);
	else
		log_message(LOG_INFO, " VS VIP = %s, VPORT = %d"
				    , inet_sockaddrtos(&vs->addr), ntohs(inet_sockaddrport(&vs->addr)));
	if (vs->virtualhost)
		log_message(LOG_INFO, "   VirtualHost = %s", vs->virtualhost);
	if (vs->af != AF_UNSPEC)
		log_message(LOG_INFO, "   Address family = inet%s", vs->af == AF_INET ? "" : "6");
	log_message(LOG_INFO, "   delay_loop = %lu, lb_algo = %s",
	       (vs->delay_loop >= TIMER_MAX_SEC) ? vs->delay_loop/TIMER_HZ :
						   vs->delay_loop,
	       vs->sched);
	log_message(LOG_INFO, "   Hashed = %sabled", vs->flags & IP_VS_SVC_F_HASHED ? "en" : "dis");
#ifdef IP_VS_SVC_F_SCHED1
	if (!strcmp(vs->sched, "sh"))
	{
		log_message(LOG_INFO, "   sh-port = %sabled", vs->flags & IP_VS_SVC_F_SCHED_SH_PORT ? "en" : "dis");
		log_message(LOG_INFO, "   sh-fallback = %sabled", vs->flags & IP_VS_SVC_F_SCHED_SH_FALLBACK ? "en" : "dis");
	}
	else
	{
		log_message(LOG_INFO, "   flag-1 = %sabled", vs->flags & IP_VS_SVC_F_SCHED1 ? "en" : "dis");
		log_message(LOG_INFO, "   flag-2 = %sabled", vs->flags & IP_VS_SVC_F_SCHED2 ? "en" : "dis");
		log_message(LOG_INFO, "   flag-3 = %sabled", vs->flags & IP_VS_SVC_F_SCHED3 ? "en" : "dis");
	}
#endif
#ifdef IP_VS_SVC_F_ONEPACKET
	log_message(LOG_INFO, "   One packet scheduling = %sabled%s",
			(vs->flags & IP_VS_SVC_F_ONEPACKET) ? "en" : "dis",
			((vs->flags & IP_VS_SVC_F_ONEPACKET) && vs->service_type != IPPROTO_UDP) ? " (inactive due to not UDP)" : "");
#endif

	if (vs->persistence_timeout)
		log_message(LOG_INFO, "   persistence timeout = %u", vs->persistence_timeout);
	if (vs->persistence_granularity) {
		if (vs->addr.ss_family == AF_INET6)
			log_message(LOG_INFO, "   persistence granularity = %d",
				       vs->persistence_granularity);
		else
			log_message(LOG_INFO, "   persistence granularity = %s",
				       inet_ntop2(vs->persistence_granularity));
	}
	if (vs->service_type == IPPROTO_TCP)
		log_message(LOG_INFO, "   protocol = TCP");
	else if (vs->service_type == IPPROTO_UDP)
		log_message(LOG_INFO, "   protocol = UDP");
	else if (vs->service_type == IPPROTO_SCTP)
		log_message(LOG_INFO, "   protocol = SCTP");
	else
		log_message(LOG_INFO, "   protocol = %d", vs->service_type);
	log_message(LOG_INFO, "   alpha is %s, omega is %s",
		    vs->alpha ? "ON" : "OFF", vs->omega ? "ON" : "OFF");
	log_message(LOG_INFO, "   quorum = %u, hysteresis = %u", vs->quorum, vs->hysteresis);
	if (vs->quorum_up)
		log_message(LOG_INFO, "   -> Notify script UP = %s, uid:gid %d:%d",
			    vs->quorum_up->cmd_str, vs->quorum_up->uid, vs->quorum_up->gid);
	if (vs->quorum_down)
		log_message(LOG_INFO, "   -> Notify script DOWN = %s, uid:gid %d:%d",
			    vs->quorum_down->cmd_str, vs->quorum_down->uid, vs->quorum_down->gid);
	if (vs->ha_suspend)
		log_message(LOG_INFO, "   Using HA suspend");

	switch (vs->forwarding_method) {
	case IP_VS_CONN_F_MASQ:
		log_message(LOG_INFO, "   default forwarding method = NAT");
		break;
	case IP_VS_CONN_F_DROUTE:
		log_message(LOG_INFO, "   default forwarding method = DR");
		break;
	case IP_VS_CONN_F_TUNNEL:
		log_message(LOG_INFO, "   default forwarding method = TUN");
		break;
	}

	if (vs->s_svr) {
		log_message(LOG_INFO, "   sorry server = %s"
				    , FMT_RS(vs->s_svr, vs));
	}
	if (!LIST_ISEMPTY(vs->rs))
		dump_list(vs->rs);
}

void
alloc_vs(char *param1, char *param2)
{
	size_t size;
	virtual_server_t *new;

	new = (virtual_server_t *) MALLOC(sizeof(virtual_server_t));

	if (!strcmp(param1, "group")) {
		size = strlen(param2);
		new->vsgname = (char *) MALLOC(size + 1);
		memcpy(new->vsgname, param2, size);
	} else if (!strcmp(param1, "fwmark")) {
		new->vfwmark = (uint32_t)strtoul(param2, NULL, 10);
	} else {
		inet_stosockaddr(param1, param2, &new->addr);
		new->af = new->addr.ss_family;
#ifndef LIBIPVS_USE_NL
		if (new->af != AF_INET) {
			log_message(LOG_INFO, "IPVS with IPv6 is not supported by this build");
			FREE(new);
			skip_block();
			return;
		}
#endif
	}

	new->delay_loop = KEEPALIVED_DEFAULT_DELAY;
	new->virtualhost = NULL;
	new->alpha = false;
	new->omega = false;
	new->quorum_up = NULL;
	new->quorum_down = NULL;
	new->quorum = 1;
	new->hysteresis = 0;
	new->quorum_state = UP;
	new->flags = 0;
	new->forwarding_method = IP_VS_CONN_F_FWD_MASK;		/* So we can detect if it has been set */

	list_add(check_data->vs, new);
}

/* Sorry server facility functions */
void
alloc_ssvr(char *ip, char *port)
{
	virtual_server_t *vs = LIST_TAIL_DATA(check_data->vs);

	vs->s_svr = (real_server_t *) MALLOC(sizeof(real_server_t));
	vs->s_svr->weight = 1;
	vs->s_svr->iweight = 1;
	inet_stosockaddr(ip, port, &vs->s_svr->addr);

	if (!vs->af)
		vs->af = vs->s_svr->addr.ss_family;
	else if (vs->af != vs->s_svr->addr.ss_family) {
		log_message(LOG_INFO, "Address family of virtual server and sorry server %s don't match - skipping.", ip);
		FREE(vs->s_svr);
		vs->s_svr = NULL;
		return;
	}
}

/* Real server facility functions */
static void
free_rs(void *data)
{
	real_server_t *rs = data;
	free_notify_script(&rs->notify_up);
	free_notify_script(&rs->notify_down);
	free_list(&rs->failed_checkers);
	FREE(rs);
}
static void
dump_rs(void *data)
{
	real_server_t *rs = data;

	log_message(LOG_INFO, "   RIP = %s, RPORT = %d, WEIGHT = %d"
			    , inet_sockaddrtos(&rs->addr)
			    , ntohs(inet_sockaddrport(&rs->addr))
			    , rs->weight);
	switch (rs->forwarding_method) {
	case IP_VS_CONN_F_MASQ:
		log_message(LOG_INFO, "   forwarding method = NAT");
		break;
	case IP_VS_CONN_F_DROUTE:
		log_message(LOG_INFO, "   forwarding method = DR");
		break;
	case IP_VS_CONN_F_TUNNEL:
		log_message(LOG_INFO, "   forwarding method = TUN");
		break;
	}
	if (rs->inhibit)
		log_message(LOG_INFO, "     -> Inhibit service on failure");
	if (rs->notify_up)
		log_message(LOG_INFO, "     -> Notify script UP = %s, uid:gid %d:%d",
		       rs->notify_up->cmd_str, rs->notify_up->uid, rs->notify_up->gid);
	if (rs->notify_down)
		log_message(LOG_INFO, "     -> Notify script DOWN = %s, uid:gid %d:%d",
		       rs->notify_down->cmd_str, rs->notify_down->uid, rs->notify_down->gid);
}

static void
free_failed_checkers(void *data)
{
	FREE(data);
}

void
alloc_rs(char *ip, char *port)
{
	virtual_server_t *vs = LIST_TAIL_DATA(check_data->vs);
	real_server_t *new;

	new = (real_server_t *) MALLOC(sizeof(real_server_t));
	inet_stosockaddr(ip, port, &new->addr);

#ifndef LIBIPVS_USE_NL
	if (new->addr.ss_family != AF_INET) {
		log_message(LOG_INFO, "IPVS does not support IPv6 in this build - skipping %s", ip);
		skip_block();
		FREE(new);
		return;
	}
#endif

	if (!vs->af)
		vs->af = new->addr.ss_family;
	else if (vs->af != new->addr.ss_family) {
		log_message(LOG_INFO, "Address family of virtual server and real server %s don't match - skipping.", ip);
		FREE(new);
		return;
	}

	new->weight = 1;
	new->iweight = 1;
	new->failed_checkers = alloc_list(free_failed_checkers, NULL);
	new->forwarding_method = vs->forwarding_method;

	if (!LIST_EXISTS(vs->rs))
		vs->rs = alloc_list(free_rs, dump_rs);
	list_add(vs->rs, new);
}

/* data facility functions */
check_data_t *
alloc_check_data(void)
{
	check_data_t *new;

	new = (check_data_t *) MALLOC(sizeof(check_data_t));
	new->vs = alloc_list(free_vs, dump_vs);
	new->vs_group = alloc_list(free_vsg, dump_vsg);

	return new;
}

void
free_check_data(check_data_t *data)
{
	free_list(&data->vs);
	free_list(&data->vs_group);
	FREE(data);
}

void
dump_check_data(check_data_t *data)
{
	if (data->ssl) {
		log_message(LOG_INFO, "------< SSL definitions >------");
		dump_ssl();
	}
	if (!LIST_ISEMPTY(data->vs)) {
		log_message(LOG_INFO, "------< LVS Topology >------");
		log_message(LOG_INFO, " System is compiled with LVS v%d.%d.%d",
		       NVERSION(IP_VS_VERSION_CODE));
		if (!LIST_ISEMPTY(data->vs_group))
			dump_list(data->vs_group);
		dump_list(data->vs);
	}
	dump_checkers_queue();
}

char *
format_vs (virtual_server_t *vs)
{
	/* alloc large buffer because of unknown length of vs->vsgname */
	static char ret[512];

	if (vs->vsgname)
		snprintf (ret, sizeof (ret) - 1, "[%s]:%d"
			, vs->vsgname
			, ntohs(inet_sockaddrport(&vs->addr)));
	else if (vs->vfwmark)
		snprintf (ret, sizeof (ret) - 1, "FWM %u", vs->vfwmark);
	else
		snprintf(ret, sizeof(ret) - 1, "%s"
			, inet_sockaddrtotrio(&vs->addr, vs->service_type));

	return ret;
}

static void
check_check_script_security(void)
{
	element e, e1;
	virtual_server_t *vs;
	real_server_t *rs;
	int script_flags;

	if (LIST_ISEMPTY(check_data->vs))
		return;

	script_flags = check_misc_script_security();

	for (e = LIST_HEAD(check_data->vs); e; ELEMENT_NEXT(e)) {
		vs = ELEMENT_DATA(e);

		script_flags |= check_notify_script_secure(&vs->quorum_up);
		script_flags |= check_notify_script_secure(&vs->quorum_down);

		for (e1 = LIST_HEAD(vs->rs); e1; ELEMENT_NEXT(e1)) {
			rs = ELEMENT_DATA(e1);

			script_flags |= check_notify_script_secure(&rs->notify_up);
			script_flags |= check_notify_script_secure(&rs->notify_down);
		}
	}

<<<<<<< HEAD
	if (!script_security && script_flags & SC_ISSCRIPT) {
=======
	if (global_data->notify_fifo.script)
		script_flags |= check_notify_script_secure(&global_data->notify_fifo.script, global_data->script_security, false);
	if (global_data->lvs_notify_fifo.script)
		script_flags |= check_notify_script_secure(&global_data->lvs_notify_fifo.script, global_data->script_security, false);

	if (!global_data->script_security && script_flags & SC_ISSCRIPT) {
>>>>>>> e8421dd1
		log_message(LOG_INFO, "SECURITY VIOLATION - check scripts are being executed but script_security not enabled.%s",
				script_flags & SC_INSECURE ? " There are insecure scripts." : "");
	}
}

bool validate_check_config(void)
{
	element e, e1;
	virtual_server_t *vs;
	real_server_t *rs;
	checker_t *checker;
	element next;

	using_ha_suspend = false;
	if (!LIST_ISEMPTY(check_data->vs)) {
		for (e = LIST_HEAD(check_data->vs); e; e = next) {
			next = e->next;

			vs = ELEMENT_DATA(e);

			if (!vs->rs || LIST_ISEMPTY(vs->rs)) {
				log_message(LOG_INFO, "Virtual server %s has no real servers - ignoring", FMT_VS(vs));
				free_list_element(check_data->vs, e);
				continue;
			}

			/* Ensure that no virtual server hysteresis >= quorum */
			if (vs->hysteresis >= vs->quorum) {
				log_message(LOG_INFO, "Virtual server %s: hysteresis %u >= quorum %u; setting hysteresis to %u",
						FMT_VS(vs), vs->hysteresis, vs->quorum, vs->quorum -1);
				vs->hysteresis = vs->quorum - 1;
			}

			/* Ensure that ha_suspend is not set for any virtual server using fwmarks */
			if (vs->ha_suspend &&
			    (vs->vfwmark || (vs->vsg && !LIST_ISEMPTY(vs->vsg->vfwmark)))) {
				log_message(LOG_INFO, "Virtual server %s: cannot use ha_suspend with fwmarks - clearing ha_suspend", FMT_VS(vs));
				vs->ha_suspend = false;
			}

			if (vs->ha_suspend)
				using_ha_suspend = true;

			/* Check protocol set */
			if (!vs->service_type &&
			    ((vs->vsg && (!LIST_ISEMPTY(vs->vsg->addr_ip) || !LIST_ISEMPTY(vs->vsg->range))) ||
			     (!vs->vsg && !vs->vfwmark))) {
				/* If the protocol is 0, the kernel defaults to UDP, so set it explicitly */
				log_message(LOG_INFO, "Virtual server %s: no protocol set - defaulting to UDP", FMT_VS(vs));
				vs->service_type = IPPROTO_UDP;
			}

#ifdef IP_VS_SVC_F_ONEPACKET
			/* Check OPS not set for TCP or SCTP */
			if (vs->flags & IP_VS_SVC_F_ONEPACKET &&
			    vs->service_type != IPPROTO_UDP &&
			    ((vs->vsg && (!LIST_ISEMPTY(vs->vsg->addr_ip) || !LIST_ISEMPTY(vs->vsg->range))) ||
			     (!vs->vsg && !vs->vfwmark))) {
				/* OPS is only valid for UDP, or with a firewall mark */
				log_message(LOG_INFO, "Virtual server %s: one packet scheduling requires UDP - resetting", FMT_VS(vs));
				vs->flags &= ~IP_VS_SVC_F_ONEPACKET;
			}
#endif

			/* Check port specified for udp/tcp/sctp unless persistent */
			if (!(vs->persistence_timeout || vs->persistence_granularity) &&
			    ((!vs->vsg && !vs->vfwmark) ||
			     (vs->vsg && (!LIST_ISEMPTY(vs->vsg->addr_ip) || !LIST_ISEMPTY(vs->vsg->range)))) &&
			    ((vs->addr.ss_family == AF_INET6 && !((struct sockaddr_in6 *)&vs->addr)->sin6_port) ||
			     (vs->addr.ss_family == AF_INET && !((struct sockaddr_in *)&vs->addr)->sin_port))) {
				log_message(LOG_INFO, "Virtual server %s: zero port only valid for persistent sevices - setting", FMT_VS(vs));
				vs->persistence_timeout = IPVS_SVC_PERSISTENT_TIMEOUT;
			}

			/* Check scheduler set */
			if (!vs->sched[0]) {
				log_message(LOG_INFO, "Virtual server %s: no scheduler set, setting default '%s'", FMT_VS(vs), IPVS_DEF_SCHED);
				strcpy(vs->sched, IPVS_DEF_SCHED);
			}


			/* Spin through all the real servers */
			for (e1 = LIST_HEAD(vs->rs); e1; ELEMENT_NEXT(e1)) {
				rs = ELEMENT_DATA(e1);

				/* Check any real server in alpha mode has a checker */
				if (vs->alpha && !rs->alive && LIST_ISEMPTY(rs->failed_checkers))
					log_message(LOG_INFO, "Warning - real server %s for virtual server %s cannot be activated due to no checker and in alpha mode",
							FMT_RS(rs, vs), FMT_VS(vs));

				/* Set the forwarding method if necessary */
				if (rs->forwarding_method == IP_VS_CONN_F_FWD_MASK) {
					if (vs->forwarding_method == IP_VS_CONN_F_FWD_MASK) {
						log_message(LOG_INFO, "Virtual server %s: no forwarding method set, setting default NAT", FMT_VS(vs));
						vs->forwarding_method = IP_VS_CONN_F_MASQ;
					}
					rs->forwarding_method = vs->forwarding_method;
				}
			}
		}
	}

	/* Ensure any checkers that don't have ha_suspend set are enabled */
	if (!LIST_ISEMPTY(checkers_queue)) {
		for (e = LIST_HEAD(checkers_queue); e; ELEMENT_NEXT(e)) {
			checker = ELEMENT_DATA(e);

			if (!checker->vs->ha_suspend)
				checker->enabled = true;
		}
	}

	check_check_script_security();

	return true;
}<|MERGE_RESOLUTION|>--- conflicted
+++ resolved
@@ -551,16 +551,12 @@
 		}
 	}
 
-<<<<<<< HEAD
+	if (global_data->notify_fifo.script)
+		script_flags |= check_notify_script_secure(&global_data->notify_fifo.script);
+	if (global_data->lvs_notify_fifo.script)
+		script_flags |= check_notify_script_secure(&global_data->lvs_notify_fifo.script);
+
 	if (!script_security && script_flags & SC_ISSCRIPT) {
-=======
-	if (global_data->notify_fifo.script)
-		script_flags |= check_notify_script_secure(&global_data->notify_fifo.script, global_data->script_security, false);
-	if (global_data->lvs_notify_fifo.script)
-		script_flags |= check_notify_script_secure(&global_data->lvs_notify_fifo.script, global_data->script_security, false);
-
-	if (!global_data->script_security && script_flags & SC_ISSCRIPT) {
->>>>>>> e8421dd1
 		log_message(LOG_INFO, "SECURITY VIOLATION - check scripts are being executed but script_security not enabled.%s",
 				script_flags & SC_INSECURE ? " There are insecure scripts." : "");
 	}
@@ -673,6 +669,12 @@
 		}
 	}
 
+	/* Add the FIFO name to the end of the parameter list */
+	if (global_data->notify_fifo.script)
+		add_script_param(global_data->notify_fifo.script, global_data->notify_fifo.name);
+	if (global_data->lvs_notify_fifo.script)
+		add_script_param(global_data->lvs_notify_fifo.script, global_data->lvs_notify_fifo.name);
+
 	check_check_script_security();
 
 	return true;
