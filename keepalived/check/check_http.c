--- conflicted
+++ resolved
@@ -86,11 +86,7 @@
 
 	free_list(&http_get_chk->url);
 	free_http_request(req);
-<<<<<<< HEAD
-=======
 	FREE_PTR(http_get_chk->virtualhost);
-	FREE(http);
->>>>>>> 544fc22a
 	FREE_PTR(http_get_chk);
 	FREE_PTR(CHECKER_CO(data));
 	FREE(data);
@@ -102,22 +98,11 @@
 	checker_t *checker = data;
 	http_checker_t *http_get_chk = checker->data;
 
-<<<<<<< HEAD
 	log_message(LOG_INFO, "   Keepalive method = %s_GET",
 			http_get_chk->proto == PROTO_HTTP ? "HTTP" : "SSL");
 	dump_checker_opts(checker);
-=======
-	if (http_get_chk->proto == PROTO_HTTP)
-		log_message(LOG_INFO, "   Keepalive method = HTTP_GET");
-	else
-		log_message(LOG_INFO, "   Keepalive method = SSL_GET");
-	dump_conn_opts(CHECKER_CO(data));
-	log_message(LOG_INFO, "   Nb get retry = %u", http_get_chk->nb_get_retry);
-	log_message(LOG_INFO, "   Delay before retry = %lu",
-	       http_get_chk->delay_before_retry/TIMER_HZ);
 	if (http_get_chk->virtualhost)
 		log_message(LOG_INFO, "   Virtualhost = %s", http_get_chk->virtualhost);
->>>>>>> 544fc22a
 	dump_list(http_get_chk->url);
 }
 static http_checker_t *
@@ -129,12 +114,7 @@
 	http_get_chk->proto =
 	    (!strcmp(proto, "HTTP_GET")) ? PROTO_HTTP : PROTO_SSL;
 	http_get_chk->url = alloc_list(free_url, dump_url);
-<<<<<<< HEAD
-=======
-	http_get_chk->nb_get_retry = 1;
-	http_get_chk->delay_before_retry = 3 * TIMER_HZ;
 	http_get_chk->virtualhost = NULL;
->>>>>>> 544fc22a
 
 	return http_get_chk;
 }
@@ -256,16 +236,9 @@
 {
 	install_keyword(keyword, &http_get_handler);
 	install_sublevel();
-<<<<<<< HEAD
 	install_checker_common_keywords(true);
 	install_keyword("nb_get_retry", &http_get_retry_handler);	/* Deprecated */
-=======
-	install_connect_keywords();
-	install_keyword("warmup", &warmup_handler);
-	install_keyword("nb_get_retry", &nb_get_retry_handler);
-	install_keyword("delay_before_retry", &delay_before_retry_handler);
 	install_keyword("virtualhost", &virtualhost_handler);
->>>>>>> 544fc22a
 	install_keyword("url", &url_handler);
 	install_sublevel();
 	install_keyword("path", &path_handler);
