--- conflicted
+++ resolved
@@ -24,12 +24,8 @@
 #include "config.h"
 
 #include <openssl/err.h>
-<<<<<<< HEAD
 #include <unistd.h>
-
-=======
 #include <stdint.h>
->>>>>>> 4e053ab8
 #include "check_http.h"
 #include "check_api.h"
 #include "check_ssl.h"
