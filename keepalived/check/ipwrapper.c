--- conflicted
+++ resolved
@@ -23,11 +23,7 @@
 #include "config.h"
 
 #include "ipwrapper.h"
-<<<<<<< HEAD
-=======
-#include "ipvswrapper.h"
 #include "check_api.h"
->>>>>>> e90c7d6b
 #include "logger.h"
 #include "utils.h"
 #include "main.h"
