--- conflicted
+++ resolved
@@ -228,22 +228,13 @@
 			continue;
 
 		misc_script = CHECKER_ARG(checker);
-<<<<<<< HEAD
-=======
 
 		/* If the misc check script starts "</" (possibly with white space between
 		 * the '<' and '/'), it is checking for a file being openable,
 		 * so it won't be executed */
-		if (misc_script->path[0] == '<' &&
-		    misc_script->path[strspn(misc_script->path + 1, " \t") + 1] == '/')
+		if (misc_script->script.args[0][0] == '<' &&
+		    misc_script->script.args[0][strspn(misc_script->script.args[0] + 1, " \t") + 1] == '/')
 			return 0;
-
-		script.name = misc_script->path;
-		script.uid = misc_script->uid;
-		script.gid = misc_script->gid;
-
-		script_flags |= (flags = check_script_secure(&script, global_data->script_security, false));
->>>>>>> 5cd5fff7
 
 		script_flags |= (flags = check_script_secure(&misc_script->script, magic));
 
