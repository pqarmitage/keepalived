/*
 * Soft:        Keepalived is a failover program for the LVS project
 *              <www.linuxvirtualserver.org>. It monitor & manipulate
 *              a loadbalanced server pool using multi-layer checks.
 *
 * Part:        NETLINK kernel command channel.
 *
 * Author:      Alexandre Cassen, <acassen@linux-vs.org>
 *
 *              This program is distributed in the hope that it will be useful,
 *              but WITHOUT ANY WARRANTY; without even the implied warranty of
 *              MERCHANTABILITY or FITNESS FOR A PARTICULAR PURPOSE.
 *              See the GNU General Public License for more details.
 *
 *              This program is free software; you can redistribute it and/or
 *              modify it under the terms of the GNU General Public License
 *              as published by the Free Software Foundation; either version
 *              2 of the License, or (at your option) any later version.
 *
 * Copyright (C) 2001-2017 Alexandre Cassen, <acassen@gmail.com>
 */

#include "config.h"

#include <netinet/ip.h>
/* global include */
#include <stdlib.h>
#include <unistd.h>
#include <fcntl.h>
#include <sys/socket.h>
#include <string.h>
#include <errno.h>
#include <sys/uio.h>
#ifdef _HAVE_LIBNL3_
#include <netlink/netlink.h>
#endif
#include <net/if_arp.h>
#include <arpa/inet.h>
#if !defined _HAVE_LIBNL3_ || defined _LIBNL_DYNAMIC_
#ifdef HAVE_LIBNFNETLINK_LIBNFNETLINK_H
#include <libnfnetlink/libnfnetlink.h>
#endif
#endif
#include <time.h>

/* local include */
#ifdef _LIBNL_DYNAMIC_
#include "libnl_link.h"
#endif
#include "keepalived_netlink.h"
#ifdef _WITH_LVS_
#include "check_api.h"
#endif
#ifdef _WITH_VRRP_
#include "vrrp_scheduler.h"
#include "vrrp_track.h"
#include "vrrp_data.h"
#include "vrrp_sync.h"
#ifdef _HAVE_VRRP_VMAC_
#include "vrrp_vmac.h"
#endif
#endif
#include "logger.h"
#include "scheduler.h"
#include "utils.h"
#include "bitops.h"
#if !HAVE_DECL_SOCK_NONBLOCK
#include "old_socket.h"
#endif
#include "vrrp_ipaddress.h"

/* Default values */
#define IF_DEFAULT_BUFSIZE	(65*1024)

/* Global vars */
#ifdef _WITH_VRRP_
nl_handle_t nl_cmd;		/* Command channel */
int netlink_error_ignore;	/* If we get this error, ignore it */
#endif

/* Static vars */
static nl_handle_t nl_kernel;	/* Kernel reflection channel */
static int nlmsg_buf_size;	/* Size of netlink message buffer */

static inline bool
addr_is_equal(struct ifaddrmsg* ifa, void* addr, ip_address_t* vip_addr, interface_t *ifp)
{
	struct in_addr* sin_addr;
	struct in6_addr* sin6_addr;

	if (vip_addr->ifa.ifa_family != ifa->ifa_family)
		return false;
	if (vip_addr->ifp != ifp)
		return false;
	if (vip_addr->ifa.ifa_family == AF_INET) {
		sin_addr = (struct in_addr *)addr;
		return vip_addr->u.sin.sin_addr.s_addr == sin_addr->s_addr;
	}

	sin6_addr = (struct in6_addr*)addr;
	return vip_addr->u.sin6_addr.s6_addr32[0] == sin6_addr->s6_addr32[0] &&
	       vip_addr->u.sin6_addr.s6_addr32[1] == sin6_addr->s6_addr32[1] &&
	       vip_addr->u.sin6_addr.s6_addr32[2] == sin6_addr->s6_addr32[2] &&
	       vip_addr->u.sin6_addr.s6_addr32[3] == sin6_addr->s6_addr32[3];
}

#ifdef _WITH_VRRP_
static vrrp_t *
address_is_ours(struct ifaddrmsg* ifa, struct in_addr* addr, interface_t* ifp)
{
	element e, e1;
	tracking_vrrp_t* tvp;
	vrrp_t* vrrp;

	if (LIST_ISEMPTY(ifp->tracking_vrrp))
		return NULL;

	for (e = LIST_HEAD(ifp->tracking_vrrp); e; ELEMENT_NEXT(e)) {
		tvp = ELEMENT_DATA(e);
		vrrp = tvp->vrrp;

		/* If we are not master, then we won't have the address configured */
		if (vrrp->state != VRRP_STATE_MAST)
			continue;

		if (ifa->ifa_family == vrrp->family &&
		    !LIST_ISEMPTY(vrrp->vip)) {
			for (e1 = LIST_HEAD(vrrp->vip); e1; ELEMENT_NEXT(e1)) {
				if (addr_is_equal(ifa, addr, ELEMENT_DATA(e1), ifp))
					return vrrp;
			}
		}

		if (!LIST_ISEMPTY(vrrp->evip)) {
			for (e1 = LIST_HEAD(vrrp->evip); e1; ELEMENT_NEXT(e1)) {
				if (addr_is_equal(ifa, addr, ELEMENT_DATA(e1), ifp))
					return vrrp;
			}
		}
	}

	return NULL;
}
#endif

void
netlink_set_recv_buf_size(void)
{
	/* The size of the read buffer for the NL socket is based on page
	 * size however, it should not exceed 8192. See the comment in:
	 * linux/include/linux/netlink.h (copied below):
	 * skb should fit one page. This choice is good for headerless malloc.
	 * But we should limit to 8K so that userspace does not have to
	 * use enormous buffer sizes on recvmsg() calls just to avoid
	 * MSG_TRUNC when PAGE_SIZE is very large.
	 */
	nlmsg_buf_size = getpagesize();
	if (nlmsg_buf_size > 8192)
		nlmsg_buf_size = 8192;
}

/* Create a socket to netlink interface_t */
static int
netlink_socket(nl_handle_t *nl, int flags, int group, ...)
{
	int ret;
	va_list gp;
#if !defined _HAVE_LIBNL3_ || defined _LIBNL_DYNAMIC_
	int rcvbuf_size;
#endif

	memset(nl, 0, sizeof (*nl));

#ifdef _HAVE_LIBNL3_
#ifdef _LIBNL_DYNAMIC_
	if (use_nl)
#endif
	{
		/* We need to keep libnl3 in step with our netlink socket creation.  */
		nl->sk = nl_socket_alloc();
		if (nl->sk == NULL) {
			log_message(LOG_INFO, "Netlink: Cannot allocate netlink socket" );
			return -1;
		}

		ret = nl_connect(nl->sk, NETLINK_ROUTE);
		if (ret != 0) {
			log_message(LOG_INFO, "Netlink: Cannot open netlink socket : (%d)", ret);
			return -1;
		}

		/* Unfortunately we can't call nl_socket_add_memberships() with variadic arguments
		 * from a variadic argument list passed to us
		 */
		va_start(gp, group);
		while (group != 0) {
			if (group < 0) {
				va_end(gp);
				return -1;
			}

			if ((ret = nl_socket_add_membership(nl->sk, group))) {
				log_message(LOG_INFO, "Netlink: Cannot add socket membership 0x%x : (%d)", group, ret);
				return -1;
			}

			group = va_arg(gp,int);
		}
		va_end(gp);

		if (flags & SOCK_NONBLOCK) {
			if ((ret = nl_socket_set_nonblocking(nl->sk))) {
				log_message(LOG_INFO, "Netlink: Cannot set netlink socket non-blocking : (%d)", ret);
				return -1;
			}
		}

		if ((ret = nl_socket_set_buffer_size(nl->sk, IF_DEFAULT_BUFSIZE, 0))) {
			log_message(LOG_INFO, "Netlink: Cannot set netlink buffer size : (%d)", ret);
			return -1;
		}

		nl->nl_pid = nl_socket_get_local_port(nl->sk);

		nl->fd = nl_socket_get_fd(nl->sk);

		/* Set CLOEXEC */
		fcntl(nl->fd, F_SETFD, fcntl(nl->fd, F_GETFD) | FD_CLOEXEC);
	}
#endif
#if !defined _HAVE_LIBNL3_ || defined _LIBNL_DYNAMIC_
#if defined _HAVE_LIBNL3_ && defined _LIBNL_DYNAMIC_
	else
#endif
	{
		socklen_t addr_len;
		struct sockaddr_nl snl;
		int sock_flags = flags;
#if !HAVE_DECL_SOCK_NONBLOCK
		sock_flags &= ~SOCK_NONBLOCK;
#endif

		nl->fd = socket(AF_NETLINK, SOCK_RAW | SOCK_CLOEXEC | sock_flags, NETLINK_ROUTE);
		if (nl->fd < 0) {
			log_message(LOG_INFO, "Netlink: Cannot open netlink socket : (%s)",
			       strerror(errno));
			return -1;
		}

#if !HAVE_DECL_SOCK_NONBLOCK
		if ((flags & SOCK_NONBLOCK) &&
		    set_sock_flags(nl->fd, F_SETFL, O_NONBLOCK))
			return -1;
#endif

		memset(&snl, 0, sizeof (snl));
		snl.nl_family = AF_NETLINK;

		ret = bind(nl->fd, (struct sockaddr *) &snl, sizeof (snl));
		if (ret < 0) {
			log_message(LOG_INFO, "Netlink: Cannot bind netlink socket : (%s)",
			       strerror(errno));
			close(nl->fd);
			return -1;
		}

		/* Join the requested groups */
		va_start(gp, group);
		while (group != 0) {
			if (group < 0) {
				va_end(gp);
				return -1;
			}

			ret = setsockopt(nl->fd, SOL_NETLINK, NETLINK_ADD_MEMBERSHIP, &group, sizeof(group));
			if (ret < 0) {
				log_message(LOG_INFO, "Netlink: Cannot add membership on netlink socket : (%s)",
				       strerror(errno));
				va_end(gp);
				return -1;
			}

			group = va_arg(gp,int);
		}
		va_end(gp);

		addr_len = sizeof (snl);
		ret = getsockname(nl->fd, (struct sockaddr *) &snl, &addr_len);
		if (ret < 0 || addr_len != sizeof (snl)) {
			log_message(LOG_INFO, "Netlink: Cannot getsockname : (%s)",
			       strerror(errno));
			close(nl->fd);
			return -1;
		}

		if (snl.nl_family != AF_NETLINK) {
			log_message(LOG_INFO, "Netlink: Wrong address family %d",
			       snl.nl_family);
			close(nl->fd);
			return -1;
		}

		/* Save the port id for checking message source later */
		nl->nl_pid = snl.nl_pid;

		/* Set default rcvbuf size */
		rcvbuf_size = IF_DEFAULT_BUFSIZE;
		ret = setsockopt(nl->fd, SOL_SOCKET, SO_RCVBUF, &rcvbuf_size, sizeof(rcvbuf_size));
		if (ret < 0) {
			log_message(LOG_INFO, "cant set SO_RCVBUF IP option. errno=%d (%m)", errno);
			close(nl->fd);
			return -1;
		}
	}
#endif

	nl->seq = (uint32_t)time(NULL);

	if (nl->fd < 0)
		return -1;

	return ret;
}

/* Close a netlink socket */
static void
netlink_close(nl_handle_t *nl)
{
	if (!nl)
		return;

	/* First of all release pending thread */
	thread_cancel(nl->thread);

#ifdef _HAVE_LIBNL3_
#ifdef _LIBNL_DYNAMIC_
	if (use_nl)
#endif
		nl_socket_free(nl->sk);
#endif
#if !defined _HAVE_LIBNL3_ || defined _LIBNL_DYNAMIC_
#if defined _HAVE_LIBNL3_ && defined _LIBNL_DYNAMIC_
	else
#endif
		close(nl->fd);
#endif
}

#ifdef _WITH_VRRP_
/* Set netlink socket channel as blocking */
static int
netlink_set_block(nl_handle_t *nl, int *flags)
{
	if ((*flags = fcntl(nl->fd, F_GETFL, 0)) < 0) {
		log_message(LOG_INFO, "Netlink: Cannot F_GETFL socket : (%s)",
		       strerror(errno));
		return -1;
	}
	*flags &= ~O_NONBLOCK;
	if (fcntl(nl->fd, F_SETFL, *flags) < 0) {
		log_message(LOG_INFO, "Netlink: Cannot F_SETFL socket : (%s)",
		       strerror(errno));
		return -1;
	}
	return 0;
}

/* Set netlink socket channel as non-blocking */
static int
netlink_set_nonblock(nl_handle_t *nl,
#ifdef _HAVE_LIBNL3_
				     __attribute__((unused))
#endif
							     int *flags)
{
#ifdef _HAVE_LIBNL3_
#ifdef _LIBNL_DYNAMIC_
	if (use_nl)
#endif
	{
		int ret;

		if ((ret = nl_socket_set_nonblocking(nl->sk)) < 0 ) {
			log_message(LOG_INFO, "Netlink: Cannot set nonblocking : (%s)",
				strerror(ret));
			return -1;
		}
	}
#endif
#if !defined _HAVE_LIBNL3_ || defined _LIBNL_DYNAMIC_
#if defined _HAVE_LIBNL3_ && defined _LIBNL_DYNAMIC_
	else
#endif
	{
		*flags |= O_NONBLOCK;
		if (fcntl(nl->fd, F_SETFL, *flags) < 0) {
			log_message(LOG_INFO, "Netlink: Cannot F_SETFL socket : (%s)",
			       strerror(errno));
			return -1;
		}
	}
#endif

	return 0;
}
#endif

/* iproute2 utility function */
int
addattr_l(struct nlmsghdr *n, size_t maxlen, unsigned short type, void *data, size_t alen)
{
	size_t len = RTA_LENGTH(alen);
	size_t align_len = NLMSG_ALIGN(len);
	struct rtattr *rta;

	if (n->nlmsg_len + align_len > maxlen)
		return -1;

	rta = (struct rtattr *) (((char *) n) + n->nlmsg_len);
	rta->rta_type = type;
	rta->rta_len = (unsigned short)len;
	memcpy(RTA_DATA(rta), data, alen);
	n->nlmsg_len += (uint32_t)align_len;

	return 0;
}

#ifdef _WITH_VRRP_
int
addattr8(struct nlmsghdr *n, size_t maxlen, unsigned short type, uint8_t data)
{
	return addattr_l(n, maxlen, type, &data, sizeof data);
}
#endif

int
addattr32(struct nlmsghdr *n, size_t maxlen, unsigned short type, uint32_t data)
{
	return addattr_l(n, maxlen, type, &data, sizeof data);
}

#ifdef _WITH_VRRP_
int
addattr64(struct nlmsghdr *n, size_t maxlen, unsigned short type, uint64_t data)
{
	return addattr_l(n, maxlen, type, &data, sizeof(data));
}

int
addattr_l2(struct nlmsghdr *n, size_t maxlen, unsigned short type, void *data, size_t alen, void *data2, size_t alen2)
{
	size_t len = RTA_LENGTH(alen + alen2);
	size_t align_len = NLMSG_ALIGN(len);
	struct rtattr *rta;

	if (n->nlmsg_len + align_len > maxlen)
		return -1;

	rta = (struct rtattr *) (((char *) n) + n->nlmsg_len);
	rta->rta_type = type;
	rta->rta_len = (unsigned short)len;
	memcpy(RTA_DATA(rta), data, alen);
	memcpy(RTA_DATA(rta) + alen, data2, alen2);
	n->nlmsg_len += (uint32_t)align_len;

	return 0;
}

int
addraw_l(struct nlmsghdr *n, size_t maxlen, const void *data, size_t len)
{
	size_t align_len = NLMSG_ALIGN(len);

	if (n->nlmsg_len + align_len > maxlen)
		return -1;

	memcpy(NLMSG_TAIL(n), data, len);
	memset((void *) NLMSG_TAIL(n) + len, 0, align_len - len);
	n->nlmsg_len += (uint32_t)align_len;
	return 0;
}

size_t
rta_addattr_l(struct rtattr *rta, size_t maxlen, unsigned short type,
		  const void *data, size_t alen)
{
	struct rtattr *subrta;
	size_t len = RTA_LENGTH(alen);
	size_t align_len = RTA_ALIGN(len);

	if (rta->rta_len + align_len > maxlen)
		return 0;

	subrta = (struct rtattr*)(((char*)rta) + rta->rta_len);
	subrta->rta_type = type;
	subrta->rta_len = (unsigned short)len;
	memcpy(RTA_DATA(subrta), data, alen);
	rta->rta_len = (unsigned short)(rta->rta_len + align_len);
	return align_len;
}

size_t
rta_addattr_l2(struct rtattr *rta, size_t maxlen, unsigned short type,
		  const void *data, size_t alen,
		  const void *data2, size_t alen2)
{
	struct rtattr *subrta;
	size_t len = RTA_LENGTH(alen + alen2);
	size_t align_len = RTA_ALIGN(len);

	if (rta->rta_len + align_len > maxlen)
		return 0;

	subrta = (struct rtattr*)(((char*)rta) + rta->rta_len);
	subrta->rta_type = type;
	subrta->rta_len = (unsigned short)len;
	memcpy(RTA_DATA(subrta), data, alen);
	memcpy(RTA_DATA(subrta) + alen, data2, alen2);
	rta->rta_len = (unsigned short)(rta->rta_len + align_len);
	return align_len;
}

size_t
rta_addattr64(struct rtattr *rta, size_t maxlen, unsigned short type, uint64_t data)
{
	return rta_addattr_l(rta, maxlen, type, &data, sizeof data);
}

size_t
rta_addattr32(struct rtattr *rta, size_t maxlen, unsigned short type, uint32_t data)
{
	struct rtattr *subrta;
	size_t len = RTA_LENGTH(sizeof data);
	size_t align_len = RTA_ALIGN(len);

	if (rta->rta_len + align_len > maxlen)
		return 0;

	subrta = (struct rtattr*)(((char*)rta) + rta->rta_len);
	subrta->rta_type = type;
	subrta->rta_len = (unsigned short)len;
	memcpy(RTA_DATA(subrta), &data, sizeof data);
	rta->rta_len = (unsigned short)(rta->rta_len + align_len);
	return align_len;
}

size_t
rta_addattr16(struct rtattr *rta, size_t maxlen, unsigned short type, uint16_t data)
{
	return rta_addattr_l(rta, maxlen, type, &data, sizeof data);
}

size_t
rta_addattr8(struct rtattr *rta, size_t maxlen, unsigned short type, uint8_t data)
{
	return rta_addattr_l(rta, maxlen, type, &data, sizeof data);
}

struct rtattr *
rta_nest(struct rtattr *rta, size_t maxlen, unsigned short type)
{
	struct rtattr *nest = RTA_TAIL(rta);

	rta_addattr_l(rta, maxlen, type, NULL, 0);

	return nest;
}

size_t
rta_nest_end(struct rtattr *rta, struct rtattr *nest)
{
	nest->rta_len = (unsigned short)((void *)RTA_TAIL(rta) - (void *)nest);

	return rta->rta_len;
}
#endif

static inline __u8 rta_getattr_u8(const struct rtattr *rta)
{
        return *(__u8 *)RTA_DATA(rta);
}

static void
parse_rtattr(struct rtattr **tb, int max, struct rtattr *rta, size_t len)
{
	while (RTA_OK(rta, len)) {
		if (rta->rta_type <= max)
			tb[rta->rta_type] = rta;
		rta = RTA_NEXT(rta, len);
	}
}

#ifdef _HAVE_VRRP_VMAC_
static void
parse_rtattr_nested(struct rtattr **tb, int max, struct rtattr *rta)
{
	parse_rtattr(tb, max, RTA_DATA(rta), RTA_PAYLOAD(rta));
}
#endif

/*
 * Netlink interface address lookup filter
 * We need to handle multiple primary address and
 * multiple secondary address to the same interface.
 * We also need to handle the same address on
 * multiple interfaces, for IPv6 link local addresses.
 */
static int
netlink_if_address_filter(__attribute__((unused)) struct sockaddr_nl *snl, struct nlmsghdr *h)
{
	struct ifaddrmsg *ifa;
	struct rtattr *tb[IFA_MAX + 1];
#ifdef _WITH_VRRP_
	interface_t *ifp;
#endif
	size_t len;
	union {
		void *addr;
		struct in_addr *in;
		struct in6_addr *in6;
	} addr;
#ifdef _WITH_VRRP_
	char addr_str[INET6_ADDRSTRLEN];
	bool addr_chg = false;
	element e;
	vrrp_t *vrrp;
	vrrp_t *sync_vrrp;
	vrrp_t *address_vrrp;
	tracking_vrrp_t *tvp;
	bool is_tracking_saddr;
#endif

	if (h->nlmsg_type != RTM_NEWADDR && h->nlmsg_type != RTM_DELADDR)
		return 0;

	if (h->nlmsg_len < NLMSG_LENGTH(sizeof (struct ifaddrmsg)))
		return -1;

	ifa = NLMSG_DATA(h);

	/* Only IPv4 and IPv6 are valid for us */
	if (ifa->ifa_family != AF_INET && ifa->ifa_family != AF_INET6)
		return 0;

	len = h->nlmsg_len - NLMSG_LENGTH(sizeof (struct ifaddrmsg));

	memset(tb, 0, sizeof (tb));
	parse_rtattr(tb, IFA_MAX, IFA_RTA(ifa), len);

	if (tb[IFA_LOCAL] == NULL)
		tb[IFA_LOCAL] = tb[IFA_ADDRESS];
	if (tb[IFA_ADDRESS] == NULL)
		tb[IFA_ADDRESS] = tb[IFA_LOCAL];

	/* local interface address */
	addr.addr = (tb[IFA_LOCAL] ? RTA_DATA(tb[IFA_LOCAL]) : NULL);

	if (addr.addr == NULL)
		return -1;

#ifdef _WITH_VRRP_
#ifndef _DEBUG_
	if (prog_type == PROG_TYPE_VRRP)
#endif
	{
		/* Fetch interface_t */
		ifp = if_get_by_ifindex(ifa->ifa_index);
		if (!ifp)
			return 0;

// ?? Only interested in link-local for IPv6 unless unicast
// we take address from vrrp->ifp->base-ifp, unless we have made an IPv6 address
// do we want to set a flag to say it is a generated link local address (or set saddr and track_saddr, but not saddr_from_config)
// or can we just compare address to vrrp->ifp->base_ifp address.
// We still need to consider non-vmac IPv6 if interface doesn't have a
// link local address.
		if (!ifp->vmac || ifa->ifa_family == AF_INET6) {
			if (h->nlmsg_type == RTM_NEWADDR) {
				/* If no address is set on interface then set the first time */
// TODO if saddr from config && track saddr, addresses must match
				if (ifa->ifa_family == AF_INET) {
					if (!ifp->sin_addr.s_addr) {
						ifp->sin_addr = *addr.in;
						if (!LIST_ISEMPTY(ifp->tracking_vrrp))
							addr_chg = true;
					}
				} else {
// TODO  might not be link local if configured address
					if (ifa->ifa_scope == RT_SCOPE_LINK) {
						if (!ifp->sin6_addr.s6_addr32[0]) {
							ifp->sin6_addr = *addr.in6;
							if (!LIST_ISEMPTY(ifp->tracking_vrrp))
								addr_chg = true;
						}
#if defined _HAVE_VRRP_VMAC_ && !HAVE_DECL_IFLA_INET6_ADDR_GEN_MODE
						else if (ifp->vmac) {
							/* We already have an address; is this an auto generated link local address?
							 * For some reason if we recreate the VMAC when the underlying interface is
							 * recreated, deleting the autogenerated address doesn't get rid of the address */
							remove_vmac_auto_gen_addr(ifp, addr.in6);
						}
#endif
					}
				}

				if (addr_chg) {
					if (__test_bit(LOG_DETAIL_BIT, &debug)) {
						inet_ntop(ifa->ifa_family, addr.addr, addr_str, sizeof(addr_str));
						log_message(LOG_INFO, "Assigned address %s for interface %s"
								    , addr_str, ifp->ifname);
					}

					/* Now see if any vrrp instances were missing an interface address
					 * and see if they can be brought up */
					for (e = LIST_HEAD(ifp->tracking_vrrp); e; ELEMENT_NEXT(e)) {
						tvp = ELEMENT_DATA(e);
						vrrp = tvp->vrrp;

						is_tracking_saddr = false;
						if (vrrp->track_saddr) {
							if (vrrp->family == ifa->ifa_family)
								is_tracking_saddr = inaddr_equal(ifa->ifa_family, &vrrp->saddr, addr.addr);
						}

						if (ifp == (vrrp->family == AF_INET ? vrrp->ifp->base_ifp : vrrp->ifp) &&
						    vrrp->num_script_if_fault &&
						    vrrp->family == ifa->ifa_family &&
						    vrrp->saddr.ss_family == AF_UNSPEC &&
						    (!vrrp->saddr_from_config || is_tracking_saddr)) {
							/* Copy the address */
							if (ifa->ifa_family == AF_INET)
								inet_ip4tosockaddr(addr.in, &vrrp->saddr);
							else
								inet_ip6tosockaddr(addr.in6, &vrrp->saddr);
							try_up_instance(vrrp, false);
						}
#ifdef _HAVE_VRRP_VMAC_
						// If IPv6 link local and vmac doesn't have an address, add it to the vmac
						else if (vrrp->family == AF_INET6 &&
							 ifp == vrrp->ifp->base_ifp &&
							 vrrp->ifp->vmac &&
							 vrrp->num_script_if_fault &&
							 vrrp->family == ifa->ifa_family &&
							 vrrp->saddr.ss_family == AF_UNSPEC &&
							 (!vrrp->saddr_from_config || is_tracking_saddr)) {
							if (add_link_local_address(vrrp->ifp, addr.in6)) {
								inet_ip6tosockaddr(addr.in6, &vrrp->saddr);
								try_up_instance(vrrp, false);
							}
						}
#endif
					}
				}
			}
			else {
				/* Mark the address as needing to go. We can't delete the address
				 * until after down_instance is called, since it sends a prio 0 message */
				if (ifa->ifa_family == AF_INET) {
					if (ifp->sin_addr.s_addr == addr.in->s_addr)
						addr_chg = true;
				}
				else {
					if (ifp->sin6_addr.s6_addr32[0] == addr.in6->s6_addr32[0] &&
					    ifp->sin6_addr.s6_addr32[1] == addr.in6->s6_addr32[1] &&
					    ifp->sin6_addr.s6_addr32[2] == addr.in6->s6_addr32[2] &&
					    ifp->sin6_addr.s6_addr32[3] == addr.in6->s6_addr32[3])
						addr_chg = true;
				}

				if (addr_chg && !LIST_ISEMPTY(ifp->tracking_vrrp)) {
					if (__test_bit(LOG_DETAIL_BIT, &debug)) {
						inet_ntop(ifa->ifa_family, addr.addr, addr_str, sizeof(addr_str));
						log_message(LOG_INFO, "Deassigned address %s from interface %s"
								    , addr_str, ifp->ifname);
					}

					/* See if any vrrp instances need to be downed */
					for (e = LIST_HEAD(ifp->tracking_vrrp); e; ELEMENT_NEXT(e)) {
						tvp = ELEMENT_DATA(e);
						vrrp = tvp->vrrp;

						is_tracking_saddr = false;
						if (vrrp->track_saddr) {
							if (vrrp->family == ifa->ifa_family)
								is_tracking_saddr = inaddr_equal(ifa->ifa_family, &vrrp->saddr, addr.addr);
						}
#ifdef _HAVE_VRRP_VMAC_
						/* If we are a VMAC and took this address from the parent interface, we need to
						 * release the address and create one for ourself */
						if (ifa->ifa_family == AF_INET6 &&
						    __test_bit(VRRP_VMAC_BIT, &vrrp->vmac_flags) &&
						    ifp == vrrp->ifp->base_ifp &&
						    ifa->ifa_scope == RT_SCOPE_LINK &&
						    !vrrp->saddr_from_config &&
						    vrrp->ifp->base_ifp->sin6_addr.s6_addr32[0] == addr.in6->s6_addr32[0] &&
						    vrrp->ifp->base_ifp->sin6_addr.s6_addr32[1] == addr.in6->s6_addr32[1] &&
						    vrrp->ifp->base_ifp->sin6_addr.s6_addr32[2] == addr.in6->s6_addr32[2] &&
						    vrrp->ifp->base_ifp->sin6_addr.s6_addr32[3] == addr.in6->s6_addr32[3]) {
							if (IF_ISUP(ifp) && replace_link_local_address(vrrp->ifp))
								inet_ip6tosockaddr(&vrrp->ifp->sin6_addr, &vrrp->saddr);
							else {
								/* We failed to add an address, so down the instance */
								down_instance(vrrp);
								vrrp->saddr.ss_family = AF_UNSPEC;
							}
						}
						else
#endif
						     if (ifp == (vrrp->family == AF_INET ? vrrp->ifp->base_ifp : vrrp->ifp) &&
							 vrrp->family == ifa->ifa_family &&
							 vrrp->saddr.ss_family != AF_UNSPEC &&
							 (!vrrp->saddr_from_config || is_tracking_saddr)) {
/* There might be another address available. Either send a netlink request for current addresses, or we keep a list */
							down_instance(vrrp);
							vrrp->saddr.ss_family = AF_UNSPEC;
						}
					}
				}

				if (addr_chg) {
					/* Now we can remove the address */
					if (ifa->ifa_family == AF_INET)
						ifp->sin_addr.s_addr = 0;
					else
						ifp->sin6_addr.s6_addr32[0] = 0;
				}
			}
		}

		if (!addr_chg || LIST_ISEMPTY(ifp->tracking_vrrp)) {
			if (h->nlmsg_type == RTM_DELADDR)
				address_vrrp = address_is_ours(ifa, addr.addr, ifp);
			else
				address_vrrp = NULL;

			/* Display netlink operation */
			if (
#ifdef _WITH_LVS_
			    __test_bit(LOG_ADDRESS_CHANGES, &debug) ||
#endif
			    address_vrrp) {
				inet_ntop(ifa->ifa_family, addr.addr, addr_str, sizeof(addr_str));
				log_message(LOG_INFO, "Netlink reflector reports IP %s %s %s"
						    , addr_str, h->nlmsg_type == RTM_NEWADDR ? "added to" : "removed from", ifp->ifname);
			}

			/* If one of our VIPs/eVIPs has been deleted, transition to backup */
			if (address_vrrp && address_vrrp->state == VRRP_STATE_MAST) {
				address_vrrp->wantstate = VRRP_STATE_BACK;
				vrrp_state_leave_master(address_vrrp, true);
				if (address_vrrp->sync) {
					for (e = LIST_HEAD(address_vrrp->sync->index_list); e; ELEMENT_NEXT(e)) {
						sync_vrrp = ELEMENT_DATA(e);
						if (sync_vrrp->state == VRRP_STATE_MAST) {
							sync_vrrp->wantstate = VRRP_STATE_BACK;
							vrrp_state_leave_master(sync_vrrp, true);

							/* We want a quick transition back to master */
							sync_vrrp->ms_down_timer = VRRP_TIMER_SKEW(sync_vrrp);
							vrrp_init_instance_sands(sync_vrrp);
							vrrp_thread_requeue_read(sync_vrrp);
						}
					}
					address_vrrp->sync->state = VRRP_STATE_BACK;
				}

				/* We want a quick transition back to master */
				address_vrrp->ms_down_timer = VRRP_TIMER_SKEW(address_vrrp);
				vrrp_init_instance_sands(address_vrrp);
				vrrp_thread_requeue_read(address_vrrp);
			}
		}
	}
#endif

#ifdef _WITH_LVS_
#ifndef _DEBUG_
	if (prog_type == PROG_TYPE_CHECKER)
#endif
	{
		/* Refresh checkers state */
		update_checker_activity(ifa->ifa_family, addr.addr,
					(h->nlmsg_type == RTM_NEWADDR));
	}
#endif

	return 0;
}

/* Our netlink parser */
static int
netlink_parse_info(int (*filter) (struct sockaddr_nl *, struct nlmsghdr *),
		   nl_handle_t *nl, struct nlmsghdr *n, bool read_all)
{
	ssize_t status;
	int ret = 0;
	int error;

	while (1) {
		char buf[nlmsg_buf_size];
		struct iovec iov = {
			.iov_base = buf,
			.iov_len = sizeof buf
		};
		struct sockaddr_nl snl;
		struct msghdr msg = {
			.msg_name = &snl,
			.msg_namelen = sizeof(snl),
			.msg_iov = &iov,
			.msg_iovlen = 1,
			.msg_control = NULL,
			.msg_controllen = 0,
			.msg_flags = 0
		};
		struct nlmsghdr *h;

		status = recvmsg(nl->fd, &msg, 0);

		if (status < 0) {
			if (errno == EINTR)
				continue;
			if (errno == EWOULDBLOCK || errno == EAGAIN)
				break;
			if (errno == ENOBUFS)
				log_message(LOG_INFO, "Netlink: Received message overrun - (%m)");
			else
				log_message(LOG_INFO, "Netlink: recvmsg error - %d (%m)", errno);
			continue;
		}

		if (status == 0) {
			log_message(LOG_INFO, "Netlink: EOF");
			return -1;
		}

		if (msg.msg_namelen != sizeof snl) {
			log_message(LOG_INFO,
			       "Netlink: Sender address length error: length %d",
			       msg.msg_namelen);
			return -1;
		}

		for (h = (struct nlmsghdr *) buf; NLMSG_OK(h, (size_t)status);
		     h = NLMSG_NEXT(h, status)) {
			/* Finish off reading. */
			if (h->nlmsg_type == NLMSG_DONE)
				return ret;

			/* Error handling. */
			if (h->nlmsg_type == NLMSG_ERROR) {
				struct nlmsgerr *err = (struct nlmsgerr *) NLMSG_DATA(h);

				/*
				 * If error == 0 then this is a netlink ACK.
				 * return if not related to multipart message.
				 */
				if (err->error == 0) {
					if (!(h->nlmsg_flags & NLM_F_MULTI))
						return 0;
					continue;
				}

				if (h->nlmsg_len < NLMSG_LENGTH(sizeof (struct nlmsgerr))) {
					log_message(LOG_INFO,
					       "Netlink: error: message truncated");
					return -1;
				}

				if (n && (err->error == -EEXIST) &&
				    ((n->nlmsg_type == RTM_NEWROUTE) ||
				     (n->nlmsg_type == RTM_NEWADDR)))
					return 0;

				/* If have more than one IPv4 address in the same CIDR
				 * and the "primary" address is removed, unless promote_secondaries
				 * is configured on the interface, all the "secondary" addresses
				 * in the same CIDR are deleted */
				if (n && err->error == -EADDRNOTAVAIL &&
				    n->nlmsg_type == RTM_DELADDR) {
					if (!(h->nlmsg_flags & NLM_F_MULTI))
						return 0;
					continue;
				}
#ifdef _WITH_VRRP_
				if (netlink_error_ignore != -err->error)
#endif
					log_message(LOG_INFO,
					       "Netlink: error: %s, type=(%u), seq=%u, pid=%d",
					       strerror(-err->error),
					       err->msg.nlmsg_type,
					       err->msg.nlmsg_seq, err->msg.nlmsg_pid);

				return -1;
			}

#ifdef _WITH_VRRP_
			/* Skip unsolicited messages from cmd channel */
			if (
#ifndef _DEBUG_
			    prog_type == PROG_TYPE_VRRP &&
#endif
			    nl != &nl_cmd && h->nlmsg_pid == nl_cmd.nl_pid)
				continue;
#endif

			error = (*filter) (&snl, h);
			if (error < 0) {
				log_message(LOG_INFO, "Netlink: filter function error");
				ret = error;
			}

			if (!(h->nlmsg_flags & NLM_F_MULTI) && !read_all)
				return ret;
		}

		/* After error care. */
		if (msg.msg_flags & MSG_TRUNC) {
			log_message(LOG_INFO, "Netlink: error: message truncated");
			continue;
		}
		if (status) {
			log_message(LOG_INFO, "Netlink: error: data remnant size %zd",
			       status);
			return -1;
		}
	}

	return ret;
}

#ifdef _WITH_VRRP_
/* Out talk filter */
static int
netlink_talk_filter(__attribute__((unused)) struct sockaddr_nl *snl, struct nlmsghdr *h)
{
	log_message(LOG_INFO, "Netlink: ignoring message type 0x%04x",
	       h->nlmsg_type);
	return 0;
}

/* send message to netlink kernel socket, then receive response */
ssize_t
netlink_talk(nl_handle_t *nl, struct nlmsghdr *n)
{
	ssize_t status;
	int ret, flags;
	struct sockaddr_nl snl;
	struct iovec iov = {
		.iov_base = n,
		.iov_len = n->nlmsg_len
	};
	struct msghdr msg = {
		.msg_name = &snl,
		.msg_namelen = sizeof(snl),
		.msg_iov = &iov,
		.msg_iovlen = 1,
		.msg_control = NULL,
		.msg_controllen = 0,
		.msg_flags = 0
	};

	memset(&snl, 0, sizeof snl);
	snl.nl_family = AF_NETLINK;

	n->nlmsg_seq = ++nl->seq;

	/* Request Netlink acknowledgement */
	n->nlmsg_flags |= NLM_F_ACK;

	/* Send message to netlink interface. */
	status = sendmsg(nl->fd, &msg, 0);
	if (status < 0) {
		log_message(LOG_INFO, "Netlink: sendmsg() error: %s",
		       strerror(errno));
		return -1;
	}

	/* Set blocking flag */
	ret = netlink_set_block(nl, &flags);
	if (ret < 0)
		log_message(LOG_INFO, "Netlink: Warning, couldn't set "
		       "blocking flag to netlink socket...");

	status = netlink_parse_info(netlink_talk_filter, nl, n, false);

	/* Restore previous flags */
	if (ret == 0)
		netlink_set_nonblock(nl, &flags);
	return status;
}
#endif

/* Fetch a specific type of information from netlink kernel */
static int
netlink_request(nl_handle_t *nl, unsigned char family, uint16_t type,
#ifndef _WITH_VRRP_
		__attribute__((unused))
#endif
					char *name)
{
	ssize_t status;
	struct sockaddr_nl snl;
	struct {
		struct nlmsghdr nlh;
		struct ifinfomsg i;
		char buf[64];
	} req;

	/* Cleanup the room */
	memset(&snl, 0, sizeof (snl));
	snl.nl_family = AF_NETLINK;

	memset(&req, 0, sizeof req);
	req.nlh.nlmsg_len = NLMSG_LENGTH(sizeof req.i);
	req.nlh.nlmsg_type = type;
	req.nlh.nlmsg_flags = NLM_F_REQUEST;
	req.nlh.nlmsg_pid = 0;
	req.nlh.nlmsg_seq = ++nl->seq;
	req.i.ifi_family = family;

#ifdef _WITH_VRRP_
	if (name)
		addattr_l(&req.nlh, sizeof req, IFLA_IFNAME, name, strlen(name) + 1);
	else
#endif
		req.nlh.nlmsg_flags |= NLM_F_DUMP;
	addattr32(&req.nlh, sizeof req, IFLA_EXT_MASK, RTEXT_FILTER_VF);

	status = sendto(nl->fd, (void *) &req, sizeof (req)
			, 0, (struct sockaddr *) &snl, sizeof (snl));
	if (status < 0) {
		log_message(LOG_INFO, "Netlink: sendto() failed: %s",
		       strerror(errno));
		return -1;
	}
	return 0;
}

#ifdef _WITH_VRRP_
void
process_if_status_change(interface_t *ifp)
{
	vrrp_t *vrrp;
	element e;
	tracking_vrrp_t *tvp;
	bool now_up = FLAGS_UP(ifp->ifi_flags);

	/* The state of the interface has changed from up to down or vice versa.
	 * Find which vrrp instances are affected */
	for (e = LIST_HEAD(ifp->tracking_vrrp); e; ELEMENT_NEXT(e)) {
		tvp = ELEMENT_DATA(e);
		vrrp = tvp->vrrp;

		/* If this interface isn't relevant to the vrrp instance, skip the instance */
		if (LIST_ISEMPTY(vrrp->track_ifp))
			continue;

		if (tvp->weight == VRRP_NOT_TRACK_IF) {
			/* We might want to restore things to the interface if it is coming up */
			continue;
		}

		if (tvp->weight) {
			if (now_up)
				vrrp->total_priority += abs(tvp->weight);
			else
				vrrp->total_priority -= abs(tvp->weight);
			vrrp_set_effective_priority(vrrp);

			continue;
		}

		/* This vrrp's interface or underlying interface has changed */
		if (now_up)
			try_up_instance(vrrp, false);
		else
			down_instance(vrrp);
	}
}

static void
update_interface_flags(interface_t *ifp, unsigned ifi_flags)
{
	bool was_up, now_up;

	if (ifi_flags == ifp->ifi_flags)
		return;

	if (!vrrp_data)
		return;

	/* We get called after a VMAC is created, but before tracking_vrrp is set */
	if (!ifp->tracking_vrrp &&
	    ifp == IF_BASE_IFP(ifp))
		return;

	was_up = IF_FLAGS_UP(ifp);
	now_up = FLAGS_UP(ifi_flags);

	ifp->ifi_flags = ifi_flags;

	if (was_up == now_up)
		return;

	if (!ifp->tracking_vrrp)
		return;

	log_message(LOG_INFO, "Netlink reports %s %s", ifp->ifname, now_up ? "up" : "down");

	process_if_status_change(ifp);
}

static int
netlink_if_link_populate(interface_t *ifp, struct rtattr *tb[], struct ifinfomsg *ifi)
{
	char *name;
	size_t i;
#ifdef _HAVE_VRRP_VMAC_
	struct rtattr* linkinfo[IFLA_INFO_MAX+1];
	struct rtattr* linkattr[IFLA_MACVLAN_MAX+1];
#endif

	name = (char *)RTA_DATA(tb[IFLA_IFNAME]);
	/* Fill the interface structure */
	memcpy(ifp->ifname, name, strlen(name));
	ifp->ifindex = (ifindex_t)ifi->ifi_index;
	ifp->mtu = *(uint32_t *)RTA_DATA(tb[IFLA_MTU]);
	ifp->hw_type = ifi->ifi_type;
#ifdef _HAVE_VRRP_VMAC_
	ifp->base_ifp = ifp;
#endif

	if (tb[IFLA_ADDRESS]) {
		size_t hw_addr_len = RTA_PAYLOAD(tb[IFLA_ADDRESS]);

		if (hw_addr_len > IFHWADDRLEN) {
			log_message(LOG_ERR, "MAC address for %s is too large: %zu",
				name, hw_addr_len);
			return -1;
		}
		else {
			ifp->hw_addr_len = hw_addr_len;
			memcpy(ifp->hw_addr, RTA_DATA(tb[IFLA_ADDRESS]), hw_addr_len);
			for (i = 0; i < hw_addr_len; i++)
				if (ifp->hw_addr[i] != 0)
					break;
			if (i == hw_addr_len)
				ifp->hw_addr_len = 0;
			else
				ifp->hw_addr_len = hw_addr_len;
		}
	}

#ifdef _HAVE_VRRP_VMAC_
	/* See if this interface is a MACVLAN of ours */
	if (tb[IFLA_LINKINFO] && tb[IFLA_LINK]){
		/* If appears that the value of *(int*)RTA_DATA(tb[IFLA_LINKINFO]) is 0x1000c
		 *   for macvlan.  0x10000 for nested data, or'ed with 0x0c for macvlan;
		 *   other values are 0x09 for vlan, 0x0b for bridge, 0x08 for tun, -1 for no
		 *   underlying interface.
		 *
		 * I can't find where in the kernel these values are set or defined, so use
		 * the string as below.
		 */
		parse_rtattr_nested(linkinfo, IFLA_INFO_MAX, tb[IFLA_LINKINFO]);

		if (linkinfo[IFLA_INFO_KIND] &&
		    RTA_PAYLOAD(linkinfo[IFLA_INFO_KIND]) >= strlen(macvlan_ll_kind) &&
		    !strncmp(macvlan_ll_kind, RTA_DATA(linkinfo[IFLA_INFO_KIND]), strlen(macvlan_ll_kind)) &&
		    linkinfo[IFLA_INFO_DATA]) {
			parse_rtattr_nested(linkattr, IFLA_MACVLAN_MAX, linkinfo[IFLA_INFO_DATA]);

			if (linkattr[IFLA_MACVLAN_MODE] &&
			    *(uint32_t*)RTA_DATA(linkattr[IFLA_MACVLAN_MODE]) == MACVLAN_MODE_PRIVATE) {
				ifp->base_ifindex = *(uint32_t *)RTA_DATA(tb[IFLA_LINK]);
				ifp->base_ifp = if_get_by_ifindex(ifp->base_ifindex);
				if (ifp->base_ifp)
					ifp->base_ifindex = 0;	/* Make sure this isn't used at runtime */
				ifp->vmac = true;
			}
		}
	}
<<<<<<< HEAD
=======

	if (!ifp->vmac) {
		if_vmac_reflect_flags(ifp->ifindex, ifi->ifi_flags);
		ifp->flags = ifi->ifi_flags;
		ifp->base_ifindex = ifp->ifindex;
	}
	else {
		if ((ifp_base = if_get_by_ifindex(ifp->base_ifindex)))
			ifp->flags = ifp_base->flags;
	}

	ifp->rp_filter = -1;	/* We have not read it yet */
#else
	ifp->flags = ifi->ifi_flags;
>>>>>>> bcf2dfbd
#endif

	ifp->ifi_flags = ifi->ifi_flags;

	return 1;
}

/* Netlink interface link lookup filter */
static int
netlink_if_link_filter(__attribute__((unused)) struct sockaddr_nl *snl, struct nlmsghdr *h)
{
	struct ifinfomsg *ifi;
	struct rtattr *tb[IFLA_MAX + 1];
	interface_t *ifp;
	size_t len;
	int status;
	char *name;
	bool new_if;

	ifi = NLMSG_DATA(h);

	if (h->nlmsg_type != RTM_NEWLINK)
		return 0;

	if (h->nlmsg_len < NLMSG_LENGTH(sizeof (struct ifinfomsg)))
		return -1;
	len = h->nlmsg_len - NLMSG_LENGTH(sizeof (struct ifinfomsg));

	/* Interface name lookup */
	memset(tb, 0, sizeof (tb));
	parse_rtattr(tb, IFLA_MAX, IFLA_RTA(ifi), len);

	if (tb[IFLA_IFNAME] == NULL)
		return -1;
	name = (char *) RTA_DATA(tb[IFLA_IFNAME]);

<<<<<<< HEAD
	/* Return if loopback */
	if (ifi->ifi_type == ARPHRD_LOOPBACK)
		return 0;

	/* Skip it if already exists */
	ifp = if_get_by_ifname(name, false);

	if (ifp && ifp->ifindex) {
		update_interface_flags(ifp, ifi->ifi_flags);

=======
	/* Skip it if already exist */
	ifp = if_get_by_ifname(name);
	if (ifp) {
#ifdef _HAVE_VRRP_VMAC_
		if (!ifp->vmac)
#endif
		{
#ifdef _HAVE_VRRP_VMAC_
			if_vmac_reflect_flags((ifindex_t)ifi->ifi_index, ifi->ifi_flags);
#endif
			ifp->flags = ifi->ifi_flags;
		}
>>>>>>> bcf2dfbd
		return 0;
	}

	/* Fill the interface structure */
	if (ifp)
		new_if = false;
	else {
		ifp = (interface_t *) MALLOC(sizeof(interface_t));
		new_if = true;
	}

	status = netlink_if_link_populate(ifp, tb, ifi);
	if (status < 0) {
		FREE(ifp);
		return -1;
	}

	/* Queue this new interface_t */
	if (new_if)
		if_add_queue(ifp);

	return 0;
}

/* Interfaces lookup bootstrap function */
int
netlink_interface_lookup(char *name)
{
	nl_handle_t nlh;
	int status = 0;

	if (netlink_socket(&nlh, 0, 0) < 0)
		return -1;

	/* Interface lookup */
	if (netlink_request(&nlh, AF_PACKET, RTM_GETLINK, name) < 0) {
		status = -1;
		goto end_int;
	}
	status = netlink_parse_info(netlink_if_link_filter, &nlh, NULL, false);

#ifdef _HAVE_VRRP_VMAC_
	/* We now need to ensure that all the base_ifp are set */
	set_base_ifp();
#endif

end_int:
	netlink_close(&nlh);
	return status;
}
#endif

/* Addresses lookup bootstrap function */
static int
netlink_address_lookup(void)
{
	nl_handle_t nlh;
	int status = 0;

	if (netlink_socket(&nlh, 0, 0) < 0)
		return -1;

	/* IPv4 Address lookup */
	if (netlink_request(&nlh, AF_INET, RTM_GETADDR, NULL) < 0) {
		status = -1;
		goto end_addr;
	}
	status = netlink_parse_info(netlink_if_address_filter, &nlh, NULL, false);

	/* IPv6 Address lookup */
	if (netlink_request(&nlh, AF_INET6, RTM_GETADDR, NULL) < 0) {
		status = -1;
		goto end_addr;
	}
	status = netlink_parse_info(netlink_if_address_filter, &nlh, NULL, false);

end_addr:
	netlink_close(&nlh);
	return status;
}

#ifdef _WITH_VRRP_
/* Netlink flag Link update */
static int
netlink_reflect_filter(__attribute__((unused)) struct sockaddr_nl *snl, struct nlmsghdr *h)
{
	struct ifinfomsg *ifi;
	struct rtattr *tb[IFLA_MAX + 1];
	interface_t *ifp;
	size_t len;
	int status;

	if (!(h->nlmsg_type == RTM_NEWLINK || h->nlmsg_type == RTM_DELLINK))
		return 0;

	if (h->nlmsg_len < NLMSG_LENGTH(sizeof (struct ifinfomsg)))
		return -1;
	len = h->nlmsg_len - NLMSG_LENGTH(sizeof (struct ifinfomsg));

	/* Interface name lookup */
	memset(tb, 0, sizeof (tb));
	ifi = NLMSG_DATA(h);
	parse_rtattr(tb, IFLA_MAX, IFLA_RTA(ifi), len);
	if (tb[IFLA_IFNAME] == NULL)
		return -1;

<<<<<<< HEAD
	/* ignore loopback device */
	if (ifi->ifi_type == ARPHRD_LOOPBACK)
		return 0;

	/* Ignore NEWLINK messages with ifi_change == 0 and IFLA_WIRELESS set
	   See for example https://bugs.chromium.org/p/chromium/issues/detail?id=501982 */
	if (!ifi->ifi_change && tb[IFLA_WIRELESS] && h->nlmsg_type == RTM_NEWLINK)
		return 0;

=======
>>>>>>> bcf2dfbd
	/* find the interface_t. If the interface doesn't exist in the interface
	 * list and this is a new interface add it to the interface list.
	 * If an interface with the same name exists overwrite the older
	 * structure and fill it with the new interface information.
	 */
	ifp = if_get_by_ifindex((ifindex_t)ifi->ifi_index);

	if (ifp) {
		if (h->nlmsg_type == RTM_DELLINK) {
			if (!LIST_ISEMPTY(ifp->tracking_vrrp) || __test_bit(LOG_DETAIL_BIT, &debug))
				log_message(LOG_INFO, "Interface %s deleted", ifp->ifname);
#ifndef _DEBUG_
			if (prog_type == PROG_TYPE_VRRP)
				cleanup_lost_interface(ifp);
			else {
				ifp->ifi_flags = 0;
				ifp->ifindex = 0;
			}
#else
			cleanup_lost_interface(ifp);
#endif
		} else {
			/* The name can change, so handle that here */
			char *name = (char *)RTA_DATA(tb[IFLA_IFNAME]);
			if (strcmp(ifp->ifname, name)) {
				log_message(LOG_INFO, "Interface name has changed from %s to %s", ifp->ifname, name);

#ifndef _DEBUG_
				if (prog_type == PROG_TYPE_VRRP)
					cleanup_lost_interface(ifp);
				else {
					ifp->ifi_flags = 0;
					ifp->ifindex = 0;
				}
#else
				cleanup_lost_interface(ifp);
#endif
// TODO - Remove any vmacs on the interface (internally)

				/* Set ifp to null, to force creating a new interface_t */
				ifp = NULL;
			} else {
				/* Ignore interface if we are using linkbeat on it */
				if (ifp->linkbeat_use_polling)
					return 0;
			}
		}
	}

	if (!ifp) {
		if (h->nlmsg_type == RTM_NEWLINK) {
			char *name;
			name = (char *) RTA_DATA(tb[IFLA_IFNAME]);
			ifp = if_get_by_ifname(name, false);
			if (!ifp) {
				ifp = (interface_t *) MALLOC(sizeof(interface_t));
				if_add_queue(ifp);
			} else {
				/* Since the garp_delay and tracking_vrrp are set up by name,
				 * it is reasonable to preserve them.
				 * If what is created is a vmac, we could end up in a complete mess. */
				garp_delay_t *sav_garp_delay = ifp->garp_delay;
				list sav_tracking_vrrp = ifp->tracking_vrrp;

				memset(ifp, 0, sizeof(interface_t));

				ifp->garp_delay = sav_garp_delay;
				ifp->tracking_vrrp = sav_tracking_vrrp;
			}
			status = netlink_if_link_populate(ifp, tb, ifi);
			if (status < 0)
				return -1;

			if (__test_bit(LOG_DETAIL_BIT, &debug))
				log_message(LOG_INFO, "Interface %s added", ifp->ifname);

			update_added_interface(ifp);
		} else {
			if (__test_bit(LOG_DETAIL_BIT, &debug))
				log_message(LOG_INFO, "Unknown interface %s deleted", (char *)tb[IFLA_IFNAME]);
			return 0;
		}
	}

	/* Update flags. Flags == 0 means interface deleted. */
	update_interface_flags(ifp, (h->nlmsg_type == RTM_DELLINK) ? 0 : ifi->ifi_flags);

	return 0;
}

static int
netlink_route_filter(__attribute__((unused)) struct sockaddr_nl *snl, struct nlmsghdr *h)
{
	struct rtmsg *rt;
	struct rtattr *tb[RTA_MAX + 1];
	size_t len;
// char src[INET6_ADDRSTRLEN] = "None";
// char dst[INET6_ADDRSTRLEN] = "None";

	if (h->nlmsg_type != RTM_NEWROUTE && h->nlmsg_type != RTM_DELROUTE)
		return 0;

	if (h->nlmsg_len < NLMSG_LENGTH(sizeof (struct rtmsg)))
		return -1;

	rt = NLMSG_DATA(h);

// log_message(LOG_INFO, "Netlink route message (%s): IPv%d, table %d, protocol %d, type %d, scope %d, dlen %d, slen %d, flags 0x%x",
//	h->nlmsg_type == RTM_NEWROUTE ? "add" : "del", rt->rtm_family == AF_INET ? 4 : rt->rtm_family == AF_INET6 ? 6 : -rt->rtm_family,
//	rt->rtm_table, rt->rtm_protocol, rt->rtm_type, rt->rtm_scope, rt->rtm_dst_len, rt->rtm_src_len, rt->rtm_flags);

	/* Only IPv4 and IPv6 are valid for us */
	if (rt->rtm_family != AF_INET && rt->rtm_family != AF_INET6)
		return 0;

	len = h->nlmsg_len - NLMSG_LENGTH(sizeof (struct rtmsg));

	memset(tb, 0, sizeof (tb));
	parse_rtattr(tb, RTA_MAX, RTM_RTA(rt), len);

// if (tb[RTA_DST] != NULL)
//   inet_ntop(rt->rtm_family, RTA_DATA(tb[RTA_DST]), dst, INET6_ADDRSTRLEN);
// if (tb[RTA_SRC] != NULL)
//   inet_ntop(rt->rtm_family, RTA_DATA(tb[RTA_SRC]), src, INET6_ADDRSTRLEN);
// log_message(LOG_INFO, "src: %s/%d, dst: %s/%d, table: %d", src, rt->rtm_src_len, dst, rt->rtm_dst_len, tb[RTA_TABLE] ? *(uint32_t *)RTA_DATA(tb[RTA_TABLE]) : rt->rtm_table);

	return 0;
}
#endif

/* Netlink kernel message reflection */
static int
netlink_broadcast_filter(struct sockaddr_nl *snl, struct nlmsghdr *h)
{
	switch (h->nlmsg_type) {
#ifdef _WITH_VRRP_
	case RTM_NEWLINK:
	case RTM_DELLINK:
		return netlink_reflect_filter(snl, h);
		break;
#endif
	case RTM_NEWADDR:
	case RTM_DELADDR:
		return netlink_if_address_filter(snl, h);
		break;
#ifdef _WITH_VRRP_
	case RTM_NEWROUTE:
	case RTM_DELROUTE:
		return netlink_route_filter(snl, h);
#endif
	default:
		log_message(LOG_INFO,
		       "Kernel is reflecting an unknown netlink nlmsg_type: %d",
		       h->nlmsg_type);
		break;
	}
	return 0;
}

static int
kernel_netlink(thread_t * thread)
{
	nl_handle_t *nl = THREAD_ARG(thread);

	if (thread->type != THREAD_READ_TIMEOUT)
		netlink_parse_info(netlink_broadcast_filter, nl, NULL, false);
	nl->thread = thread_add_read(master, kernel_netlink, nl, nl->fd,
				      NETLINK_TIMER);
	return 0;
}

#ifdef _WITH_VRRP_
void
kernel_netlink_poll(void)
{
	netlink_parse_info(netlink_broadcast_filter, &nl_kernel, NULL, true);
}
#endif

void
kernel_netlink_init(void)
{
	/* Start with a netlink address lookup */
	netlink_address_lookup();

	/*
	 * Prepare netlink kernel broadcast channel
	 * subscription. We subscribe to LINK, ADDR,
	 * and ROUTE netlink broadcast messages, but
	 * the checker process does not need the
	 * route messages.
	 */
	/* TODO
	 * If an interface goes down, or an address is removed, any routes that specify the interface or address are deleted.
	 * If an interface goes down, any address on that interface is deleted. In this case, the vrrp instance should go to fault state.
	 * If an interface goes down, any VMACs are deleted. We need to recreate them when the interface returns.
	 * If a static route/ip_address goes down, some vrrp instances maybe should go down - add a tracking_instance option
	 * We need to reinstate routes/addresses/VMACs when we can.
	 * We need an option on routes to put the instance in fault state if the route disappears.
	 * When i/f deleted (? or down), close any sockets
	 * No ipaddr on i/f <=> link down, for us
	 * Do LVS services get lost on addr/link deletion?
	 */
#ifdef _DEBUG_
#ifdef _WITH_VRRP_
	netlink_socket(&nl_kernel, SOCK_NONBLOCK, RTNLGRP_LINK, RTNLGRP_IPV4_IFADDR, RTNLGRP_IPV6_IFADDR, 0);
#else
	netlink_socket(&nl_kernel, SOCK_NONBLOCK, RTNLGRP_IPV4_IFADDR, RTNLGRP_IPV6_IFADDR, 0);
#endif
#else
#ifdef _WITH_VRRP_
	if (prog_type == PROG_TYPE_VRRP)
		netlink_socket(&nl_kernel, SOCK_NONBLOCK, RTNLGRP_LINK, RTNLGRP_IPV4_IFADDR, RTNLGRP_IPV6_IFADDR, RTNLGRP_IPV4_ROUTE, RTNLGRP_IPV6_ROUTE, 0);
#endif
#ifdef _WITH_LVS_
	if (prog_type == PROG_TYPE_CHECKER)
		netlink_socket(&nl_kernel, SOCK_NONBLOCK, RTNLGRP_IPV4_IFADDR, RTNLGRP_IPV6_IFADDR, 0);
#endif
#endif

	if (nl_kernel.fd > 0) {
		log_message(LOG_INFO, "Registering Kernel netlink reflector");
		nl_kernel.thread = thread_add_read(master, kernel_netlink, &nl_kernel, nl_kernel.fd,
						   NETLINK_TIMER);
	} else
		log_message(LOG_INFO, "Error while registering Kernel netlink reflector channel");

#ifdef _WITH_VRRP_
#ifndef _DEBUG_
	if (prog_type == PROG_TYPE_VRRP)
#endif
	{
		/* Prepare netlink command channel. */
		netlink_socket(&nl_cmd, SOCK_NONBLOCK, 0);
		if (nl_cmd.fd > 0)
			log_message(LOG_INFO, "Registering Kernel netlink command channel");
		else
			log_message(LOG_INFO, "Error while registering Kernel netlink cmd channel");
	}
#endif
}

void
kernel_netlink_close(void)
{
	netlink_close(&nl_kernel);
#ifdef _WITH_VRRP_
#ifndef _DEBUG_
	if (prog_type == PROG_TYPE_VRRP)
#endif
		netlink_close(&nl_cmd);
#endif
}

#ifdef _TIMER_DEBUG_
void
print_vrrp_netlink_addresses(void)
{
	log_message(LOG_INFO, "Address of kernel_netlink() is 0x%p", kernel_netlink);
}
#endif<|MERGE_RESOLUTION|>--- conflicted
+++ resolved
@@ -1280,23 +1280,8 @@
 			}
 		}
 	}
-<<<<<<< HEAD
-=======
-
-	if (!ifp->vmac) {
-		if_vmac_reflect_flags(ifp->ifindex, ifi->ifi_flags);
-		ifp->flags = ifi->ifi_flags;
-		ifp->base_ifindex = ifp->ifindex;
-	}
-	else {
-		if ((ifp_base = if_get_by_ifindex(ifp->base_ifindex)))
-			ifp->flags = ifp_base->flags;
-	}
 
 	ifp->rp_filter = -1;	/* We have not read it yet */
-#else
-	ifp->flags = ifi->ifi_flags;
->>>>>>> bcf2dfbd
 #endif
 
 	ifp->ifi_flags = ifi->ifi_flags;
@@ -1333,31 +1318,12 @@
 		return -1;
 	name = (char *) RTA_DATA(tb[IFLA_IFNAME]);
 
-<<<<<<< HEAD
-	/* Return if loopback */
-	if (ifi->ifi_type == ARPHRD_LOOPBACK)
-		return 0;
-
 	/* Skip it if already exists */
 	ifp = if_get_by_ifname(name, false);
 
 	if (ifp && ifp->ifindex) {
 		update_interface_flags(ifp, ifi->ifi_flags);
 
-=======
-	/* Skip it if already exist */
-	ifp = if_get_by_ifname(name);
-	if (ifp) {
-#ifdef _HAVE_VRRP_VMAC_
-		if (!ifp->vmac)
-#endif
-		{
-#ifdef _HAVE_VRRP_VMAC_
-			if_vmac_reflect_flags((ifindex_t)ifi->ifi_index, ifi->ifi_flags);
-#endif
-			ifp->flags = ifi->ifi_flags;
-		}
->>>>>>> bcf2dfbd
 		return 0;
 	}
 
@@ -1464,18 +1430,11 @@
 	if (tb[IFLA_IFNAME] == NULL)
 		return -1;
 
-<<<<<<< HEAD
-	/* ignore loopback device */
-	if (ifi->ifi_type == ARPHRD_LOOPBACK)
-		return 0;
-
 	/* Ignore NEWLINK messages with ifi_change == 0 and IFLA_WIRELESS set
 	   See for example https://bugs.chromium.org/p/chromium/issues/detail?id=501982 */
 	if (!ifi->ifi_change && tb[IFLA_WIRELESS] && h->nlmsg_type == RTM_NEWLINK)
 		return 0;
 
-=======
->>>>>>> bcf2dfbd
 	/* find the interface_t. If the interface doesn't exist in the interface
 	 * list and this is a new interface add it to the interface list.
 	 * If an interface with the same name exists overwrite the older
