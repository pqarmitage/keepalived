/*
 * Soft:        Keepalived is a failover program for the LVS project
 *              <www.linuxvirtualserver.org>. It monitor & manipulate
 *              a loadbalanced server pool using multi-layer checks.
 *
 * Part:        Main program structure.
 *
 * Author:      Alexandre Cassen, <acassen@linux-vs.org>
 *
 *              This program is distributed in the hope that it will be useful,
 *              but WITHOUT ANY WARRANTY; without even the implied warranty of
 *              MERCHANTABILITY or FITNESS FOR A PARTICULAR PURPOSE.
 *              See the GNU General Public License for more details.
 *
 *              This program is free software; you can redistribute it and/or
 *              modify it under the terms of the GNU General Public License
 *              as published by the Free Software Foundation; either version
 *              2 of the License, or (at your option) any later version.
 *
 * Copyright (C) 2001-2012 Alexandre Cassen, <acassen@gmail.com>
 */

#include "config.h"

#include "git-commit.h"

#include <stdlib.h>
#include <sys/utsname.h>
#include <sys/resource.h>
#include <stdbool.h>
#ifdef HAVE_SIGNALFD
#include <sys/signalfd.h>
#endif

#include "main.h"
#include "config.h"
#include "signals.h"
#include "pidfile.h"
#include "bitops.h"
#include "logger.h"
#include "parser.h"
#include "check_parser.h"
#include "vrrp_parser.h"
#include "global_parser.h"
#if HAVE_DECL_CLONE_NEWNET
#include "namespaces.h"
#endif
<<<<<<< HEAD
#include "scheduler.h"
=======
#include "vrrp_netlink.h"
>>>>>>> 512e2d32

#define	LOG_FACILITY_MAX	7
#define	VERSION_STRING		PACKAGE_NAME " v" PACKAGE_VERSION " (" VERSION_DATE ")"
#define COPYRIGHT_STRING	"Copyright(C) 2001-" COPYRIGHT_YEAR " Alexandre Cassen, <acassen@gmail.com>"
#define BUILD_OPTIONS		CONFIGURATION_OPTIONS

#define CHILD_WAIT_SECS	5

/* global var */
const char *version_string = VERSION_STRING;		/* keepalived version */
char *conf_file = KEEPALIVED_CONFIG_FILE;		/* Configuration file */
int log_facility = LOG_DAEMON;				/* Optional logging facilities */
bool reload;						/* Set during a reload */
char *main_pidfile;					/* overrule default pidfile */
static bool free_main_pidfile;
#ifdef _WITH_LVS_
pid_t checkers_child = -1;				/* Healthcheckers child process ID */
char *checkers_pidfile;					/* overrule default pidfile */
static bool free_checkers_pidfile;
#endif
#ifdef _WITH_VRRP_
pid_t vrrp_child = -1;					/* VRRP child process ID */
char *vrrp_pidfile;					/* overrule default pidfile */
static bool free_vrrp_pidfile;
#endif
unsigned long daemon_mode;				/* VRRP/CHECK subsystem selection */
#ifdef _WITH_SNMP_
bool snmp;						/* Enable SNMP support */
const char *snmp_socket;				/* Socket to use for SNMP agent */
#endif
static char *syslog_ident;				/* syslog ident if not default */
char *instance_name;					/* keepalived instance name */
bool use_pid_dir;					/* Put pid files in /var/run/keepalived */
unsigned os_major;					/* Kernel version */
unsigned os_minor;
unsigned os_release;

#if HAVE_DECL_CLONE_NEWNET
char *network_namespace;				/* The network namespace we are running in */
bool namespace_with_ipsets;				/* Override for using namespaces and ipsets with Linux < 3.13 */
static char *override_namespace;			/* If namespace specified on command line */
#endif

/* Log facility table */
static struct {
	int facility;
} LOG_FACILITY[LOG_FACILITY_MAX + 1] = {
	{LOG_LOCAL0}, {LOG_LOCAL1}, {LOG_LOCAL2}, {LOG_LOCAL3},
	{LOG_LOCAL4}, {LOG_LOCAL5}, {LOG_LOCAL6}, {LOG_LOCAL7}
};

/* Control producing core dumps */
static bool set_core_dump_pattern = false;
static bool create_core_dump = false;
static const char *core_dump_pattern = "core";
static char *orig_core_dump_pattern = NULL;

#ifdef _TIMER_DEBUG_
extern void print_smtp_addresses(void);
extern void print_check_daemon_addresses(void);
extern void print_check_dns_addresses(void);
extern void print_check_http_addresses(void);
extern void print_check_misc_addresses(void);
extern void print_check_smtp_addresses(void);
extern void print_check_tcp_addresses(void);
#ifdef _WITH_DBUS_
extern void print_vrrp_dbus_addresses(void);
#endif
extern void print_vrrp_if_addresses(void);
extern void print_vrrp_netlink_addresses(void);
extern void print_vrrp_daemon_addresses(void);
extern void print_check_ssl_addresses(void);
extern void print_vrrp_scheduler_addresses(void);

void global_print(void)
{
	print_smtp_addresses();
	print_check_daemon_addresses();
	print_check_dns_addresses();
	print_check_http_addresses();
	print_check_misc_addresses();
	print_check_smtp_addresses();
	print_check_tcp_addresses();
#ifdef _WITH_DBUS_
	print_vrrp_dbus_addresses();
#endif
	print_vrrp_if_addresses();
	print_vrrp_netlink_addresses();
	print_vrrp_daemon_addresses();
	print_check_ssl_addresses();
	print_vrrp_scheduler_addresses();
}
#endif

void
free_parent_mallocs_startup(bool am_child)
{
	if (am_child) {
#if HAVE_DECL_CLONE_NEWNET
		free_dirname();
#endif
#ifndef _MEM_CHECK_LOG_
		FREE_PTR(syslog_ident);
#else
		free(syslog_ident);
#endif
	}

	if (free_main_pidfile) {
		FREE_PTR(main_pidfile);
		free_main_pidfile = false;
	}
}

void
free_parent_mallocs_exit(void)
{
#if HAVE_DECL_CLONE_NEWNET
	FREE_PTR(network_namespace);
#endif

#ifdef _WITH_VRRP_
	if (free_vrrp_pidfile)
		FREE_PTR(vrrp_pidfile);
#endif
#ifdef _WITH_LVS_
	if (free_checkers_pidfile)
		FREE_PTR(checkers_pidfile);
#endif

	FREE_PTR(instance_name);
}

char *
make_syslog_ident(const char* name)
{
	size_t ident_len = strlen(name) + 1;
	char *ident;

#if HAVE_DECL_CLONE_NEWNET
	if (network_namespace)
		ident_len += strlen(network_namespace) + 1;
#endif
	if (instance_name)
		ident_len += strlen(instance_name) + 1;

	/* If we are writing MALLOC/FREE info to the log, we have
	 * trouble FREEing the syslog_ident */
#ifndef _MEM_CHECK_LOG_
	ident = MALLOC(ident_len);
#else
	ident = malloc(ident_len);
#endif

	if (!ident)
		return NULL;

	strcpy(ident, name);
#if HAVE_DECL_CLONE_NEWNET
	if (network_namespace) {
		strcat(ident, "_");
			strcat(ident, network_namespace);
		}
#endif
	if (instance_name) {
		strcat(ident, "_");
		strcat(ident, instance_name);
	}

	return ident;
}

static char *
make_pidfile_name(const char* start, const char* instance, const char* extn)
{
	size_t len;
	char *name;

	len = strlen(start) + 1;
	if (instance)
		len += strlen(instance) + 1;
	if (extn)
		len += strlen(extn);

	name = MALLOC(len);
	if (!name) {
		log_message(LOG_INFO, "Unable to make pidfile name for %s", start);
		return NULL;
	}

	strcpy(name, start);
	if (instance) {
		strcat(name, "_");
		strcat(name, instance);
	}
	if (extn)
		strcat(name, extn);

	return name;
}

static bool
find_keepalived_child(pid_t pid, char const **prog_name)
{
#ifdef _WITH_LVS_
	if (pid == checkers_child) {
		*prog_name = PROG_CHECK;
		return true;
	}
#endif
#ifdef _WITH_VRRP_
	if (pid == vrrp_child) {
		*prog_name = PROG_VRRP;
		return true;
	}
#endif
	return false;
}

#if HAVE_DECL_CLONE_NEWNET
static vector_t *
global_init_keywords(void)
{
	/* global definitions mapping */
	init_global_keywords(false);

#ifdef _WITH_VRRP_
	init_vrrp_keywords(false);
#endif
#ifdef _WITH_LVS_
	init_check_keywords(false);
#endif

	return keywords;
}

static void
read_config_file(void)
{
	init_data(conf_file, global_init_keywords);
}
#endif

/* Daemon stop sequence */
static void
stop_keepalived(void)
{
#ifndef _DEBUG_
	/* Just cleanup memory & exit */
	signal_handler_destroy();
	thread_destroy_master(master);

#ifdef _WITH_VRRP_
	if (__test_bit(DAEMON_VRRP, &daemon_mode))
		pidfile_rm(vrrp_pidfile);
#endif

#ifdef _WITH_LVS_
	if (__test_bit(DAEMON_CHECKERS, &daemon_mode))
		pidfile_rm(checkers_pidfile);
#endif

	pidfile_rm(main_pidfile);
#endif
}

/* Daemon init sequence */
static void
start_keepalived(void)
{
#ifdef _WITH_LVS_
	/* start healthchecker child */
	if (__test_bit(DAEMON_CHECKERS, &daemon_mode))
		start_check_child();
#endif
#ifdef _WITH_VRRP_
	/* start vrrp child */
	if (__test_bit(DAEMON_VRRP, &daemon_mode))
		start_vrrp_child();
#endif
}

/* SIGHUP/USR1/USR2 handler */
#ifndef _DEBUG_
static void
propogate_signal(__attribute__((unused)) void *v, int sig)
{
	bool unsupported_change = false;

	if (sig == SIGHUP) {
		/* Make sure there isn't an attempt to change the network namespace or instance name */
#if HAVE_DECL_CLONE_NEWNET
		char *old_network_namespace = network_namespace;
		network_namespace = NULL;
#endif
		char *old_instance_name = instance_name;
		instance_name = NULL;

		/* The only parameters handled are net_namespace and instance_name */
		read_config_file();

#if HAVE_DECL_CLONE_NEWNET
		if (!!old_network_namespace != !!network_namespace ||
		    (network_namespace && strcmp(old_network_namespace, network_namespace))) {
			log_message(LOG_INFO, "Cannot change network namespace at a reload - please restart %s", PACKAGE);
			unsupported_change = true;
		}
		FREE_PTR(network_namespace);
		network_namespace = old_network_namespace;
#endif

		if (!!old_instance_name != !!instance_name ||
		    (instance_name && strcmp(old_instance_name, instance_name))) {
			log_message(LOG_INFO, "Cannot change instance name at a reload - please restart %s", PACKAGE);
			unsupported_change = true;
		}
		FREE_PTR(instance_name);
		instance_name = old_instance_name;

		if (unsupported_change)
			return;
	}

	/* Signal child process */
#ifdef _WITH_VRRP_
	if (vrrp_child > 0)
		kill(vrrp_child, sig);
#endif
#ifdef _WITH_LVS_
	if (checkers_child > 0 && sig == SIGHUP)
		kill(checkers_child, sig);
#endif
}

/* Terminate handler */
static void
sigend(__attribute__((unused)) void *v, __attribute__((unused)) int sig)
{
	int status;
	int ret;
	int wait_count = 0;
	struct timeval start_time, now;
#ifdef HAVE_SIGNALFD
	struct timeval timeout = {
		.tv_sec = CHILD_WAIT_SECS,
		.tv_usec = 0
	};
	int signal_fd = signal_rfd();
	fd_set read_set;
	struct signalfd_siginfo siginfo;
	sigset_t sigmask;
#else
	sigset_t old_set, child_wait;
	struct timespec timeout = {
		.tv_sec = CHILD_WAIT_SECS,
		.tv_nsec = 0
	};
#endif

	/* register the terminate thread */
	thread_add_terminate_event(master);

	log_message(LOG_INFO, "Stopping");

#ifdef HAVE_SIGNALFD
	/* We only want to receive SIGCHLD now */
	sigemptyset(&sigmask);
	sigaddset(&sigmask, SIGCHLD);
	signalfd(signal_fd, &sigmask, 0);
	FD_ZERO(&read_set);
#else
	sigprocmask(0, NULL, &old_set);
	if (!sigismember(&old_set, SIGCHLD)) {
		sigemptyset(&child_wait);
		sigaddset(&child_wait, SIGCHLD);
		sigprocmask(SIG_BLOCK, &child_wait, NULL);
	}
#endif

#ifdef _WITH_VRRP_
	if (vrrp_child > 0) {
		kill(vrrp_child, SIGTERM);
		wait_count++;
	}
#endif
#ifdef _WITH_LVS_
	if (checkers_child > 0) {
		kill(checkers_child, SIGTERM);
		wait_count++;
	}
#endif

	gettimeofday(&start_time, NULL);
	while (wait_count) {
#ifdef HAVE_SIGNALFD
		FD_SET(signal_fd, &read_set);
		ret = select(signal_fd + 1, &read_set, NULL, NULL, &timeout);
		if (ret == 0)
			break;
		if (ret == -1) {
			if (errno == EINTR)
				continue;

			log_message(LOG_INFO, "Terminating select returned errno %d", errno);
			break;
		}

		if (!FD_ISSET(signal_fd, &read_set)) {
			log_message(LOG_INFO, "Terminating select did not return select_fd");
			continue;
		}

		if (read(signal_fd, &siginfo, sizeof(siginfo)) != sizeof(siginfo)) {
			log_message(LOG_INFO, "Terminating signal read did not read entire siginfo");
			break;
		}

		status = siginfo.ssi_code == CLD_EXITED ? W_EXITCODE(siginfo.ssi_status, 0) :
			 siginfo.ssi_code == CLD_KILLED ? W_EXITCODE(0, siginfo.ssi_status) :
							   WCOREFLAG;

#ifdef _WITH_VRRP_
		if (vrrp_child > 0 && vrrp_child == (pid_t)siginfo.ssi_pid) {
			report_child_status(status, vrrp_child, PROG_VRRP);
			wait_count--;
		}
#endif

#ifdef _WITH_LVS_
		if (checkers_child > 0 && checkers_child == (pid_t)siginfo.ssi_pid) {
			report_child_status(status, checkers_child, PROG_CHECK);
			wait_count--;
		}
#endif
#else
		ret = sigtimedwait(&child_wait, NULL, &timeout);
		if (ret == -1) {
			if (errno == EINTR)
				continue;
			if (errno == EAGAIN)
				break;
		}

#ifdef _WITH_VRRP_
		if (vrrp_child > 0 && vrrp_child == waitpid(vrrp_child, &status, WNOHANG)) {
			report_child_status(status, vrrp_child, PROG_VRRP);
			wait_count--;
		}
#endif

#ifdef _WITH_LVS_
		if (checkers_child > 0 && checkers_child == waitpid(checkers_child, &status, WNOHANG)) {
			report_child_status(status, checkers_child, PROG_CHECK);
			wait_count--;
		}
#endif
#endif

		if (wait_count) {
			gettimeofday(&now, NULL);
			timeout.tv_sec = CHILD_WAIT_SECS - (now.tv_sec - start_time.tv_sec);
#ifdef HAVE_SIGNALFD
			timeout.tv_usec = (start_time.tv_usec - now.tv_usec);
			if (timeout.tv_usec < 0) {
				timeout.tv_usec += 1000000L;
				timeout.tv_sec--;
			}
#else
			timeout.tv_nsec = (start_time.tv_usec - now.tv_usec) * 1000;
			if (timeout.tv_nsec < 0) {
				timeout.tv_nsec += 1000000000L;
				timeout.tv_sec--;
			}
#endif
			if (timeout.tv_sec < 0)
				break;
		}
	}

#ifndef HAVE_SIGNALFD
	if (!sigismember(&old_set, SIGCHLD))
		sigprocmask(SIG_UNBLOCK, &child_wait, NULL);
#endif
}

/* Initialize signal handler */
static void
signal_init(void)
{
	signal_handler_init();
	signal_set(SIGHUP, propogate_signal, NULL);
	signal_set(SIGUSR1, propogate_signal, NULL);
	signal_set(SIGUSR2, propogate_signal, NULL);
	signal_set(SIGINT, sigend, NULL);
	signal_set(SIGTERM, sigend, NULL);
	signal_ignore(SIGPIPE);
}
#endif

/* To create a core file when abrt is running (a RedHat distribution),
 * and keepalived isn't installed from an RPM package, edit the file
 * “/etc/abrt/abrt.conf”, and change the value of the field
 * “ProcessUnpackaged” to “yes”.
 *
 * Alternatively, use the -M command line option. */
static void
update_core_dump_pattern(const char *pattern_str)
{
	int fd;
	bool initialising = (orig_core_dump_pattern == NULL);

	/* CORENAME_MAX_SIZE in kernel source defines the maximum string length,
	 * see core_pattern[CORENAME_MAX_SIZE] in fs/coredump.c. Currently,
	 * (Linux 4.6) defineds it to be 128, but the definition is not exposed
	 * to user-space. */
#define	CORENAME_MAX_SIZE	128

	if (initialising)
		orig_core_dump_pattern = MALLOC(CORENAME_MAX_SIZE);

	fd = open ("/proc/sys/kernel/core_pattern", O_RDWR);

	if (fd == -1 ||
	    ( initialising && read(fd, orig_core_dump_pattern, CORENAME_MAX_SIZE - 1) == -1) ||
	    write(fd, pattern_str, strlen(pattern_str)) == -1) {
		log_message(LOG_INFO, "Unable to read/write core_pattern");

		if (fd != -1)
			close(fd);

		FREE(orig_core_dump_pattern);
		orig_core_dump_pattern = NULL;

		return;
	}

	close(fd);

	if (!initialising) {
		FREE(orig_core_dump_pattern);
		orig_core_dump_pattern = NULL;
	}
}

static void
core_dump_init(void)
{
	struct rlimit rlim;

	if (set_core_dump_pattern) {
		/* If we set the core_pattern here, we will attempt to restore it when we
		 * exit. This will be fine if it is a child of ours that core dumps, 
		 * but if we ourself core dump, then the core_pattern will not be restored */
		update_core_dump_pattern(core_dump_pattern);
	}

	if (create_core_dump) {
		rlim.rlim_cur = RLIM_INFINITY;
		rlim.rlim_max = RLIM_INFINITY;

		if (setrlimit(RLIMIT_CORE, &rlim) == -1)
			log_message(LOG_INFO, "Failed to set core file size");
	}
}
		
/* Usage function */
static void
usage(const char *prog)
{
	fprintf(stderr, "Usage: %s [OPTION...]\n", prog);
	fprintf(stderr, "  -f, --use-file=FILE          Use the specified configuration file\n");
#if defined _WITH_VRRP_ && defined _WITH_LVS_
	fprintf(stderr, "  -P, --vrrp                   Only run with VRRP subsystem\n");
	fprintf(stderr, "  -C, --check                  Only run with Health-checker subsystem\n");
#endif
	fprintf(stderr, "  -l, --log-console            Log messages to local console\n");
	fprintf(stderr, "  -D, --log-detail             Detailed log messages\n");
	fprintf(stderr, "  -S, --log-facility=[0-7]     Set syslog facility to LOG_LOCAL[0-7]\n");
	fprintf(stderr, "  -X, --release-vips           Drop VIP on transition from signal.\n");
	fprintf(stderr, "  -V, --dont-release-vrrp      Don't remove VRRP VIPs and VROUTEs on daemon stop\n");
	fprintf(stderr, "  -I, --dont-release-ipvs      Don't remove IPVS topology on daemon stop\n");
	fprintf(stderr, "  -R, --dont-respawn           Don't respawn child processes\n");
	fprintf(stderr, "  -n, --dont-fork              Don't fork the daemon process\n");
	fprintf(stderr, "  -d, --dump-conf              Dump the configuration data\n");
	fprintf(stderr, "  -p, --pid=FILE               Use specified pidfile for parent process\n");
#ifdef _WITH_VRRP_
	fprintf(stderr, "  -r, --vrrp_pid=FILE          Use specified pidfile for VRRP child process\n");
#endif
#ifdef _WITH_LVS_
	fprintf(stderr, "  -c, --checkers_pid=FILE      Use specified pidfile for checkers child process\n");
#endif
#ifdef _WITH_SNMP_
	fprintf(stderr, "  -x, --snmp                   Enable SNMP subsystem\n");
	fprintf(stderr, "  -A, --snmp-agent-socket=FILE Use the specified socket for master agent\n");
#endif
#if HAVE_DECL_CLONE_NEWNET
	fprintf(stderr, "  -s, --namespace=NAME         Run in network namespace NAME (overrides config)\n");
#endif
	fprintf(stderr, "  -m, --core-dump              Produce core dump if terminate abnormally\n");
	fprintf(stderr, "  -M, --core-dump-pattern=PATN Also set /proc/sys/kernel/core_pattern to PATN (default 'core')\n");
#ifdef _MEM_CHECK_LOG_
	fprintf(stderr, "  -L, --mem-check-log          Log malloc/frees to syslog\n");
#endif
	fprintf(stderr, "  -i, --config_id id           Skip any configuration lines beginning '@' that don't match id\n");
	fprintf(stderr, "  -v, --version                Display the version number\n");
	fprintf(stderr, "  -h, --help                   Display this help message\n");
}

/* Command line parser */
static void
parse_cmdline(int argc, char **argv)
{
	int c;

	struct option long_options[] = {
		{"use-file",          required_argument, 0, 'f'},
#if defined _WITH_VRRP_ && defined _WITH_LVS_
		{"vrrp",              no_argument,       0, 'P'},
		{"check",             no_argument,       0, 'C'},
#endif
		{"log-console",       no_argument,       0, 'l'},
		{"log-detail",        no_argument,       0, 'D'},
		{"log-facility",      required_argument, 0, 'S'},
		{"release-vips",      no_argument,       0, 'X'},
		{"dont-release-vrrp", no_argument,       0, 'V'},
		{"dont-release-ipvs", no_argument,       0, 'I'},
		{"dont-respawn",      no_argument,       0, 'R'},
		{"dont-fork",         no_argument,       0, 'n'},
		{"dump-conf",         no_argument,       0, 'd'},
		{"pid",               required_argument, 0, 'p'},
#ifdef _WITH_VRRP_
		{"vrrp_pid",          required_argument, 0, 'r'},
#endif
#ifdef _WITH_LVS_
		{"checkers_pid",      required_argument, 0, 'c'},
#endif
#ifdef _WITH_SNMP_
		{"snmp",              no_argument,       0, 'x'},
		{"snmp-agent-socket", required_argument, 0, 'A'},
#endif
		{"core-dump",         no_argument,       0, 'm'},
		{"core-dump-pattern", optional_argument, 0, 'M'},
#ifdef _MEM_CHECK_LOG_
		{"mem-check-log",     no_argument,       0, 'L'},
#endif
#if HAVE_DECL_CLONE_NEWNET
		{"namespace",         required_argument, 0, 's'},
#endif	
		{"config-id",         required_argument, 0, 'i'},
		{"version",           no_argument,       0, 'v'},
		{"help",              no_argument,       0, 'h'},
		{0, 0, 0, 0}
	};

	while ((c = getopt_long(argc, argv, "vhlndVIDRS:f:p:i:mM"
#if defined _WITH_VRRP_ && defined _WITH_LVS_
					    "PC"
#endif
#ifdef _WITH_VRRP_ 
					    "r:"
#endif
#ifdef _WITH_LVS_
					    "c:"
#endif
#ifdef _WITH_SNMP_
					    "xA:"
#endif
#ifdef _MEM_CHECK_LOG_
					    "L"
#endif
#if HAVE_DECL_CLONE_NEWNET
					    "s:"
#endif
				, long_options, NULL)) != EOF) {
		switch (c) {
		case 'v':
			fprintf(stderr, "%s", version_string);
#ifdef GIT_COMMIT
			fprintf(stderr, ", git commit %s", GIT_COMMIT);
#endif
			fprintf(stderr, "\n\n%s\n\n", COPYRIGHT_STRING);
			fprintf(stderr, "Build options: %s\n", BUILD_OPTIONS);
			exit(0);
			break;
		case 'h':
			usage(argv[0]);
			exit(0);
			break;
		case 'l':
			__set_bit(LOG_CONSOLE_BIT, &debug);
			break;
		case 'n':
			__set_bit(DONT_FORK_BIT, &debug);
			break;
		case 'd':
			__set_bit(DUMP_CONF_BIT, &debug);
			break;
		case 'V':
			__set_bit(DONT_RELEASE_VRRP_BIT, &debug);
			break;
		case 'I':
			__set_bit(DONT_RELEASE_IPVS_BIT, &debug);
			break;
		case 'D':
			__set_bit(LOG_DETAIL_BIT, &debug);
			break;
		case 'R':
			__set_bit(DONT_RESPAWN_BIT, &debug);
			break;
		case 'X':
			__set_bit(RELEASE_VIPS_BIT, &debug);
			break;
		case 'S':
			log_facility = LOG_FACILITY[atoi(optarg)].facility;
			break;
		case 'f':
			conf_file = optarg;
			break;
#if defined _WITH_VRRP_ && defined _WITH_LVS_
		case 'P':
			daemon_mode = 0;
			__set_bit(DAEMON_VRRP, &daemon_mode);
			break;
		case 'C':
			daemon_mode = 0;
			__set_bit(DAEMON_CHECKERS, &daemon_mode);
			break;
#endif
		case 'p':
			main_pidfile = optarg;
			break;
#ifdef _WITH_LVS_
		case 'c':
			checkers_pidfile = optarg;
			break;
#endif
#ifdef _WITH_VRRP_
		case 'r':
			vrrp_pidfile = optarg;
			break;
#endif
#ifdef _WITH_SNMP_
		case 'x':
			snmp = 1;
			break;
		case 'A':
			snmp_socket = optarg;
			break;
#endif
		case 'M':
			set_core_dump_pattern = true;
			if (optarg && optarg[0])
				core_dump_pattern = optarg;
		case 'm':
			create_core_dump = true;
			break;
#ifdef _MEM_CHECK_LOG_
		case 'L':
			__set_bit(MEM_CHECK_LOG_BIT, &debug);
			break;
#endif
#if HAVE_DECL_CLONE_NEWNET
		case 's':
			override_namespace = MALLOC(strlen(optarg) + 1);
			strcpy(override_namespace, optarg);
			break;
#endif
		case 'i':
			config_id = optarg;
			break;
		default:
			exit(0);
			break;
		}
	}

	if (optind < argc) {
		printf("Unexpected argument(s): ");
		while (optind < argc)
			printf("%s ", argv[optind++]);
		printf("\n");
	}
}

/* Entry point */
int
keepalived_main(int argc, char **argv)
{
	bool report_stopped = true;
	struct utsname uname_buf;
	char *end;

	/* Init debugging level */
	debug = 0;

	/* We are the parent process */
	prog_type = PROG_TYPE_PARENT;

	/* Initialise pointer to child finding function */
	set_child_finder(find_keepalived_child);

	/* Initialise daemon_mode */
#ifdef _WITH_VRRP_
	__set_bit(DAEMON_VRRP, &daemon_mode);
#endif
#ifdef _WITH_LVS_
	__set_bit(DAEMON_CHECKERS, &daemon_mode);
#endif

	/*
	 * Parse command line and set debug level.
	 * bits 0..7 reserved by main.c
	 */
	parse_cmdline(argc, argv);

	openlog(PACKAGE_NAME, LOG_PID | ((__test_bit(LOG_CONSOLE_BIT, &debug)) ? LOG_CONS : 0) , log_facility);

	if (__test_bit(LOG_CONSOLE_BIT, &debug))
		enable_console_log();

#ifdef GIT_COMMIT
	log_message(LOG_INFO, "Starting %s, git commit %s", version_string, GIT_COMMIT);
#else
	log_message(LOG_INFO, "Starting %s", version_string);
#endif

#ifdef _MEM_CHECK_
	mem_log_init(PACKAGE_NAME, "Parent process");
#endif

	/* Handle any core file requirements */
	core_dump_init();

	netlink_set_recv_buf_size();

	/* Some functionality depends on kernel version, so get the version here */
	if (uname(&uname_buf))
		log_message(LOG_INFO, "Unable to get uname() information - error %d", errno);
	else {
		os_major = (unsigned)strtoul(uname_buf.release, &end, 10);
		if (*end != '.')
			os_major = 0;
		else {
			os_minor = (unsigned)strtoul(end + 1, &end, 10);
			if (*end != '.')
				os_major = 0;
			else {
				os_release = (unsigned)strtoul(end + 1, &end, 10);
				if (*end && *end != '-')
					os_major = 0;
			}
		}
		if (!os_major)
			log_message(LOG_INFO, "Unable to parse kernel version %s", uname_buf.release);
	}

	/* Check we can read the configuration file(s).
 	   NOTE: the working directory will be / if we
 	   forked, but will be the current working directory
 	   when keepalived was run if we haven't forked.
 	   This means that if any config file names are not
 	   absolute file names, the behaviour will be different
 	   depending on whether we forked or not. */
	if (!check_conf_file(conf_file))
		goto end;

	read_config_file();

#if HAVE_DECL_CLONE_NEWNET
	if (override_namespace) {
		if (network_namespace) {
			log_message(LOG_INFO, "Overriding config net_namespace '%s' with command line namespace '%s'", network_namespace, override_namespace);
			FREE(network_namespace);
		}
		network_namespace = override_namespace;
		override_namespace = NULL;
	}
#endif

	if (instance_name
#if HAVE_DECL_CLONE_NEWNET
			  || network_namespace
#endif
					      ) {
		if ((syslog_ident = make_syslog_ident(PACKAGE_NAME))) {
			log_message(LOG_INFO, "Changing syslog ident to %s", syslog_ident);
			closelog();
			openlog(syslog_ident, LOG_PID | ((__test_bit(LOG_CONSOLE_BIT, &debug)) ? LOG_CONS : 0), log_facility);
		}
		else
			log_message(LOG_INFO, "Unable to change syslog ident");

		use_pid_dir = true;
	}

#ifdef _TIMER_DEBUG_
	global_print();
#endif

	if (use_pid_dir) {
		/* Create the directory for pid files */
		create_pid_dir();
	}

#if HAVE_DECL_CLONE_NEWNET
	if (network_namespace) {
		if (network_namespace && !set_namespaces(network_namespace)) {
			log_message(LOG_ERR, "Unable to set network namespace %s - exiting", network_namespace);
			goto end;
		}
	}
#endif

	if (instance_name) {
		if (!main_pidfile && (main_pidfile = make_pidfile_name(KEEPALIVED_PID_DIR KEEPALIVED_PID_FILE, instance_name, PID_EXTENSION)))
			free_main_pidfile = true;
#ifdef _WITH_LVS_
		if (!checkers_pidfile && (checkers_pidfile = make_pidfile_name(KEEPALIVED_PID_DIR CHECKERS_PID_FILE, instance_name, PID_EXTENSION)))
			free_checkers_pidfile = true;
#endif
#ifdef _WITH_VRRP_
		if (!vrrp_pidfile && (vrrp_pidfile = make_pidfile_name(KEEPALIVED_PID_DIR VRRP_PID_FILE, instance_name, PID_EXTENSION)))
			free_vrrp_pidfile = true;
#endif
	}

	if (use_pid_dir) {
		if (!main_pidfile)
			main_pidfile = KEEPALIVED_PID_DIR KEEPALIVED_PID_FILE PID_EXTENSION;
#ifdef _WITH_LVS_
		if (!checkers_pidfile)
			checkers_pidfile = KEEPALIVED_PID_DIR CHECKERS_PID_FILE PID_EXTENSION;
#endif
#ifdef _WITH_VRRP_
		if (!vrrp_pidfile)
			vrrp_pidfile = KEEPALIVED_PID_DIR VRRP_PID_FILE PID_EXTENSION;
#endif
	}
	else
	{
		if (!main_pidfile)
			main_pidfile = PID_DIR KEEPALIVED_PID_FILE PID_EXTENSION;
#ifdef _WITH_LVS_
		if (!checkers_pidfile)
			checkers_pidfile = PID_DIR CHECKERS_PID_FILE PID_EXTENSION;
#endif
#ifdef _WITH_VRRP_
		if (!vrrp_pidfile)
			vrrp_pidfile = PID_DIR VRRP_PID_FILE PID_EXTENSION;
#endif
	}

	/* Check if keepalived is already running */
	if (keepalived_running(daemon_mode)) {
		log_message(LOG_INFO, "daemon is already running");
		report_stopped = false;
		goto end;
	}

	/* daemonize process */
	if (!__test_bit(DONT_FORK_BIT, &debug))
		xdaemon(0, 0, 0);

#ifdef _MEM_CHECK_
	enable_mem_log_termination();
#endif

	/* write the father's pidfile */
	if (!pidfile_write(main_pidfile, getpid()))
		goto end;

#ifndef _DEBUG_
	/* Signal handling initialization  */
	signal_init();
#endif

	/* Create the master thread */
	master = thread_make_master();

	/* Init daemon */
	signal_set(SIGCHLD, thread_child_handler, master);	/* Set this before creating children */
	start_keepalived();

#ifndef _DEBUG_
	/* Launch the scheduling I/O multiplexer */
	launch_scheduler();
#endif

	/* Finish daemon process */
	stop_keepalived();

	/*
	 * Reached when terminate signal catched.
	 * finally return from system
	 */
end:
	if (report_stopped) {
#ifdef GIT_COMMIT
		log_message(LOG_INFO, "Stopped %s, git commit %s", version_string, GIT_COMMIT);
#else
		log_message(LOG_INFO, "Stopped %s", version_string);
#endif
	}

#if HAVE_DECL_CLONE_NEWNET
	if (network_namespace)
		clear_namespaces();
#endif

	if (use_pid_dir)
		remove_pid_dir();

	/* Restore original core_pattern if necessary */
	if (orig_core_dump_pattern)
		update_core_dump_pattern(orig_core_dump_pattern);

	free_parent_mallocs_startup(false);
	free_parent_mallocs_exit();

	closelog();

#ifndef _MEM_CHECK_LOG_
	FREE_PTR(syslog_ident);
#else
	if (syslog_ident)
		free(syslog_ident);
#endif

	exit(0);
}<|MERGE_RESOLUTION|>--- conflicted
+++ resolved
@@ -45,11 +45,8 @@
 #if HAVE_DECL_CLONE_NEWNET
 #include "namespaces.h"
 #endif
-<<<<<<< HEAD
 #include "scheduler.h"
-=======
 #include "vrrp_netlink.h"
->>>>>>> 512e2d32
 
 #define	LOG_FACILITY_MAX	7
 #define	VERSION_STRING		PACKAGE_NAME " v" PACKAGE_VERSION " (" VERSION_DATE ")"
